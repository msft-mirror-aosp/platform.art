--- conflicted
+++ resolved
@@ -1,10 +1,6 @@
 {
   "name": "com.android.art",
-<<<<<<< HEAD
-  "version": 330200000,
-=======
-  "version": 330000000,
->>>>>>> 0ca39d1e
+  "version": 330310000,
   "provideNativeLibs": [
     "libjdwp.so"
   ],
