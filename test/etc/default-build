--- conflicted
+++ resolved
@@ -1,6 +1,6 @@
-#!/bin/bash
+#!/usr/bin/env python3
 #
-# Copyright (C) 2008 The Android Open Source Project
+# Copyright (C) 2021 The Android Open Source Project
 #
 # Licensed under the Apache License, Version 2.0 (the "License");
 # you may not use this file except in compliance with the License.
@@ -14,103 +14,40 @@
 # See the License for the specific language governing permissions and
 # limitations under the License.
 
-# Stop if something fails.
-set -e
-
-function fail() {
-  echo "$*" >&2
-  exit 1
-}
-
-if [[ $# -le 0 ]]; then
-  echo 'Error:' '$0 should have the parameters from the "build" script forwarded to it' >&2
-  fail 'Error: An example of how do it correctly is ./default-build "$@"'
-  exit 1
-fi
+"""This is the default build script for run-tests.
+
+It can be overwrite by specific run-tests if needed.
+It is used from soong build and not intended to be called directly.
+"""
+
+import argparse
+import functools
+import glob
+import os
+from os import path
+import shlex
+import shutil
+import subprocess
+import tempfile
+import zipfile
+
+if not os.sys.argv:
+  print(
+      'Error: default-build should have the parameters from the "build" script forwarded to it'
+  )
+  print('Error: An example of how do it correctly is ./default-build "$@"')
+  os.sys.exit(1)
+
+
+def parse_bool(text):
+  return {"true": True, "false": False}[text.lower()]
+
+
+TEST_NAME = os.environ["TEST_NAME"]
+ART_TEST_RUN_TEST_BOOTCLASSPATH = os.environ["ART_TEST_RUN_TEST_BOOTCLASSPATH"]
+NEED_DEX = parse_bool(os.environ["NEED_DEX"])
 
 # Set default values for directories.
-<<<<<<< HEAD
-if [ -d smali ]; then
-  HAS_SMALI=true
-else
-  HAS_SMALI=false
-fi
-
-# .j files in jasmin get compiled into classes.jar
-if [ -d jasmin ]; then
-  HAS_JASMIN=true
-else
-  HAS_JASMIN=false
-fi
-
-if [ -d src ]; then
-  HAS_SRC=true
-else
-  HAS_SRC=false
-fi
-
-# .java files in src-art get compiled with libcore on the bootclasspath
-if [ -d src-art ]; then
-  HAS_SRC_ART=true
-else
-  HAS_SRC_ART=false
-fi
-
-if [ -d src2 ]; then
-  HAS_SRC2=true
-else
-  HAS_SRC2=false
-fi
-
-if [ -d src-multidex ]; then
-  HAS_SRC_MULTIDEX=true
-else
-  HAS_SRC_MULTIDEX=false
-fi
-
-if [ -d smali-multidex ]; then
-  HAS_SMALI_MULTIDEX=true
-else
-  HAS_SMALI_MULTIDEX=false
-fi
-
-# .j files in jasmin-multidex get compiled into classes2.jar
-if [ -d jasmin-multidex ]; then
-  HAS_JASMIN_MULTIDEX=true
-else
-  HAS_JASMIN_MULTIDEX=false
-fi
-
-if [ -d smali-ex ]; then
-  HAS_SMALI_EX=true
-else
-  HAS_SMALI_EX=false
-fi
-
-if [ -d src-ex ]; then
-  HAS_SRC_EX=true
-else
-  HAS_SRC_EX=false
-fi
-
-if [ -d src-ex2 ]; then
-  HAS_SRC_EX2=true
-else
-  HAS_SRC_EX2=false
-fi
-
-if [ -d src-dex2oat-unresolved ]; then
-  HAS_SRC_DEX2OAT_UNRESOLVED=true
-else
-  HAS_SRC_DEX2OAT_UNRESOLVED=false
-fi
-
-if [ -f hiddenapi-flags.csv ]; then
-  HAS_HIDDENAPI_SPEC=true
-else
-  HAS_HIDDENAPI_SPEC=false
-fi
-=======
 HAS_SMALI = path.exists("smali")
 HAS_JASMIN = path.exists("jasmin")
 HAS_SRC = path.exists("src")
@@ -125,361 +62,165 @@
 HAS_SRC_AOTEX = path.exists("src-aotex")
 HAS_SRC_BCPEX = path.exists("src-bcpex")
 HAS_HIDDENAPI_SPEC = path.exists("hiddenapi-flags.csv")
->>>>>>> a6bfb655
 
 # USE_HIDDENAPI=false run-test... will disable hiddenapi.
-if [ -z "${USE_HIDDENAPI}" ]; then
-  USE_HIDDENAPI=true
-fi
-
-# DESUGAR=false run-test... will disable desugaring.
-if [[ "$DESUGAR" == false ]]; then
-  USE_DESUGAR=false
-fi
+USE_HIDDENAPI = parse_bool(os.environ.get("USE_HIDDENAPI", "true"))
+
+# USE_DESUGAR=false run-test... will disable desugaring.
+USE_DESUGAR = parse_bool(os.environ.get("USE_DESUGAR", "true"))
+
+JAVAC_ARGS = shlex.split(os.environ.get("JAVAC_ARGS", ""))
+SMALI_ARGS = shlex.split(os.environ.get("SMALI_ARGS", ""))
+D8_FLAGS = shlex.split(os.environ.get("D8_FLAGS", ""))
 
 # Allow overriding ZIP_COMPRESSION_METHOD with e.g. 'store'
-ZIP_COMPRESSION_METHOD="deflate"
+ZIP_COMPRESSION_METHOD = "deflate"
 # Align every ZIP file made by calling $ZIPALIGN command?
-WITH_ZIP_ALIGN=false
-ZIP_ALIGN_BYTES="-1"
-
-BUILD_MODE="target"
-DEV_MODE="no"
-
-DEFAULT_EXPERIMENT="no-experiment"
-
-# The key for default arguments if no experimental things are enabled.
-EXPERIMENTAL=$DEFAULT_EXPERIMENT
+ZIP_ALIGN_BYTES = None
+
+DEV_MODE = False
+BUILD_MODE = "target"
+API_LEVEL = None
+DEFAULT_EXPERIMENT = "no-experiment"
+EXPERIMENTAL = DEFAULT_EXPERIMENT
 
 # Setup experimental API level mappings in a bash associative array.
-declare -A EXPERIMENTAL_API_LEVEL
-EXPERIMENTAL_API_LEVEL[${DEFAULT_EXPERIMENT}]="26"
-EXPERIMENTAL_API_LEVEL["default-methods"]="24"
-EXPERIMENTAL_API_LEVEL["parameter-annotations"]="25"
-EXPERIMENTAL_API_LEVEL["agents"]="26"
-EXPERIMENTAL_API_LEVEL["method-handles"]="26"
-EXPERIMENTAL_API_LEVEL["var-handles"]="28"
-
-while true; do
-  if [ "x$1" = "x--no-src" ]; then
-    HAS_SRC=false
-    shift
-  elif [ "x$1" = "x--no-src2" ]; then
-    HAS_SRC2=false
-    shift
-  elif [ "x$1" = "x--no-src-multidex" ]; then
-    HAS_SRC_MULTIDEX=false
-    shift
-  elif [ "x$1" = "x--no-smali-multidex" ]; then
-    HAS_SMALI_MULTIDEX=false
-    shift
-  elif [ "x$1" = "x--no-src-ex" ]; then
-    HAS_SRC_EX=false
-    shift
-  elif [ "x$1" = "x--no-src-ex2" ]; then
-    HAS_SRC_EX2=false
-    shift
-  elif [ "x$1" = "x--no-smali" ]; then
-    HAS_SMALI=false
-    shift
-  elif [ "x$1" = "x--no-jasmin" ]; then
-    HAS_JASMIN=false
-    shift
-  elif [ "x$1" = "x--api-level" ]; then
-    shift
-    EXPERIMENTAL_API_LEVEL[${EXPERIMENTAL}]=$1
-    shift
-  elif [ "x$1" = "x--experimental" ]; then
-    shift
-    # We have a specific experimental configuration so don't use the default.
-    EXPERIMENTAL="$1"
-    shift
-  elif [ "x$1" = "x--zip-compression-method" ]; then
-    # Allow using different zip compression method, e.g. 'store'
-    shift
-    ZIP_COMPRESSION_METHOD="$1"
-    shift
-  elif [ "x$1" = "x--zip-align" ]; then
-    # Align ZIP entries to some # of bytes.
-    shift
-    WITH_ZIP_ALIGN=true
-    ZIP_ALIGN_BYTES="$1"
-    shift
-  elif [ "x$1" = "x--host" ]; then
-    BUILD_MODE="host"
-    shift
-  elif [ "x$1" = "x--target" ]; then
-    BUILD_MODE="target"
-    shift
-  elif [ "x$1" = "x--jvm" ]; then
-    BUILD_MODE="jvm"
-    shift
-  elif [ "x$1" = "x--dev" ]; then
-    DEV_MODE="yes"
-    shift
-  elif expr "x$1" : "x--" >/dev/null 2>&1; then
-    fail "unknown $0 option: $1"
-  else
-    break
-  fi
-done
-
-if [[ $BUILD_MODE == jvm ]]; then
-  # Does not need desugaring on jvm because it supports the latest functionality.
-  USE_DESUGAR=false
-  # Do not attempt to build src-art directories on jvm, it would fail without libcore.
-  HAS_SRC_ART=false
-fi
+EXPERIMENTAL_API_LEVEL = {}
+EXPERIMENTAL_API_LEVEL[DEFAULT_EXPERIMENT] = "26"
+EXPERIMENTAL_API_LEVEL["default-methods"] = "24"
+EXPERIMENTAL_API_LEVEL["parameter-annotations"] = "25"
+EXPERIMENTAL_API_LEVEL["agents"] = "26"
+EXPERIMENTAL_API_LEVEL["method-handles"] = "26"
+EXPERIMENTAL_API_LEVEL["var-handles"] = "28"
+
+# Parse command line arguments.
+opt_bool = argparse.BooleanOptionalAction  # Bool also accepts the --no- prefix.
+parser = argparse.ArgumentParser(description=__doc__)
+parser.add_argument("--src", dest="HAS_SRC", action=opt_bool)
+parser.add_argument("--src2", dest="HAS_SRC2", action=opt_bool)
+parser.add_argument("--src-multidex", dest="HAS_SRC_MULTIDEX", action=opt_bool)
+parser.add_argument(
+    "--smali-multidex", dest="HAS_SMALI_MULTIDEX", action=opt_bool)
+parser.add_argument("--src-ex", dest="HAS_SRC_EX", action=opt_bool)
+parser.add_argument("--src-ex2", dest="HAS_SRC_EX2", action=opt_bool)
+parser.add_argument("--smali", dest="HAS_SMALI", action=opt_bool)
+parser.add_argument("--jasmin", dest="HAS_JASMIN", action=opt_bool)
+parser.add_argument("--api-level", dest="API_LEVEL", type=int)
+parser.add_argument(
+    "--experimental", dest="EXPERIMENTAL", type=str)
+parser.add_argument(
+    "--zip-compression-method", dest="ZIP_COMPRESSION_METHOD", type=str)
+parser.add_argument("--zip-align", dest="ZIP_ALIGN_BYTES", type=int)
+parser.add_argument(
+    "--host", dest="BUILD_MODE", action="store_const", const="host")
+parser.add_argument(
+    "--target", dest="BUILD_MODE", action="store_const", const="target")
+parser.add_argument(
+    "--jvm", dest="BUILD_MODE", action="store_const", const="jvm")
+parser.add_argument("--dev", dest="DEV_MODE", action=opt_bool)
+# Update variables with command line arguments that were set.
+globals().update(
+    {k: v for k, v in parser.parse_args().__dict__.items() if v is not None})
+
+if BUILD_MODE == "jvm":
+  # No desugaring on jvm because it supports the latest functionality.
+  USE_DESUGAR = False
+  # Do not attempt to build src-art directories on jvm,
+  # since it would fail without libcore.
+  HAS_SRC_ART = False
 
 # Set API level for smali and d8.
-API_LEVEL="${EXPERIMENTAL_API_LEVEL[${EXPERIMENTAL}]}"
+if not API_LEVEL:
+  API_LEVEL = EXPERIMENTAL_API_LEVEL[EXPERIMENTAL]
 
 # Add API level arguments to smali and dx
-SMALI_ARGS="${SMALI_ARGS} --api $API_LEVEL"
-D8_FLAGS="${D8_FLAGS} --min-api $API_LEVEL"
-
-#########################################
-
-# Catch all commands to 'ZIP' and prepend extra flags.
-# Optionally, zipalign results to some alignment.
-function zip() {
-  local zip_target="$1"
-  local entry_src="$2"
-  shift 2
-
-  command zip --compression-method "$ZIP_COMPRESSION_METHOD" "$zip_target" "$entry_src" "$@"
-
-  if "$WITH_ZIP_ALIGN"; then
+SMALI_ARGS.extend(["--api", str(API_LEVEL)])
+D8_FLAGS.extend(["--min-api", str(API_LEVEL)])
+
+
+def run(executable, args):
+  cmd = shlex.split(executable) + args
+  if executable.endswith(".sh"):
+    cmd = ["/bin/bash"] + cmd
+  if DEV_MODE:
+    print("Run:", " ".join(cmd))
+  p = subprocess.run(cmd, check=True)
+  if p.returncode != 0:
+    raise Exception("Failed command: " + " ".join(cmd))
+
+
+# Helper functions to execute tools.
+soong_zip = functools.partial(run, os.environ["SOONG_ZIP"])
+zipalign = functools.partial(run, os.environ["ZIPALIGN"])
+javac = functools.partial(run, os.environ["JAVAC"])
+jasmin = functools.partial(run, os.environ["JASMIN"])
+smali = functools.partial(run, os.environ["SMALI"])
+d8 = functools.partial(run, os.environ["D8"])
+hiddenapi = functools.partial(run, os.environ["HIDDENAPI"])
+
+
+def find(root, name):
+  return sorted(glob.glob(path.join(root, "**", name), recursive=True))
+
+
+def zip(zip_target, *files):
+  zip_args = ["-o", zip_target]
+  if ZIP_COMPRESSION_METHOD == "store":
+    zip_args.extend(["-L", "0"])
+  for f in files:
+    zip_args.extend(["-f", f])
+  soong_zip(zip_args)
+
+  if ZIP_ALIGN_BYTES:
     # zipalign does not operate in-place, so write results to a temp file.
-    local tmp_file="$(mktemp)"
-    "$ZIPALIGN" -f "$ZIP_ALIGN_BYTES" "$zip_target" "$tmp_file"
-    # replace original zip target with our temp file.
-    mv "$tmp_file" "$zip_target"
-  fi
-}
-
-function make_jasmin() {
-  local out_directory="$1"
-  shift
-  local jasmin_sources=("$@")
-
-  mkdir -p "$out_directory"
-
-  if [[ $DEV_MODE == yes ]]; then
-    echo ${JASMIN} -d "$out_directory" "${jasmin_sources[@]}"
-    ${JASMIN} -d "$out_directory" "${jasmin_sources[@]}"
-  else
-    ${JASMIN} -d "$out_directory" "${jasmin_sources[@]}" >/dev/null
-  fi
-}
+    with tempfile.TemporaryDirectory(dir=".") as tmp_dir:
+      tmp_file = path.join(tmp_dir, "aligned.zip")
+      zipalign(["-f", str(ZIP_ALIGN_BYTES), zip_target, tmp_file])
+      # replace original zip target with our temp file.
+      os.rename(tmp_file, zip_target)
+
+
+def make_jasmin(out_directory, jasmin_sources):
+  os.makedirs(out_directory, exist_ok=True)
+  jasmin(["-d", out_directory] + sorted(jasmin_sources))
+
 
 # Like regular javac but may include libcore on the bootclasspath.
-function javac_with_bootclasspath {
-  local helper_args="--mode=$BUILD_MODE"
-
-  if [[ $DEV_MODE == yes ]]; then
-    helper_args="$helper_args --show-commands"
-  fi
-
-  # build with libcore for host and target, or openjdk for jvm
-  "$ANDROID_BUILD_TOP/art/tools/javac-helper.sh" --core-only $helper_args ${JAVAC_ARGS} "$@"
-}
-
-# Make a "dex" file given a directory of classes in $1. This will be
+def javac_with_bootclasspath(args):
+  flags = JAVAC_ARGS + ["-encoding", "utf8"]
+  if BUILD_MODE != "jvm":
+    flags.extend(["-bootclasspath", ART_TEST_RUN_TEST_BOOTCLASSPATH])
+  javac(flags + args)
+
+
+# Make a "dex" file given a directory of classes. This will be
 # packaged in a jar file.
-function make_dex() {
-  local name="$1"
-  local d8_inputs=$(find $name -name '*.class' -type f)
-  local d8_output=${name}.jar
-  local dex_output=${name}.dex
-  local d8_local_flags=""
-  if [[ "$USE_DESUGAR" = "true" ]]; then
-    local boot_class_path_list=$($ANDROID_BUILD_TOP/art/tools/bootjars.sh --$BUILD_MODE --core --path)
-    for boot_class_path_element in $boot_class_path_list; do
-      d8_local_flags="$d8_local_flags --lib $boot_class_path_element"
-    done
-  else
-    d8_local_flags="$d8_local_flags --no-desugaring"
-  fi
-  if [ "$DEV_MODE" = "yes" ]; then
-    echo ${D8} ${D8_FLAGS} $d8_local_flags --output $d8_output $d8_inputs
-  fi
-  ${D8} ${D8_FLAGS} $d8_local_flags --output $d8_output $d8_inputs
+def make_dex(name):
+  d8_inputs = find(name, "*.class")
+  d8_output = name + ".jar"
+  dex_output = name + ".dex"
+  if USE_DESUGAR:
+    flags = ["--lib", ART_TEST_RUN_TEST_BOOTCLASSPATH]
+  else:
+    flags = ["--no-desugaring"]
+  assert d8_inputs
+  d8(D8_FLAGS + flags + ["--output", d8_output] + d8_inputs)
 
   # D8 outputs to JAR files today rather than DEX files as DX used
   # to. To compensate, we extract the DEX from d8's output to meet the
   # expectations of make_dex callers.
-  if [ "$DEV_MODE" = "yes" ]; then
-    echo unzip -p $d8_output classes.dex \> $dex_output
-  fi
-  unzip -p $d8_output classes.dex > $dex_output
-}
-
-# Merge all the dex files in $1..$N into $1. Skip non-existing files, but at least 1 file must exist.
-function make_dexmerge() {
+  with tempfile.TemporaryDirectory(dir=".") as tmp_dir:
+    zipfile.ZipFile(d8_output, "r").extractall(tmp_dir)
+    os.rename(path.join(tmp_dir, "classes.dex"), dex_output)
+
+
+# Merge all the dex files.
+# Skip non-existing files, but at least 1 file must exist.
+def make_dexmerge(*dex_files_to_merge):
   # Dex file that acts as the destination.
-  local dst_file="$1"
-
-  # Dex files that act as the source.
-  local dex_files_to_merge=()
+  dst_file = dex_files_to_merge[0]
 
   # Skip any non-existing files.
-<<<<<<< HEAD
-  while [[ $# -gt 0 ]]; do
-    if [[ -e "$1" ]]; then
-      dex_files_to_merge+=("$1")
-    fi
-    shift
-  done
-
-  # Skip merge if we are not merging anything. IE: input = output.
-  if [[ "${#dex_files_to_merge[@]}" -eq "1" ]]; then
-    local single_input=${dex_files_to_merge[0]}
-    if [[ "$dst_file" != "$single_input" ]]; then
-     mv "$single_input" "$dst_file";
-     return
-    fi
-  fi
-
-  # We assume the dexer did all the API level checks and just merge away.
-  mkdir d8_merge_out
-  ${DEXMERGER} --min-api 1000 --output ./d8_merge_out "${dex_files_to_merge[@]}"
-
-  if [[ -e "./d8_merge_out/classes2.dex" ]]; then
-    fail "Cannot merge all dex files into a single dex"
-  fi
-
-  mv ./d8_merge_out/classes.dex "$dst_file";
-  rmdir d8_merge_out
-}
-
-function make_hiddenapi() {
-  local args=( "encode" )
-  while [[ $# -gt 0 ]]; do
-    args+=("--input-dex=$1")
-    args+=("--output-dex=$1")
-    shift
-  done
-  args+=("--api-flags=hiddenapi-flags.csv")
-  args+=("--no-force-assign-all")
-  ${HIDDENAPI} "${args[@]}"
-}
-
-# Print the directory name only if it exists.
-function maybe_dir() {
-  local dirname="$1"
-  if [[ -d "$dirname" ]]; then
-    echo "$dirname"
-  fi
-}
-
-if [ -e classes.dex ]; then
-  zip $TEST_NAME.jar classes.dex
-  exit 0
-fi
-
-# Helper function for a common test. Evaluate with $(has_mutlidex).
-function has_multidex() {
-  echo [ ${HAS_SRC_MULTIDEX} = "true" \
-         -o ${HAS_JASMIN_MULTIDEX} = "true" \
-         -o ${HAS_SMALI_MULTIDEX} = "true" ]
-}
-
-if [ ${HAS_SRC_DEX2OAT_UNRESOLVED} = "true" ]; then
-  mkdir -p classes
-  mkdir classes-ex
-  javac_with_bootclasspath -implicit:none -sourcepath src-dex2oat-unresolved -d classes `find src -name '*.java'`
-  javac_with_bootclasspath -implicit:none -sourcepath src -d classes-ex `find src-dex2oat-unresolved -name '*.java'`
-  if [ ${NEED_DEX} = "true" ]; then
-    make_dex classes-ex
-    mv classes-ex.dex classes.dex   # rename it so it shows up as "classes.dex" in the zip file.
-    zip ${TEST_NAME}-ex.jar classes.dex
-    make_dex classes
-  fi
-else
-  if [ "${HAS_SRC}" = "true" -a "${HAS_SRC_MULTIDEX}" = "true" ]; then
-    # To allow circular references, compile src/ and src-multidex/ together
-    # and pass the output as class path argument. Replacement sources
-    # in src-art/ can replace symbols used by src-multidex but everything
-    # needed to compile src-multidex should be present in src/.
-    mkdir classes-tmp-all
-    javac_with_bootclasspath -implicit:none -d classes-tmp-all \
-        `find src -name '*.java'` \
-        `find src-multidex -name '*.java'`
-    src_tmp_all="-cp classes-tmp-all"
-  fi
-
-  if [ "${HAS_SRC}" = "true" ]; then
-    mkdir -p classes
-    javac_with_bootclasspath -implicit:none $src_tmp_all -d classes `find src -name '*.java'`
-  fi
-
-  if [ "${HAS_SRC_ART}" = "true" ]; then
-    mkdir -p classes
-    javac_with_bootclasspath -implicit:none $src_tmp_all -d classes `find src-art -name '*.java'`
-  fi
-
-  if [ "${HAS_SRC_MULTIDEX}" = "true" ]; then
-    mkdir classes2
-    javac_with_bootclasspath -implicit:none $src_tmp_all -d classes2 `find src-multidex -name '*.java'`
-    if [ ${NEED_DEX} = "true" ]; then
-      make_dex classes2
-    fi
-  fi
-
-  if [ "${HAS_SRC2}" = "true" ]; then
-    mkdir -p classes
-    javac_with_bootclasspath -classpath classes -d classes `find src2 -name '*.java'`
-  fi
-
-  # If the classes directory is not-empty, package classes in a DEX file. NB some
-  # tests provide classes rather than java files.
-  if [ "$(ls -A classes)" ]; then
-    if [ ${NEED_DEX} = "true" ]; then
-      make_dex classes
-    fi
-  fi
-fi
-
-if [[ "${HAS_JASMIN}" == true ]]; then
-  # Compile Jasmin classes as if they were part of the classes.dex file.
-  make_jasmin jasmin_classes $(find 'jasmin' -name '*.j')
-  if [[ "${NEED_DEX}" == "true" ]]; then
-    make_dex jasmin_classes
-    make_dexmerge classes.dex jasmin_classes.dex
-  else
-    # Move jasmin classes into classes directory so that they are picked up with -cp classes.
-    mkdir -p classes
-    cp -r jasmin_classes/* classes/
-  fi
-fi
-
-if [ "${HAS_SMALI}" = "true" -a ${NEED_DEX} = "true" ]; then
-  # Compile Smali classes
-  ${SMALI} -JXmx512m assemble ${SMALI_ARGS} --output smali_classes.dex `find smali -name '*.smali'`
-  if [[ ! -s smali_classes.dex ]] ; then
-    fail "${SMALI} produced no output."
-  fi
-  # Merge smali files into classes.dex, this takes priority over any jasmin files.
-  make_dexmerge classes.dex smali_classes.dex
-fi
-
-# Compile Jasmin classes in jasmin-multidex as if they were part of the classes2.jar
-if [[ "$HAS_JASMIN_MULTIDEX" == true ]]; then
-  make_jasmin jasmin_classes2 $(find 'jasmin-multidex' -name '*.j')
-
-  if [[ "${NEED_DEX}" == "true" ]]; then
-    make_dex jasmin_classes2
-    make_dexmerge classes2.dex jasmin_classes2.dex
-  else
-    # Move jasmin classes into classes2 directory so that they are picked up with -cp classes2.
-    mkdir -p classes2
-    mv jasmin_classes2/* classes2
-  fi
-fi
-
-if [ "${HAS_SMALI_MULTIDEX}" = "true" -a ${NEED_DEX} = "true" ]; then
-=======
   dex_files_to_merge = list(filter(path.exists, dex_files_to_merge))
 
   # NB: We merge even if there is just single input.
@@ -631,58 +372,13 @@
     shutil.rmtree("jasmin_classes2")
 
 if HAS_SMALI_MULTIDEX and NEED_DEX:
->>>>>>> a6bfb655
   # Compile Smali classes
-  ${SMALI} -JXmx512m assemble ${SMALI_ARGS} --output smali_classes2.dex `find smali-multidex -name '*.smali'`
+  smali(["-JXmx512m", "assemble"] + SMALI_ARGS +
+        ["--output", "smali_classes2.dex"] + find("smali-multidex", "*.smali"))
 
   # Merge smali_classes2.dex into classes2.dex
-  make_dexmerge classes2.dex smali_classes2.dex
-fi
-
-<<<<<<< HEAD
-if [ ${HAS_SRC_EX} = "true" -o ${HAS_SRC_EX2} = "true" ]; then
-  # Build src-ex into classes-ex.
-  # Includes 'src', 'src-art' and 'jasmin' source when compiling classes-ex,
-  # but exclude their .class files.
-  if [ "${HAS_SRC}" = "true" -o "${HAS_SRC_ART}" = "true" -o "${HAS_JASMIN}" = "true" ]; then
-    mkdir -p classes-tmp-for-ex
-    src_tmp_for_ex="-cp classes-tmp-for-ex"
-  fi
-  if [ "${HAS_SRC}" = "true" -a "${HAS_SRC_MULTIDEX}" = "true" ]; then
-    javac_with_bootclasspath -d classes-tmp-for-ex \
-        `find src -name '*.java'` \
-        `find src-multidex -name '*.java'`
-  elif [[ "${HAS_SRC}" == "true" ]]; then
-    javac_with_bootclasspath -d classes-tmp-for-ex `find src -name '*.java'`
-  elif [[ "${HAS_SRC_MULTIDEX}" == "true" ]]; then
-    javac_with_bootclasspath -d classes-tmp-for-ex `find src-multidex -name '*.java'`
-  fi
-  if [[ "${HAS_SRC_ART}" == "true" ]]; then
-    javac_with_bootclasspath -d classes-tmp-for-ex `find src-art -name '*.java'`
-  fi
-  if [[ "${HAS_JASMIN}" == "true" ]]; then
-    make_jasmin classes-tmp-for-ex $(find 'jasmin' -name '*.j')
-  fi
-  mkdir -p classes-ex
-  if [ ${HAS_SRC_EX} = "true" ]; then
-    javac_with_bootclasspath -d classes-ex $src_tmp_for_ex `find src-ex -name '*.java'`
-    if [[ "x$src_tmp_for_ex" = "x" ]]; then
-      src_tmp_for_ex="-cp classes-ex"
-    else
-      src_tmp_for_ex="$src_tmp_for_ex:classes-ex"
-    fi
-  fi
-  if [ ${HAS_SRC_EX2} = "true" ]; then
-    javac_with_bootclasspath -d classes-ex $src_tmp_for_ex `find src-ex2 -name '*.java'`
-  fi
-fi
-
-if [[ -d classes-ex ]] && [ ${NEED_DEX} = "true" ]; then
-  make_dex classes-ex
-fi
-
-if [ "${HAS_SMALI_EX}" = "true" -a ${NEED_DEX} = "true" ]; then
-=======
+  make_dexmerge("classes2.dex", "smali_classes2.dex")
+
 if HAS_SRC_EX:
   os.makedirs("classes-ex", exist_ok=True)
   javac_with_bootclasspath(["-implicit:none"] + src_tmp_all +
@@ -697,44 +393,35 @@
   make_dex("classes-ex")
 
 if HAS_SMALI_EX and NEED_DEX:
->>>>>>> a6bfb655
   # Compile Smali classes
-  ${SMALI} -JXmx512m assemble ${SMALI_ARGS} --output smali_classes-ex.dex `find smali-ex -name '*.smali'`
-  if [[ ! -s smali_classes-ex.dex ]] ; then
-    fail "${SMALI} produced no output."
-  fi
+  smali(["-JXmx512m", "assemble"] + SMALI_ARGS +
+        ["--output", "smali_classes-ex.dex"] + find("smali-ex", "*.smali"))
+  assert path.exists("smali_classes-ex.dex")
   # Merge smali files into classes-ex.dex.
-  make_dexmerge classes-ex.dex smali_classes-ex.dex
-fi
-
-if [[ -f classes-ex.dex ]]; then
+  make_dexmerge("classes-ex.dex", "smali_classes-ex.dex")
+
+if path.exists("classes-ex.dex"):
   # Apply hiddenapi on the dex files if the test has API list file(s).
-  if [ ${USE_HIDDENAPI} = "true" -a ${HAS_HIDDENAPI_SPEC} = "true" ]; then
-    make_hiddenapi classes-ex.dex
-  fi
+  if USE_HIDDENAPI and HAS_HIDDENAPI_SPEC:
+    make_hiddenapi("classes-ex.dex")
 
   # quick shuffle so that the stored name is "classes.dex"
-  mv classes.dex classes-1.dex
-  mv classes-ex.dex classes.dex
-  zip $TEST_NAME-ex.jar classes.dex
-  mv classes.dex classes-ex.dex
-  mv classes-1.dex classes.dex
-fi
+  os.rename("classes.dex", "classes-1.dex")
+  os.rename("classes-ex.dex", "classes.dex")
+  zip(TEST_NAME + "-ex.jar", "classes.dex")
+  os.rename("classes.dex", "classes-ex.dex")
+  os.rename("classes-1.dex", "classes.dex")
 
 # Apply hiddenapi on the dex files if the test has API list file(s).
-if [ ${NEED_DEX} = "true" -a ${USE_HIDDENAPI} = "true" -a ${HAS_HIDDENAPI_SPEC} = "true" ]; then
-  if $(has_multidex); then
-    make_hiddenapi classes.dex classes2.dex
-  else
-    make_hiddenapi classes.dex
-  fi
-fi
+if NEED_DEX and USE_HIDDENAPI and HAS_HIDDENAPI_SPEC:
+  if has_multidex():
+    make_hiddenapi("classes.dex", "classes2.dex")
+  else:
+    make_hiddenapi("classes.dex")
 
 # Create a single dex jar with two dex files for multidex.
-if [ ${NEED_DEX} = "true" ]; then
-  if [ -f classes2.dex ] ; then
-    zip $TEST_NAME.jar classes.dex classes2.dex
-  else
-    zip $TEST_NAME.jar classes.dex
-  fi
-fi+if NEED_DEX:
+  if path.exists("classes2.dex"):
+    zip(TEST_NAME + ".jar", "classes.dex", "classes2.dex")
+  else:
+    zip(TEST_NAME + ".jar", "classes.dex")