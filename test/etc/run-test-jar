--- conflicted
+++ resolved
@@ -36,13 +36,8 @@
 DEBUGGER_AGENT=""
 WRAP_DEBUGGER_AGENT="n"
 DEV_MODE="n"
-<<<<<<< HEAD
-DEX2OAT_NDEBUG_BINARY="dex2oat32"
-DEX2OAT_DEBUG_BINARY="dex2oatd32"
-=======
 DEX2OAT_NDEBUG_BINARY="dex2oat${DEX2OAT_SUFFIX}"
 DEX2OAT_DEBUG_BINARY="dex2oatd${DEX2OAT_SUFFIX}"
->>>>>>> 097d93be
 EXPERIMENTAL=""
 FALSE_BIN="false"
 FLAGS=""
@@ -253,18 +248,10 @@
         shift
     elif [ "x$1" = "x--host" ]; then
         HOST="y"
-<<<<<<< HEAD
-        # On host, we default to using the symlink, as the PREFER_32BIT
-        # configuration is the only configuration building a 32bit version of
-        # dex2oat.
-        DEX2OAT_DEBUG_BINARY="dex2oatd"
-        DEX2OAT_NDEBUG_BINARY="dex2oat"
-=======
         ANDROID_ROOT="${ANDROID_HOST_OUT}"
         ANDROID_ART_ROOT="${ANDROID_HOST_OUT}/com.android.art"
         ANDROID_I18N_ROOT="${ANDROID_HOST_OUT}/com.android.i18n"
         ANDROID_TZDATA_ROOT="${ANDROID_HOST_OUT}/com.android.tzdata"
->>>>>>> 097d93be
         shift
     elif [ "x$1" = "x--bionic" ]; then
         BIONIC="y"
