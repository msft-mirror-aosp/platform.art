--- conflicted
+++ resolved
@@ -28,6 +28,10 @@
 #include "utils/arm64/assembler_arm64.h"
 #endif
 
+#ifdef ART_ENABLE_CODEGEN_riscv64
+#include "utils/riscv64/assembler_riscv64.h"
+#endif
+
 #ifdef ART_ENABLE_CODEGEN_x86
 #include "utils/x86/assembler_x86.h"
 #endif
@@ -75,7 +79,7 @@
   size_t cs = __ CodeSize();
   std::unique_ptr<std::vector<uint8_t>> entry_stub(new std::vector<uint8_t>(cs));
   MemoryRegion code(entry_stub->data(), entry_stub->size());
-  __ FinalizeInstructions(code);
+  __ CopyInstructions(code);
 
   return std::move(entry_stub);
 }
@@ -112,7 +116,7 @@
   size_t cs = __ CodeSize();
   std::unique_ptr<std::vector<uint8_t>> entry_stub(new std::vector<uint8_t>(cs));
   MemoryRegion code(entry_stub->data(), entry_stub->size());
-  __ FinalizeInstructions(code);
+  __ CopyInstructions(code);
 
   return std::move(entry_stub);
 }
@@ -121,43 +125,6 @@
 
 #ifdef ART_ENABLE_CODEGEN_riscv64
 namespace riscv64 {
-<<<<<<< HEAD
-static std::unique_ptr<const std::vector<uint8_t>> CreateTrampoline(
-    ArenaAllocator* /*allocator*/, EntryPointCallingConvention abi, ThreadOffset64 offset) {
-  if (abi == kJniAbi) {
-    // TODO(riscv64): implement this properly once we have macro-assembler for RISC-V.
-    std::unique_ptr<std::vector<uint8_t>> entry_stub(new std::vector<uint8_t>(2));
-    uint8_t* bytes = entry_stub->data();
-
-    // 0000    unimp
-    bytes[0] = 0x00;
-    bytes[1] = 0x00;
-
-    return std::move(entry_stub);
-  } else {
-    CHECK_LE(offset.Int32Value(), 0x7ff);
-    uint8_t offset_hi = (offset.Int32Value() & 0x7ff) >> 4;
-    uint8_t offset_lo = (offset.Int32Value() & 0xf) << 4;
-
-    std::unique_ptr<std::vector<uint8_t>> entry_stub(new std::vector<uint8_t>(6));
-    uint8_t* bytes = entry_stub->data();
-
-    if (abi == kInterpreterAbi) {
-      // Thread* is first argument (A0) in interpreter ABI.
-      // xxx53283     ld t0, xxx(a0)
-      bytes[0] = 0x83;
-      bytes[1] = 0x32;
-      bytes[2] = offset_lo | 0x05;
-      bytes[3] = offset_hi;
-    } else {
-      // abi == kQuickAbi: TR holds Thread*.
-      // xxx4b283     ld t0, xxx(s1)
-      bytes[0] = 0x83;
-      bytes[1] = 0xb2;
-      bytes[2] = offset_lo | 0x04;
-      bytes[3] = offset_hi;
-    }
-=======
 static std::unique_ptr<const std::vector<uint8_t>> CreateTrampoline(ArenaAllocator* allocator,
                                                                     EntryPointCallingConvention abi,
                                                                     ThreadOffset64 offset) {
@@ -177,14 +144,14 @@
       __ Jr(TMP);
       break;
   }
->>>>>>> a828c507
-
-    // 8282    jr t0
-    bytes[4] = 0x82;
-    bytes[5] = 0x82;
-
-    return std::move(entry_stub);
-  }
+
+  __ FinalizeCode();
+  size_t cs = __ CodeSize();
+  std::unique_ptr<std::vector<uint8_t>> entry_stub(new std::vector<uint8_t>(cs));
+  MemoryRegion code(entry_stub->data(), entry_stub->size());
+  __ CopyInstructions(code);
+
+  return std::move(entry_stub);
 }
 }  // namespace riscv64
 #endif  // ART_ENABLE_CODEGEN_riscv64
@@ -203,7 +170,7 @@
   size_t cs = __ CodeSize();
   std::unique_ptr<std::vector<uint8_t>> entry_stub(new std::vector<uint8_t>(cs));
   MemoryRegion code(entry_stub->data(), entry_stub->size());
-  __ FinalizeInstructions(code);
+  __ CopyInstructions(code);
 
   return std::move(entry_stub);
 }
@@ -224,7 +191,7 @@
   size_t cs = __ CodeSize();
   std::unique_ptr<std::vector<uint8_t>> entry_stub(new std::vector<uint8_t>(cs));
   MemoryRegion code(entry_stub->data(), entry_stub->size());
-  __ FinalizeInstructions(code);
+  __ CopyInstructions(code);
 
   return std::move(entry_stub);
 }
