/*
 * Copyright (C) 2017 The Android Open Source Project
 *
 * Licensed under the Apache License, Version 2.0 (the "License");
 * you may not use this file except in compliance with the License.
 * You may obtain a copy of the License at
 *
 *      http://www.apache.org/licenses/LICENSE-2.0
 *
 * Unless required by applicable law or agreed to in writing, software
 * distributed under the License is distributed on an "AS IS" BASIS,
 * WITHOUT WARRANTIES OR CONDITIONS OF ANY KIND, either express or implied.
 * See the License for the specific language governing permissions and
 * limitations under the License.
 */

#include "code_sinking.h"

#include "base/arena_bit_vector.h"
#include "base/bit_vector-inl.h"
#include "base/scoped_arena_allocator.h"
#include "base/scoped_arena_containers.h"
#include "common_dominator.h"
#include "nodes.h"

namespace art {

bool CodeSinking::Run() {
  HBasicBlock* exit = graph_->GetExitBlock();
  if (exit == nullptr) {
    // Infinite loop, just bail.
    return false;
  }
  // TODO(ngeoffray): we do not profile branches yet, so use throw instructions
  // as an indicator of an uncommon branch.
  for (HBasicBlock* exit_predecessor : exit->GetPredecessors()) {
    HInstruction* last = exit_predecessor->GetLastInstruction();
    // Any predecessor of the exit that does not return, throws an exception.
    if (!last->IsReturn() && !last->IsReturnVoid()) {
      SinkCodeToUncommonBranch(exit_predecessor);
    }
  }
  return true;
}

static bool IsInterestingInstruction(HInstruction* instruction) {
  // Instructions from the entry graph (for example constants) are never interesting to move.
  if (instruction->GetBlock() == instruction->GetBlock()->GetGraph()->GetEntryBlock()) {
    return false;
  }
  // We want to move moveable instructions that cannot throw, as well as
  // heap stores and allocations.

  // Volatile stores cannot be moved.
  if (instruction->IsInstanceFieldSet()) {
    if (instruction->AsInstanceFieldSet()->IsVolatile()) {
      return false;
    }
  }

  // Check allocations and strings first, as they can throw, but it is safe to move them.
  if (instruction->IsNewInstance() || instruction->IsNewArray() || instruction->IsLoadString()) {
    return true;
  }

  // Check it is safe to move ConstructorFence.
  // (Safe to move ConstructorFence for only protecting the new-instance but not for finals.)
  if (instruction->IsConstructorFence()) {
    HConstructorFence* ctor_fence = instruction->AsConstructorFence();

    // A fence with "0" inputs is dead and should've been removed in a prior pass.
    DCHECK_NE(0u, ctor_fence->InputCount());

    // TODO: this should be simplified to 'return true' since it's
    // potentially pessimizing any code sinking for inlined constructors with final fields.
    // TODO: double check that if the final field assignments are not moved,
    // then the fence is not moved either.

    return ctor_fence->GetAssociatedAllocation() != nullptr;
  }

  // All other instructions that can throw cannot be moved.
  if (instruction->CanThrow()) {
    return false;
  }

  // We can only store on local allocations. Other heap references can
  // be escaping. Note that allocations can escape too, but we only move
  // allocations if their users can move to, or are in the list of
  // post dominated blocks.
  if (instruction->IsInstanceFieldSet()) {
    if (!instruction->InputAt(0)->IsNewInstance()) {
      return false;
    }
  }

  if (instruction->IsArraySet()) {
    if (!instruction->InputAt(0)->IsNewArray()) {
      return false;
    }
  }

  // Heap accesses cannot go pass instructions that have memory side effects, which
  // we are not tracking here. Note that the load/store elimination optimization
  // runs before this optimization, and should have removed interesting ones.
  // In theory, we could handle loads of local allocations, but this is currently
  // hard to test, as LSE removes them.
  if (instruction->IsStaticFieldGet() ||
      instruction->IsInstanceFieldGet() ||
      instruction->IsPredicatedInstanceFieldGet() ||
      instruction->IsArrayGet()) {
    return false;
  }

  if (instruction->IsInstanceFieldSet() ||
      instruction->IsArraySet() ||
      instruction->CanBeMoved()) {
    return true;
  }
  return false;
}

static void AddInstruction(HInstruction* instruction,
                           const ArenaBitVector& processed_instructions,
                           const ArenaBitVector& discard_blocks,
                           ScopedArenaVector<HInstruction*>* worklist) {
  // Add to the work list if the instruction is not in the list of blocks
  // to discard, hasn't been already processed and is of interest.
  if (!discard_blocks.IsBitSet(instruction->GetBlock()->GetBlockId()) &&
      !processed_instructions.IsBitSet(instruction->GetId()) &&
      IsInterestingInstruction(instruction)) {
    worklist->push_back(instruction);
  }
}

static void AddInputs(HInstruction* instruction,
                      const ArenaBitVector& processed_instructions,
                      const ArenaBitVector& discard_blocks,
                      ScopedArenaVector<HInstruction*>* worklist) {
  for (HInstruction* input : instruction->GetInputs()) {
    AddInstruction(input, processed_instructions, discard_blocks, worklist);
  }
}

static void AddInputs(HBasicBlock* block,
                      const ArenaBitVector& processed_instructions,
                      const ArenaBitVector& discard_blocks,
                      ScopedArenaVector<HInstruction*>* worklist) {
  for (HInstructionIterator it(block->GetPhis()); !it.Done(); it.Advance()) {
    AddInputs(it.Current(), processed_instructions, discard_blocks, worklist);
  }
  for (HInstructionIterator it(block->GetInstructions()); !it.Done(); it.Advance()) {
    AddInputs(it.Current(), processed_instructions, discard_blocks, worklist);
  }
}

static bool ShouldFilterUse(HInstruction* instruction,
                            HInstruction* user,
                            const ArenaBitVector& post_dominated) {
  if (instruction->IsNewInstance()) {
    return (user->IsInstanceFieldSet() || user->IsConstructorFence()) &&
        (user->InputAt(0) == instruction) &&
        !post_dominated.IsBitSet(user->GetBlock()->GetBlockId());
  } else if (instruction->IsNewArray()) {
    return (user->IsArraySet() || user->IsConstructorFence()) &&
        (user->InputAt(0) == instruction) &&
        !post_dominated.IsBitSet(user->GetBlock()->GetBlockId());
  }
  return false;
}


// Find the ideal position for moving `instruction`. If `filter` is true,
// we filter out store instructions to that instruction, which are processed
// first in the step (3) of the sinking algorithm.
// This method is tailored to the sinking algorithm, unlike
// the generic HInstruction::MoveBeforeFirstUserAndOutOfLoops.
static HInstruction* FindIdealPosition(HInstruction* instruction,
                                       const ArenaBitVector& post_dominated,
                                       bool filter = false) {
  DCHECK(!instruction->IsPhi());  // Makes no sense for Phi.

  // Find the target block.
  CommonDominator finder(/* block= */ nullptr);
  for (const HUseListNode<HInstruction*>& use : instruction->GetUses()) {
    HInstruction* user = use.GetUser();
    if (!(filter && ShouldFilterUse(instruction, user, post_dominated))) {
      HBasicBlock* block = user->GetBlock();
      if (user->IsPhi()) {
        // Special case phis by taking the incoming block for regular ones,
        // or the dominator for catch phis.
        block = user->AsPhi()->IsCatchPhi()
            ? block->GetDominator()
            : block->GetPredecessors()[use.GetIndex()];
      }
      finder.Update(block);
    }
  }
  for (const HUseListNode<HEnvironment*>& use : instruction->GetEnvUses()) {
    DCHECK(!use.GetUser()->GetHolder()->IsPhi());
    DCHECK(!filter || !ShouldFilterUse(instruction, use.GetUser()->GetHolder(), post_dominated));
    finder.Update(use.GetUser()->GetHolder()->GetBlock());
  }
  HBasicBlock* target_block = finder.Get();
  if (target_block == nullptr) {
    // No user we can go next to? Likely a LSE or DCE limitation.
    return nullptr;
  }

  // Move to the first dominator not in a loop, if we can.
  while (target_block->IsInLoop()) {
    if (!post_dominated.IsBitSet(target_block->GetDominator()->GetBlockId())) {
      break;
    }
    target_block = target_block->GetDominator();
    DCHECK(target_block != nullptr);
  }

<<<<<<< HEAD
  // Bail if the instruction can throw and we are about to move into a catch block.
  if (instruction->CanThrow() && target_block->GetTryCatchInformation() != nullptr) {
    return nullptr;
=======
  // Bail if the instruction would throw into a catch block.
  if (instruction->CanThrow() && target_block->IsTryBlock()) {
    // TODO(solanes): Here we could do something similar to the loop above and move to the first
    // dominator, which is not a try block, instead of just returning nullptr. If we do so, we have
    // to also make sure we are not in a loop.

    if (instruction->GetBlock()->IsTryBlock() &&
        instruction->GetBlock()->GetTryCatchInformation()->GetTryEntry().GetId() ==
            target_block->GetTryCatchInformation()->GetTryEntry().GetId()) {
      // Sink within the same try block is allowed.
    } else {
      return nullptr;
    }
>>>>>>> 7cffe899
  }

  // Find insertion position. No need to filter anymore, as we have found a
  // target block.
  HInstruction* insert_pos = nullptr;
  for (const HUseListNode<HInstruction*>& use : instruction->GetUses()) {
    if (use.GetUser()->GetBlock() == target_block &&
        (insert_pos == nullptr || use.GetUser()->StrictlyDominates(insert_pos))) {
      insert_pos = use.GetUser();
    }
  }
  for (const HUseListNode<HEnvironment*>& use : instruction->GetEnvUses()) {
    HInstruction* user = use.GetUser()->GetHolder();
    if (user->GetBlock() == target_block &&
        (insert_pos == nullptr || user->StrictlyDominates(insert_pos))) {
      insert_pos = user;
    }
  }
  if (insert_pos == nullptr) {
    // No user in `target_block`, insert before the control flow instruction.
    insert_pos = target_block->GetLastInstruction();
    DCHECK(insert_pos->IsControlFlow());
    // Avoid splitting HCondition from HIf to prevent unnecessary materialization.
    if (insert_pos->IsIf()) {
      HInstruction* if_input = insert_pos->AsIf()->InputAt(0);
      if (if_input == insert_pos->GetPrevious()) {
        insert_pos = if_input;
      }
    }
  }
  DCHECK(!insert_pos->IsPhi());
  return insert_pos;
}


void CodeSinking::SinkCodeToUncommonBranch(HBasicBlock* end_block) {
  // Local allocator to discard data structures created below at the end of this optimization.
  ScopedArenaAllocator allocator(graph_->GetArenaStack());

  size_t number_of_instructions = graph_->GetCurrentInstructionId();
  ScopedArenaVector<HInstruction*> worklist(allocator.Adapter(kArenaAllocMisc));
  ArenaBitVector processed_instructions(&allocator, number_of_instructions, /* expandable= */ false);
  processed_instructions.ClearAllBits();
  ArenaBitVector post_dominated(&allocator, graph_->GetBlocks().size(), /* expandable= */ false);
  post_dominated.ClearAllBits();
  ArenaBitVector instructions_that_can_move(
      &allocator, number_of_instructions, /* expandable= */ false);
  instructions_that_can_move.ClearAllBits();
  ScopedArenaVector<HInstruction*> move_in_order(allocator.Adapter(kArenaAllocMisc));

  // Step (1): Visit post order to get a subset of blocks post dominated by `end_block`.
  // TODO(ngeoffray): Getting the full set of post-dominated shoud be done by
  // computint the post dominator tree, but that could be too time consuming. Also,
  // we should start the analysis from blocks dominated by an uncommon branch, but we
  // don't profile branches yet.
  bool found_block = false;
  for (HBasicBlock* block : graph_->GetPostOrder()) {
    if (block == end_block) {
      found_block = true;
      post_dominated.SetBit(block->GetBlockId());
    } else if (found_block) {
      bool is_post_dominated = true;
      if (block->GetSuccessors().empty()) {
        // We currently bail for loops.
        is_post_dominated = false;
      } else {
        for (HBasicBlock* successor : block->GetSuccessors()) {
          if (!post_dominated.IsBitSet(successor->GetBlockId())) {
            is_post_dominated = false;
            break;
          }
        }
      }
      if (is_post_dominated) {
        post_dominated.SetBit(block->GetBlockId());
      }
    }
  }

  // Now that we have found a subset of post-dominated blocks, add to the worklist all inputs
  // of instructions in these blocks that are not themselves in these blocks.
  // Also find the common dominator of the found post dominated blocks, to help filtering
  // out un-movable uses in step (2).
  CommonDominator finder(end_block);
  for (size_t i = 0, e = graph_->GetBlocks().size(); i < e; ++i) {
    if (post_dominated.IsBitSet(i)) {
      finder.Update(graph_->GetBlocks()[i]);
      AddInputs(graph_->GetBlocks()[i], processed_instructions, post_dominated, &worklist);
    }
  }
  HBasicBlock* common_dominator = finder.Get();

  // Step (2): iterate over the worklist to find sinking candidates.
  while (!worklist.empty()) {
    HInstruction* instruction = worklist.back();
    if (processed_instructions.IsBitSet(instruction->GetId())) {
      // The instruction has already been processed, continue. This happens
      // when the instruction is the input/user of multiple instructions.
      worklist.pop_back();
      continue;
    }
    bool all_users_in_post_dominated_blocks = true;
    bool can_move = true;
    // Check users of the instruction.
    for (const HUseListNode<HInstruction*>& use : instruction->GetUses()) {
      HInstruction* user = use.GetUser();
      if (!post_dominated.IsBitSet(user->GetBlock()->GetBlockId()) &&
          !instructions_that_can_move.IsBitSet(user->GetId())) {
        all_users_in_post_dominated_blocks = false;
        // If we've already processed this user, or the user cannot be moved, or
        // is not dominating the post dominated blocks, bail.
        // TODO(ngeoffray): The domination check is an approximation. We should
        // instead check if the dominated blocks post dominate the user's block,
        // but we do not have post dominance information here.
        if (processed_instructions.IsBitSet(user->GetId()) ||
            !IsInterestingInstruction(user) ||
            !user->GetBlock()->Dominates(common_dominator)) {
          can_move = false;
          break;
        }
      }
    }

    // Check environment users of the instruction. Some of these users require
    // the instruction not to move.
    if (all_users_in_post_dominated_blocks) {
      for (const HUseListNode<HEnvironment*>& use : instruction->GetEnvUses()) {
        HEnvironment* environment = use.GetUser();
        HInstruction* user = environment->GetHolder();
        if (!post_dominated.IsBitSet(user->GetBlock()->GetBlockId())) {
          if (graph_->IsDebuggable() ||
              user->IsDeoptimize() ||
              user->CanThrowIntoCatchBlock() ||
              (user->IsSuspendCheck() && graph_->IsCompilingOsr())) {
            can_move = false;
            break;
          }
        }
      }
    }
    if (!can_move) {
      // Instruction cannot be moved, mark it as processed and remove it from the work
      // list.
      processed_instructions.SetBit(instruction->GetId());
      worklist.pop_back();
    } else if (all_users_in_post_dominated_blocks) {
      // Instruction is a candidate for being sunk. Mark it as such, remove it from the
      // work list, and add its inputs to the work list.
      instructions_that_can_move.SetBit(instruction->GetId());
      move_in_order.push_back(instruction);
      processed_instructions.SetBit(instruction->GetId());
      worklist.pop_back();
      AddInputs(instruction, processed_instructions, post_dominated, &worklist);
      // Drop the environment use not in the list of post-dominated block. This is
      // to help step (3) of this optimization, when we start moving instructions
      // closer to their use.
      for (const HUseListNode<HEnvironment*>& use : instruction->GetEnvUses()) {
        HEnvironment* environment = use.GetUser();
        HInstruction* user = environment->GetHolder();
        if (!post_dominated.IsBitSet(user->GetBlock()->GetBlockId())) {
          environment->RemoveAsUserOfInput(use.GetIndex());
          environment->SetRawEnvAt(use.GetIndex(), nullptr);
        }
      }
    } else {
      // The information we have on the users was not enough to decide whether the
      // instruction could be moved.
      // Add the users to the work list, and keep the instruction in the work list
      // to process it again once all users have been processed.
      for (const HUseListNode<HInstruction*>& use : instruction->GetUses()) {
        AddInstruction(use.GetUser(), processed_instructions, post_dominated, &worklist);
      }
    }
  }

  // Make sure we process instructions in dominated order. This is required for heap
  // stores.
  std::sort(move_in_order.begin(), move_in_order.end(), [](HInstruction* a, HInstruction* b) {
    return b->StrictlyDominates(a);
  });

  // Step (3): Try to move sinking candidates.
  for (HInstruction* instruction : move_in_order) {
    HInstruction* position = nullptr;
    if (instruction->IsArraySet()
            || instruction->IsInstanceFieldSet()
            || instruction->IsConstructorFence()) {
      if (!instructions_that_can_move.IsBitSet(instruction->InputAt(0)->GetId())) {
        // A store can trivially move, but it can safely do so only if the heap
        // location it stores to can also move.
        // TODO(ngeoffray): Handle allocation/store cycles by pruning these instructions
        // from the set and all their inputs.
        continue;
      }
      // Find the position of the instruction we're storing into, filtering out this
      // store and all other stores to that instruction.
      position = FindIdealPosition(instruction->InputAt(0), post_dominated, /* filter= */ true);

      // The position needs to be dominated by the store, in order for the store to move there.
      if (position == nullptr || !instruction->GetBlock()->Dominates(position->GetBlock())) {
        continue;
      }
    } else {
      // Find the ideal position within the post dominated blocks.
      position = FindIdealPosition(instruction, post_dominated);
      if (position == nullptr) {
        continue;
      }
    }
    // Bail if we could not find a position in the post dominated blocks (for example,
    // if there are multiple users whose common dominator is not in the list of
    // post dominated blocks).
    if (!post_dominated.IsBitSet(position->GetBlock()->GetBlockId())) {
      continue;
    }
    MaybeRecordStat(stats_, MethodCompilationStat::kInstructionSunk);
    instruction->MoveBefore(position, /* do_checks= */ false);
  }
}

}  // namespace art<|MERGE_RESOLUTION|>--- conflicted
+++ resolved
@@ -198,7 +198,8 @@
   }
   for (const HUseListNode<HEnvironment*>& use : instruction->GetEnvUses()) {
     DCHECK(!use.GetUser()->GetHolder()->IsPhi());
-    DCHECK(!filter || !ShouldFilterUse(instruction, use.GetUser()->GetHolder(), post_dominated));
+    DCHECK_IMPLIES(filter,
+                   !ShouldFilterUse(instruction, use.GetUser()->GetHolder(), post_dominated));
     finder.Update(use.GetUser()->GetHolder()->GetBlock());
   }
   HBasicBlock* target_block = finder.Get();
@@ -216,11 +217,6 @@
     DCHECK(target_block != nullptr);
   }
 
-<<<<<<< HEAD
-  // Bail if the instruction can throw and we are about to move into a catch block.
-  if (instruction->CanThrow() && target_block->GetTryCatchInformation() != nullptr) {
-    return nullptr;
-=======
   // Bail if the instruction would throw into a catch block.
   if (instruction->CanThrow() && target_block->IsTryBlock()) {
     // TODO(solanes): Here we could do something similar to the loop above and move to the first
@@ -234,7 +230,6 @@
     } else {
       return nullptr;
     }
->>>>>>> 7cffe899
   }
 
   // Find insertion position. No need to filter anymore, as we have found a
