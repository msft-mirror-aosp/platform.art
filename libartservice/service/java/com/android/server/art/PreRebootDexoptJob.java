--- conflicted
+++ resolved
@@ -137,23 +137,6 @@
      * @param otaSlot The slot that contains the OTA update, "_a" or "_b", or null for a Mainline
      *         update.
      */
-<<<<<<< HEAD
-    public @ScheduleStatus int onUpdateReady(@Nullable String otaSlot) {
-        unschedule();
-        mSerializedExecutor.execute(() -> {
-            mInjector.getStatsReporter().reset();
-            if (hasStarted()) {
-                try {
-                    mInjector.getArtd().cleanUpPreRebootStagedFiles();
-                } catch (ServiceSpecificException | RemoteException e) {
-                    AsLog.e("Failed to clean up obsolete Pre-reboot staged files", e);
-                }
-                markHasStarted(false);
-            }
-        });
-        updateOtaSlot(otaSlot);
-        return schedule();
-=======
     public synchronized @ScheduleStatus int onUpdateReady(@Nullable String otaSlot) {
         cancelAnyLocked();
         resetLocked();
@@ -190,7 +173,6 @@
     public synchronized void cancelGiven(
             @NonNull CompletableFuture<Void> job, boolean expectInterrupt) {
         cancelGivenLocked(job, expectInterrupt);
->>>>>>> c86e6a7f
     }
 
     @VisibleForTesting
@@ -280,12 +262,7 @@
         mRunningJob = new CompletableFuture().runAsync(() -> {
             markHasStarted(true);
             try {
-<<<<<<< HEAD
-                mInjector.getPreRebootDriver().run(
-                        otaSlot, cancellationSignal, mInjector.getStatsReporter());
-=======
                 mInjector.getPreRebootDriver().run(otaSlot, mapSnapshotsForOta, cancellationSignal);
->>>>>>> c86e6a7f
             } catch (RuntimeException e) {
                 AsLog.e("Fatal error", e);
             } finally {
@@ -436,11 +413,9 @@
     @VisibleForTesting
     public static class Injector {
         @NonNull private final Context mContext;
-        @NonNull private final PreRebootStatsReporter mStatsReporter;
 
         Injector(@NonNull Context context) {
             mContext = context;
-            mStatsReporter = new PreRebootStatsReporter();
         }
 
         @NonNull
@@ -455,7 +430,7 @@
 
         @NonNull
         public PreRebootStatsReporter getStatsReporter() {
-            return mStatsReporter;
+            return new PreRebootStatsReporter();
         }
 
         @NonNull
