/*
 * Copyright (C) 2024 The Android Open Source Project
 *
 * Licensed under the Apache License, Version 2.0 (the "License");
 * you may not use this file except in compliance with the License.
 * You may obtain a copy of the License at
 *
 *      http://www.apache.org/licenses/LICENSE-2.0
 *
 * Unless required by applicable law or agreed to in writing, software
 * distributed under the License is distributed on an "AS IS" BASIS,
 * WITHOUT WARRANTIES OR CONDITIONS OF ANY KIND, either express or implied.
 * See the License for the specific language governing permissions and
 * limitations under the License.
 */

package com.android.server.art.prereboot;

import static com.android.server.art.IDexoptChrootSetup.CHROOT_DIR;
import static com.android.server.art.proto.PreRebootStats.Status;

import android.annotation.NonNull;
import android.annotation.Nullable;
import android.content.Context;
import android.os.ArtModuleServiceManager;
import android.os.Build;
import android.os.CancellationSignal;
import android.os.RemoteException;
import android.os.ServiceSpecificException;
import android.system.ErrnoException;
import android.system.Os;

import androidx.annotation.RequiresApi;

import com.android.internal.annotations.VisibleForTesting;
import com.android.server.art.ArtJni;
import com.android.server.art.ArtManagerLocal;
import com.android.server.art.ArtModuleServiceInitializer;
import com.android.server.art.ArtdRefCache;
import com.android.server.art.AsLog;
import com.android.server.art.GlobalInjector;
import com.android.server.art.IArtd;
import com.android.server.art.IDexoptChrootSetup;
import com.android.server.art.PreRebootDexoptJob;
import com.android.server.art.Utils;

import dalvik.system.DelegateLastClassLoader;

import libcore.io.Streams;

import java.io.FileDescriptor;
import java.io.FileInputStream;
import java.io.FileOutputStream;
import java.io.IOException;
import java.io.InputStream;
import java.io.OutputStream;

/**
 * Drives Pre-reboot Dexopt, through reflection.
 *
 * DO NOT use this class directly. Use {@link PreRebootDexoptJob}.
 *
 * During Pre-reboot Dexopt, the old version of this code is run.
 *
 * @hide
 */
@RequiresApi(Build.VERSION_CODES.VANILLA_ICE_CREAM)
public class PreRebootDriver {
    @NonNull private final Injector mInjector;

    public PreRebootDriver(@NonNull Context context) {
        this(new Injector(context));
    }

    @VisibleForTesting
    public PreRebootDriver(@NonNull Injector injector) {
        mInjector = injector;
    }

    /**
     * Runs Pre-reboot Dexopt and returns whether it is successful. Returns false if Pre-reboot
     * dexopt failed, the system requirement check failed, or system requirements are not met.
     *
     * @param otaSlot The slot that contains the OTA update, "_a" or "_b", or null for a Mainline
     *         update.
     * @param mapSnapshotsForOta Whether to map/unmap snapshots. Only applicable to an OTA update.
     */
<<<<<<< HEAD
    public boolean run(@Nullable String otaSlot, @NonNull CancellationSignal cancellationSignal,
            @NonNull PreRebootStatsReporter statsReporter) {
        try {
            statsReporter.recordJobStarted();
            if (!setUp(otaSlot)) {
                statsReporter.recordJobEnded(Status.STATUS_FAILED);
=======
    public boolean run(@Nullable String otaSlot, boolean mapSnapshotsForOta,
            @NonNull CancellationSignal cancellationSignal) {
        var statsReporter = new PreRebootStatsReporter();
        boolean success = false;
        try {
            statsReporter.recordJobStarted();
            if (!setUp(otaSlot, mapSnapshotsForOta)) {
>>>>>>> 234c0fb3
                return false;
            }
            runFromChroot(cancellationSignal);
            return true;
        } catch (RemoteException e) {
            Utils.logArtdException(e);
        } catch (ServiceSpecificException e) {
            AsLog.e("Failed to set up chroot", e);
        } catch (ReflectiveOperationException | IOException | ErrnoException e) {
            AsLog.e("Failed to run pre-reboot dexopt", e);
        } finally {
<<<<<<< HEAD
            tearDown(false /* throwing */);
=======
            try {
                // No need to pass `mapSnapshotsForOta` because `setUp` stores this information in a
                // temp file.
                tearDown();
            } catch (RemoteException e) {
                Utils.logArtdException(e);
            } catch (ServiceSpecificException | IOException e) {
                AsLog.e("Failed to tear down chroot", e);
            } finally {
                statsReporter.recordJobEnded(success);
            }
>>>>>>> 234c0fb3
        }
        // Only report the failed case here. The finished and cancelled cases are reported by
        // PreRebootManager.
        statsReporter.recordJobEnded(Status.STATUS_FAILED);
        return false;
    }

    public void test() {
        boolean teardownAttempted = false;
        try {
            if (!setUp(null /* otaSlot */, false /* mapSnapshotsForOta */)) {
                throw new AssertionError("System requirement check failed");
            }
            // Ideally, we should try dexopting some packages here. However, it's not trivial to
            // pass a package list into chroot. Besides, we need to generate boot images even if we
            // dexopt only one package, and that can easily make the test fail the CTS quality
            // requirement on test duration (<30s).
            teardownAttempted = true;
            tearDown();
        } catch (RemoteException | IOException e) {
            throw new AssertionError("Unexpected exception", e);
        } finally {
            if (!teardownAttempted) {
                try {
                    tearDown();
                } catch (RemoteException | IOException | RuntimeException e) {
                    // Do nothing.
                }
            }
        }
    }

    private boolean setUp(@Nullable String otaSlot, boolean mapSnapshotsForOta)
            throws RemoteException {
        mInjector.getDexoptChrootSetup().setUp(otaSlot, mapSnapshotsForOta);
        if (!mInjector.getArtd().checkPreRebootSystemRequirements(CHROOT_DIR)) {
            return false;
        }
        mInjector.getDexoptChrootSetup().init();
        return true;
    }

    private void tearDown() throws RemoteException, IOException {
        // In general, the teardown unmounts apexes and partitions, and open files can keep the
        // mounts busy so that they cannot be unmounted. Therefore, a running Pre-reboot artd
        // process can prevent the teardown from succeeding. It's managed by the service manager,
        // and there isn't a reliable API to kill it. We deal with it in two steps:
        // 1. Trigger GC and finalization. The service manager should gracefully shut it down, since
        //    there is no reference to it as this point.
        // 2. Call `ensureNoProcessInDir` to wait for it to exit. If it doesn't exit in 5 seconds,
        //    `ensureNoProcessInDir` will then kill it.
        Runtime.getRuntime().gc();
        Runtime.getRuntime().runFinalization();
        // At this point, no process other than `artd` is expected to be running. `runFromChroot`
        // blocks on `artd` calls, even upon cancellation, and `artd` in turn waits for child
        // processes to exit, even if they are killed due to the cancellation.
        ArtJni.ensureNoProcessInDir(CHROOT_DIR, 5000 /* timeoutMs */);
        mInjector.getDexoptChrootSetup().tearDown();
    }

    private void runFromChroot(@NonNull CancellationSignal cancellationSignal)
            throws ReflectiveOperationException, IOException, ErrnoException {
        String chrootArtDir = CHROOT_DIR + "/apex/com.android.art";
        String dexPath = chrootArtDir + "/javalib/service-art.jar";

        // We load the dex file into the memory and close it. In this way, the classloader won't
        // prevent unmounting even if it fails to unload.
        ClassLoader classLoader;
        FileDescriptor memfd = Os.memfd_create("in memory from " + dexPath, 0 /* flags */);
        try (FileOutputStream out = new FileOutputStream(memfd);
                InputStream in = new FileInputStream(dexPath)) {
            Streams.copy(in, out);
            classLoader = new DelegateLastClassLoader("/proc/self/fd/" + memfd.getInt$(),
                    this.getClass().getClassLoader() /* parent */);
        }

        Class<?> preRebootManagerClass =
                classLoader.loadClass("com.android.server.art.prereboot.PreRebootManager");
        // Check if the dex file is loaded successfully. Note that the constructor of
        // `DelegateLastClassLoader` does not throw when the load fails.
        if (preRebootManagerClass == PreRebootManager.class) {
            throw new IllegalStateException(String.format("Failed to load %s", dexPath));
        }
        Object preRebootManager = preRebootManagerClass.getConstructor().newInstance();
        preRebootManagerClass
                .getMethod("run", ArtModuleServiceManager.class, Context.class,
                        CancellationSignal.class)
                .invoke(preRebootManager, ArtModuleServiceInitializer.getArtModuleServiceManager(),
                        mInjector.getContext(), cancellationSignal);
    }

    /**
     * Injector pattern for testing purpose.
     *
     * @hide
     */
    @VisibleForTesting
    public static class Injector {
        @NonNull private final Context mContext;

        Injector(@NonNull Context context) {
            mContext = context;
        }

        @NonNull
        public Context getContext() {
            return mContext;
        }

        @NonNull
        public IDexoptChrootSetup getDexoptChrootSetup() {
            return GlobalInjector.getInstance().getDexoptChrootSetup();
        }

        @NonNull
        public IArtd getArtd() {
            return ArtdRefCache.getInstance().getArtd();
        }
    }
}<|MERGE_RESOLUTION|>--- conflicted
+++ resolved
@@ -85,14 +85,6 @@
      *         update.
      * @param mapSnapshotsForOta Whether to map/unmap snapshots. Only applicable to an OTA update.
      */
-<<<<<<< HEAD
-    public boolean run(@Nullable String otaSlot, @NonNull CancellationSignal cancellationSignal,
-            @NonNull PreRebootStatsReporter statsReporter) {
-        try {
-            statsReporter.recordJobStarted();
-            if (!setUp(otaSlot)) {
-                statsReporter.recordJobEnded(Status.STATUS_FAILED);
-=======
     public boolean run(@Nullable String otaSlot, boolean mapSnapshotsForOta,
             @NonNull CancellationSignal cancellationSignal) {
         var statsReporter = new PreRebootStatsReporter();
@@ -100,10 +92,10 @@
         try {
             statsReporter.recordJobStarted();
             if (!setUp(otaSlot, mapSnapshotsForOta)) {
->>>>>>> 234c0fb3
                 return false;
             }
             runFromChroot(cancellationSignal);
+            success = true;
             return true;
         } catch (RemoteException e) {
             Utils.logArtdException(e);
@@ -112,9 +104,6 @@
         } catch (ReflectiveOperationException | IOException | ErrnoException e) {
             AsLog.e("Failed to run pre-reboot dexopt", e);
         } finally {
-<<<<<<< HEAD
-            tearDown(false /* throwing */);
-=======
             try {
                 // No need to pass `mapSnapshotsForOta` because `setUp` stores this information in a
                 // temp file.
@@ -126,11 +115,7 @@
             } finally {
                 statsReporter.recordJobEnded(success);
             }
->>>>>>> 234c0fb3
-        }
-        // Only report the failed case here. The finished and cancelled cases are reported by
-        // PreRebootManager.
-        statsReporter.recordJobEnded(Status.STATUS_FAILED);
+        }
         return false;
     }
 
