/*
 * Copyright (C) 2024 The Android Open Source Project
 *
 * Licensed under the Apache License, Version 2.0 (the "License");
 * you may not use this file except in compliance with the License.
 * You may obtain a copy of the License at
 *
 *      http://www.apache.org/licenses/LICENSE-2.0
 *
 * Unless required by applicable law or agreed to in writing, software
 * distributed under the License is distributed on an "AS IS" BASIS,
 * WITHOUT WARRANTIES OR CONDITIONS OF ANY KIND, either express or implied.
 * See the License for the specific language governing permissions and
 * limitations under the License.
 */

package com.android.server.art.prereboot;

import static com.android.server.art.proto.PreRebootStats.JobRun;
import static com.android.server.art.proto.PreRebootStats.Status;

import android.annotation.NonNull;
import android.os.Build;

import androidx.annotation.RequiresApi;

import com.android.internal.annotations.VisibleForTesting;
import com.android.server.LocalManagerRegistry;
import com.android.server.art.ArtManagerLocal;
import com.android.server.art.ArtStatsLog;
import com.android.server.art.ArtdRefCache;
import com.android.server.art.AsLog;
import com.android.server.art.ReasonMapping;
import com.android.server.art.Utils;
import com.android.server.art.model.DexoptStatus;
import com.android.server.art.proto.PreRebootStats;
import com.android.server.pm.PackageManagerLocal;

import java.io.File;
import java.io.FileInputStream;
import java.io.FileOutputStream;
import java.io.IOException;
import java.io.InputStream;
import java.io.OutputStream;
import java.nio.file.Files;
import java.nio.file.StandardCopyOption;
import java.util.HashSet;
import java.util.List;
import java.util.Objects;
import java.util.Set;
import java.util.concurrent.CompletableFuture;
import java.util.function.Function;

/**
 * A helper class to report the Pre-reboot Dexopt metrics to StatsD.
 *
 * This class is not thread-safe.
 *
 * During Pre-reboot Dexopt, both the old version and the new version of this code is run. The old
 * version writes to disk first, and the new version writes to disk later. After reboot, the new
 * version loads from disk.
 *
 * @hide
 */
@RequiresApi(Build.VERSION_CODES.UPSIDE_DOWN_CAKE)
public class PreRebootStatsReporter {
    private static final String FILENAME = "/data/system/pre-reboot-stats.pb";

    @NonNull private final Injector mInjector;

    private @NonNull PreRebootStats.Builder mStatsBuilder = PreRebootStats.newBuilder();
    private @NonNull Set<String> mPackagesWithArtifacts = new HashSet<>();

    public PreRebootStatsReporter() {
        this(new Injector());
    }

    /** @hide */
    @VisibleForTesting
    public PreRebootStatsReporter(@NonNull Injector injector) {
        mInjector = injector;
    }

<<<<<<< HEAD
    public void recordJobScheduled() {
        mStatsBuilder.clear();
        mStatsBuilder.setStatus(Status.STATUS_SCHEDULED)
                .setJobScheduledTimestampMillis(System.currentTimeMillis());
        save();
=======
    public void recordJobScheduled(boolean isAsync) {
        PreRebootStats.Builder statsBuilder = PreRebootStats.newBuilder();
        statsBuilder.setStatus(Status.STATUS_SCHEDULED);
        // Omit job_scheduled_timestamp_millis to indicate a synchronous job.
        if (isAsync) {
            statsBuilder.setJobScheduledTimestampMillis(mInjector.getCurrentTimeMillis());
        }
        save(statsBuilder);
>>>>>>> c86e6a7f
    }

    public void recordJobStarted() {
        Utils.check(mStatsBuilder.getStatus() != Status.STATUS_UNKNOWN);

        JobRun.Builder runBuilder =
<<<<<<< HEAD
                JobRun.newBuilder().setJobStartedTimestampMillis(System.currentTimeMillis());
        mStatsBuilder.setStatus(Status.STATUS_STARTED)
=======
                JobRun.newBuilder().setJobStartedTimestampMillis(mInjector.getCurrentTimeMillis());
        statsBuilder.setStatus(Status.STATUS_STARTED)
>>>>>>> c86e6a7f
                .addJobRuns(runBuilder)
                .setSkippedPackageCount(0)
                .setOptimizedPackageCount(0)
                .setFailedPackageCount(0)
                .setTotalPackageCount(0);
        save();
    }

    public void recordProgress(int skippedPackageCount, int optimizedPackageCount,
            int failedPackageCount, int totalPackageCount) {
        mStatsBuilder.setSkippedPackageCount(skippedPackageCount)
                .setOptimizedPackageCount(optimizedPackageCount)
                .setFailedPackageCount(failedPackageCount)
                .setTotalPackageCount(totalPackageCount);
        save();
    }

    public void recordJobEnded(Status status) {
        Utils.check(status == Status.STATUS_FINISHED || status == Status.STATUS_FAILED
                || status == Status.STATUS_CANCELLED);

        List<JobRun> jobRuns = mStatsBuilder.getJobRunsList();
        Utils.check(jobRuns.size() > 0);
        JobRun lastRun = jobRuns.get(jobRuns.size() - 1);
        Utils.check(lastRun.getJobEndedTimestampMillis() == 0 || status == Status.STATUS_FAILED);

<<<<<<< HEAD
        JobRun.Builder runBuilder =
                JobRun.newBuilder(lastRun).setJobEndedTimestampMillis(System.currentTimeMillis());
        mStatsBuilder.setStatus(status).setJobRuns(jobRuns.size() - 1, runBuilder);
        save();
    }
=======
        JobRun.Builder runBuilder = JobRun.newBuilder(lastRun).setJobEndedTimestampMillis(
                mInjector.getCurrentTimeMillis());
>>>>>>> c86e6a7f

    public void recordPackageWithArtifacts(@NonNull String packageName) {
        mPackagesWithArtifacts.add(packageName);
    }

    public void reportAsync() {
        new CompletableFuture().runAsync(this::report).exceptionally(t -> {
            AsLog.e("Failed to report stats", t);
            return null;
        });
    }

    private void report() {
        load();
        delete();

        if (mStatsBuilder.getStatus() == Status.STATUS_UNKNOWN) {
            // Job not scheduled, probably because Pre-reboot Dexopt is not enabled.
            return;
        }

        PackageManagerLocal packageManagerLocal =
                Objects.requireNonNull(LocalManagerRegistry.getManager(PackageManagerLocal.class));
        ArtManagerLocal artManagerLocal =
                Objects.requireNonNull(LocalManagerRegistry.getManager(ArtManagerLocal.class));

        // This takes some time (~3ms per package). It probably fine because we are running
        // asynchronously. Consider removing this in the future.
        int packagesWithArtifactsUsableCount;
        try (var snapshot = packageManagerLocal.withFilteredSnapshot();
                var pin = ArtdRefCache.getInstance().new Pin()) {
            packagesWithArtifactsUsableCount =
                    (int) mPackagesWithArtifacts.stream()
                            .map(packageName
                                    -> artManagerLocal.getDexoptStatus(snapshot, packageName))
                            // For simplicity, we consider all artifacts of a package usable if we
                            // see at least one `REASON_PRE_REBOOT_DEXOPT` because it's not easy to
                            // know which files are committed.
                            .filter(status
                                    -> status.getDexContainerFileDexoptStatuses().stream().anyMatch(
                                            fileStatus
                                            -> fileStatus.getCompilationReason().equals(
                                                    ReasonMapping.REASON_PRE_REBOOT_DEXOPT)))
                            .count();
        }

<<<<<<< HEAD
        List<JobRun> jobRuns = mStatsBuilder.getJobRunsList();
        // Only take the duration of the last run because every run starts from scratch.
        JobRun lastRun = jobRuns.size() > 0 ? jobRuns.get(jobRuns.size() - 1) : null;
        long jobDurationMs = (lastRun != null && lastRun.getJobEndedTimestampMillis() > 0)
                ? (lastRun.getJobEndedTimestampMillis() - lastRun.getJobStartedTimestampMillis())
                : -1;
        long jobLatencyMs =
                (jobRuns.size() > 0 && mStatsBuilder.getJobScheduledTimestampMillis() > 0)
                ? (jobRuns.get(0).getJobStartedTimestampMillis()
                          - mStatsBuilder.getJobScheduledTimestampMillis())
                : -1;

        ArtStatsLog.write(ArtStatsLog.PREREBOOT_DEXOPT_JOB_ENDED, getStatusForStatsd(),
                mStatsBuilder.getOptimizedPackageCount(), mStatsBuilder.getFailedPackageCount(),
                mStatsBuilder.getSkippedPackageCount(), mStatsBuilder.getTotalPackageCount(),
                jobDurationMs, jobLatencyMs, mPackagesWithArtifacts.size(),
                packagesWithArtifactsUsableCount, jobRuns.size());
=======
        @VisibleForTesting
        public void report() {
            PreRebootStats.Builder statsBuilder = load();
            delete();

            if (statsBuilder.getStatus() == Status.STATUS_UNKNOWN) {
                // Job not scheduled, probably because Pre-reboot Dexopt is not enabled.
                return;
            }

            ArtManagerLocal artManagerLocal = mInjector.getArtManagerLocal();

            // This takes some time (~3ms per package). It probably fine because we are running
            // asynchronously. Consider removing this in the future.
            int packagesWithArtifactsUsableCount;
            try (var snapshot = mInjector.getPackageManagerLocal().withFilteredSnapshot();
                    var pin = mInjector.createArtdPin()) {
                packagesWithArtifactsUsableCount =
                        (int) mPackagesWithArtifacts.stream()
                                .map(packageName
                                        -> artManagerLocal.getDexoptStatus(snapshot, packageName))
                                .filter(status -> hasUsablePreRebootArtifacts(status))
                                .count();
            }

            List<JobRun> jobRuns = statsBuilder.getJobRunsList();
            // The total duration of all runs, or -1 if any run didn't end.
            long jobDurationMs = 0;
            for (JobRun run : jobRuns) {
                if (run.getJobEndedTimestampMillis() == 0) {
                    jobDurationMs = -1;
                    break;
                }
                jobDurationMs +=
                        run.getJobEndedTimestampMillis() - run.getJobStartedTimestampMillis();
            }
            if (jobRuns.size() == 0) {
                jobDurationMs = -1;
            }
            long jobLatencyMs =
                    (jobRuns.size() > 0 && statsBuilder.getJobScheduledTimestampMillis() > 0)
                    ? (jobRuns.get(0).getJobStartedTimestampMillis()
                              - statsBuilder.getJobScheduledTimestampMillis())
                    : -1;

            mInjector.writeStats(ArtStatsLog.PREREBOOT_DEXOPT_JOB_ENDED,
                    getStatusForStatsd(statsBuilder.getStatus()),
                    statsBuilder.getOptimizedPackageCount(), statsBuilder.getFailedPackageCount(),
                    statsBuilder.getSkippedPackageCount(), statsBuilder.getTotalPackageCount(),
                    jobDurationMs, jobLatencyMs, mPackagesWithArtifacts.size(),
                    packagesWithArtifactsUsableCount, jobRuns.size());
        }
>>>>>>> c86e6a7f
    }

    private int getStatusForStatsd() {
        switch (mStatsBuilder.getStatus()) {
            case STATUS_UNKNOWN:
                return ArtStatsLog.PRE_REBOOT_DEXOPT_JOB_ENDED__STATUS__STATUS_UNKNOWN;
            case STATUS_SCHEDULED:
                return ArtStatsLog.PRE_REBOOT_DEXOPT_JOB_ENDED__STATUS__STATUS_SCHEDULED;
            case STATUS_STARTED:
                return ArtStatsLog.PRE_REBOOT_DEXOPT_JOB_ENDED__STATUS__STATUS_STARTED;
            case STATUS_FINISHED:
                return ArtStatsLog.PRE_REBOOT_DEXOPT_JOB_ENDED__STATUS__STATUS_FINISHED;
            case STATUS_FAILED:
                return ArtStatsLog.PRE_REBOOT_DEXOPT_JOB_ENDED__STATUS__STATUS_FAILED;
            case STATUS_CANCELLED:
                return ArtStatsLog.PRE_REBOOT_DEXOPT_JOB_ENDED__STATUS__STATUS_CANCELLED;
            default:
                throw new IllegalStateException(
                        "Unknown status: " + mStatsBuilder.getStatus().getNumber());
        }
    }

    public void load() {
        try (InputStream in = new FileInputStream(mInjector.getFilename())) {
            mStatsBuilder.mergeFrom(in);
        } catch (IOException e) {
            // Nothing else we can do but to start from scratch.
            AsLog.e("Failed to load pre-reboot stats", e);
        }
    }

    private void save() {
        var file = new File(mInjector.getFilename());
        File tempFile = null;
        try {
            tempFile = File.createTempFile(file.getName(), null /* suffix */, file.getParentFile());
            try (OutputStream out = new FileOutputStream(tempFile.getPath())) {
                mStatsBuilder.build().writeTo(out);
            }
            Files.move(tempFile.toPath(), file.toPath(), StandardCopyOption.REPLACE_EXISTING,
                    StandardCopyOption.ATOMIC_MOVE);
        } catch (IOException e) {
            AsLog.e("Failed to save pre-reboot stats", e);
        } finally {
            Utils.deleteIfExistsSafe(tempFile);
        }
    }

    public void reset() {
        mStatsBuilder.clear();
        mPackagesWithArtifacts.clear();
        delete();
    }

    private void delete() {
        Utils.deleteIfExistsSafe(new File(mInjector.getFilename()));
    }

    /**
     * Injector pattern for testing purpose.
     *
     * @hide
     */
    @VisibleForTesting
    public static class Injector {
        @NonNull
        public String getFilename() {
            return FILENAME;
        }

        public long getCurrentTimeMillis() {
            return System.currentTimeMillis();
        }

        @NonNull
        public PackageManagerLocal getPackageManagerLocal() {
            return Objects.requireNonNull(
                    LocalManagerRegistry.getManager(PackageManagerLocal.class));
        }

        @NonNull
        public ArtManagerLocal getArtManagerLocal() {
            return Objects.requireNonNull(LocalManagerRegistry.getManager(ArtManagerLocal.class));
        }

        @NonNull
        public ArtdRefCache.Pin createArtdPin() {
            return ArtdRefCache.getInstance().new Pin();
        }

        // Wrap the static void method to make it easier to mock. There is no good way to mock a
        // method that is both void and static, due to the poor design of Mockito API.
        public void writeStats(int code, int status, int optimizedPackageCount,
                int failedPackageCount, int skippedPackageCount, int totalPackageCount,
                long jobDurationMillis, long jobLatencyMillis,
                int packagesWithArtifactsAfterRebootCount,
                int packagesWithArtifactsUsableAfterRebootCount, int jobRunCount) {
            ArtStatsLog.write(code, status, optimizedPackageCount, failedPackageCount,
                    skippedPackageCount, totalPackageCount, jobDurationMillis, jobLatencyMillis,
                    packagesWithArtifactsAfterRebootCount,
                    packagesWithArtifactsUsableAfterRebootCount, jobRunCount);
        }
    }
}<|MERGE_RESOLUTION|>--- conflicted
+++ resolved
@@ -68,9 +68,6 @@
 
     @NonNull private final Injector mInjector;
 
-    private @NonNull PreRebootStats.Builder mStatsBuilder = PreRebootStats.newBuilder();
-    private @NonNull Set<String> mPackagesWithArtifacts = new HashSet<>();
-
     public PreRebootStatsReporter() {
         this(new Injector());
     }
@@ -81,13 +78,6 @@
         mInjector = injector;
     }
 
-<<<<<<< HEAD
-    public void recordJobScheduled() {
-        mStatsBuilder.clear();
-        mStatsBuilder.setStatus(Status.STATUS_SCHEDULED)
-                .setJobScheduledTimestampMillis(System.currentTimeMillis());
-        save();
-=======
     public void recordJobScheduled(boolean isAsync) {
         PreRebootStats.Builder statsBuilder = PreRebootStats.newBuilder();
         statsBuilder.setStatus(Status.STATUS_SCHEDULED);
@@ -96,121 +86,95 @@
             statsBuilder.setJobScheduledTimestampMillis(mInjector.getCurrentTimeMillis());
         }
         save(statsBuilder);
->>>>>>> c86e6a7f
     }
 
     public void recordJobStarted() {
-        Utils.check(mStatsBuilder.getStatus() != Status.STATUS_UNKNOWN);
+        PreRebootStats.Builder statsBuilder = load();
+        if (statsBuilder.getStatus() == Status.STATUS_UNKNOWN) {
+            // Failed to load, the error is already logged.
+            return;
+        }
 
         JobRun.Builder runBuilder =
-<<<<<<< HEAD
-                JobRun.newBuilder().setJobStartedTimestampMillis(System.currentTimeMillis());
-        mStatsBuilder.setStatus(Status.STATUS_STARTED)
-=======
                 JobRun.newBuilder().setJobStartedTimestampMillis(mInjector.getCurrentTimeMillis());
         statsBuilder.setStatus(Status.STATUS_STARTED)
->>>>>>> c86e6a7f
                 .addJobRuns(runBuilder)
                 .setSkippedPackageCount(0)
                 .setOptimizedPackageCount(0)
                 .setFailedPackageCount(0)
                 .setTotalPackageCount(0);
-        save();
-    }
-
-    public void recordProgress(int skippedPackageCount, int optimizedPackageCount,
-            int failedPackageCount, int totalPackageCount) {
-        mStatsBuilder.setSkippedPackageCount(skippedPackageCount)
-                .setOptimizedPackageCount(optimizedPackageCount)
-                .setFailedPackageCount(failedPackageCount)
-                .setTotalPackageCount(totalPackageCount);
-        save();
-    }
-
-    public void recordJobEnded(Status status) {
-        Utils.check(status == Status.STATUS_FINISHED || status == Status.STATUS_FAILED
-                || status == Status.STATUS_CANCELLED);
-
-        List<JobRun> jobRuns = mStatsBuilder.getJobRunsList();
+        save(statsBuilder);
+    }
+
+    public class ProgressSession {
+        private @NonNull PreRebootStats.Builder mStatsBuilder = load();
+
+        public void recordProgress(int skippedPackageCount, int optimizedPackageCount,
+                int failedPackageCount, int totalPackageCount) {
+            if (mStatsBuilder.getStatus() == Status.STATUS_UNKNOWN) {
+                // Failed to load, the error is already logged.
+                return;
+            }
+
+            mStatsBuilder.setSkippedPackageCount(skippedPackageCount)
+                    .setOptimizedPackageCount(optimizedPackageCount)
+                    .setFailedPackageCount(failedPackageCount)
+                    .setTotalPackageCount(totalPackageCount);
+            save(mStatsBuilder);
+        }
+    }
+
+    public void recordJobEnded(boolean success) {
+        PreRebootStats.Builder statsBuilder = load();
+        if (statsBuilder.getStatus() == Status.STATUS_UNKNOWN) {
+            // Failed to load, the error is already logged.
+            return;
+        }
+
+        List<JobRun> jobRuns = statsBuilder.getJobRunsList();
         Utils.check(jobRuns.size() > 0);
         JobRun lastRun = jobRuns.get(jobRuns.size() - 1);
-        Utils.check(lastRun.getJobEndedTimestampMillis() == 0 || status == Status.STATUS_FAILED);
-
-<<<<<<< HEAD
-        JobRun.Builder runBuilder =
-                JobRun.newBuilder(lastRun).setJobEndedTimestampMillis(System.currentTimeMillis());
-        mStatsBuilder.setStatus(status).setJobRuns(jobRuns.size() - 1, runBuilder);
-        save();
-    }
-=======
+        Utils.check(lastRun.getJobEndedTimestampMillis() == 0);
+
         JobRun.Builder runBuilder = JobRun.newBuilder(lastRun).setJobEndedTimestampMillis(
                 mInjector.getCurrentTimeMillis());
->>>>>>> c86e6a7f
-
-    public void recordPackageWithArtifacts(@NonNull String packageName) {
-        mPackagesWithArtifacts.add(packageName);
-    }
-
-    public void reportAsync() {
-        new CompletableFuture().runAsync(this::report).exceptionally(t -> {
-            AsLog.e("Failed to report stats", t);
-            return null;
-        });
-    }
-
-    private void report() {
-        load();
-        delete();
-
-        if (mStatsBuilder.getStatus() == Status.STATUS_UNKNOWN) {
-            // Job not scheduled, probably because Pre-reboot Dexopt is not enabled.
-            return;
-        }
-
-        PackageManagerLocal packageManagerLocal =
-                Objects.requireNonNull(LocalManagerRegistry.getManager(PackageManagerLocal.class));
-        ArtManagerLocal artManagerLocal =
-                Objects.requireNonNull(LocalManagerRegistry.getManager(ArtManagerLocal.class));
-
-        // This takes some time (~3ms per package). It probably fine because we are running
-        // asynchronously. Consider removing this in the future.
-        int packagesWithArtifactsUsableCount;
-        try (var snapshot = packageManagerLocal.withFilteredSnapshot();
-                var pin = ArtdRefCache.getInstance().new Pin()) {
-            packagesWithArtifactsUsableCount =
-                    (int) mPackagesWithArtifacts.stream()
-                            .map(packageName
-                                    -> artManagerLocal.getDexoptStatus(snapshot, packageName))
-                            // For simplicity, we consider all artifacts of a package usable if we
-                            // see at least one `REASON_PRE_REBOOT_DEXOPT` because it's not easy to
-                            // know which files are committed.
-                            .filter(status
-                                    -> status.getDexContainerFileDexoptStatuses().stream().anyMatch(
-                                            fileStatus
-                                            -> fileStatus.getCompilationReason().equals(
-                                                    ReasonMapping.REASON_PRE_REBOOT_DEXOPT)))
-                            .count();
-        }
-
-<<<<<<< HEAD
-        List<JobRun> jobRuns = mStatsBuilder.getJobRunsList();
-        // Only take the duration of the last run because every run starts from scratch.
-        JobRun lastRun = jobRuns.size() > 0 ? jobRuns.get(jobRuns.size() - 1) : null;
-        long jobDurationMs = (lastRun != null && lastRun.getJobEndedTimestampMillis() > 0)
-                ? (lastRun.getJobEndedTimestampMillis() - lastRun.getJobStartedTimestampMillis())
-                : -1;
-        long jobLatencyMs =
-                (jobRuns.size() > 0 && mStatsBuilder.getJobScheduledTimestampMillis() > 0)
-                ? (jobRuns.get(0).getJobStartedTimestampMillis()
-                          - mStatsBuilder.getJobScheduledTimestampMillis())
-                : -1;
-
-        ArtStatsLog.write(ArtStatsLog.PREREBOOT_DEXOPT_JOB_ENDED, getStatusForStatsd(),
-                mStatsBuilder.getOptimizedPackageCount(), mStatsBuilder.getFailedPackageCount(),
-                mStatsBuilder.getSkippedPackageCount(), mStatsBuilder.getTotalPackageCount(),
-                jobDurationMs, jobLatencyMs, mPackagesWithArtifacts.size(),
-                packagesWithArtifactsUsableCount, jobRuns.size());
-=======
+
+        Status status;
+        if (success) {
+            // The job is cancelled if it hasn't done package scanning (total package count is 0),
+            // or it's interrupted in the middle of package processing (package counts don't add up
+            // to the total).
+            if (statsBuilder.getTotalPackageCount() > 0
+                    && (statsBuilder.getOptimizedPackageCount()
+                               + statsBuilder.getFailedPackageCount()
+                               + statsBuilder.getSkippedPackageCount())
+                            == statsBuilder.getTotalPackageCount()) {
+                status = Status.STATUS_FINISHED;
+            } else {
+                status = Status.STATUS_CANCELLED;
+            }
+        } else {
+            status = Status.STATUS_FAILED;
+        }
+
+        statsBuilder.setStatus(status).setJobRuns(jobRuns.size() - 1, runBuilder);
+        save(statsBuilder);
+    }
+
+    public class AfterRebootSession {
+        private @NonNull Set<String> mPackagesWithArtifacts = new HashSet<>();
+
+        public void recordPackageWithArtifacts(@NonNull String packageName) {
+            mPackagesWithArtifacts.add(packageName);
+        }
+
+        public void reportAsync() {
+            new CompletableFuture().runAsync(this::report).exceptionally(t -> {
+                AsLog.e("Failed to report stats", t);
+                return null;
+            });
+        }
+
         @VisibleForTesting
         public void report() {
             PreRebootStats.Builder statsBuilder = load();
@@ -263,11 +227,10 @@
                     jobDurationMs, jobLatencyMs, mPackagesWithArtifacts.size(),
                     packagesWithArtifactsUsableCount, jobRuns.size());
         }
->>>>>>> c86e6a7f
-    }
-
-    private int getStatusForStatsd() {
-        switch (mStatsBuilder.getStatus()) {
+    }
+
+    private int getStatusForStatsd(@NonNull Status status) {
+        switch (status) {
             case STATUS_UNKNOWN:
                 return ArtStatsLog.PRE_REBOOT_DEXOPT_JOB_ENDED__STATUS__STATUS_UNKNOWN;
             case STATUS_SCHEDULED:
@@ -281,27 +244,37 @@
             case STATUS_CANCELLED:
                 return ArtStatsLog.PRE_REBOOT_DEXOPT_JOB_ENDED__STATUS__STATUS_CANCELLED;
             default:
-                throw new IllegalStateException(
-                        "Unknown status: " + mStatsBuilder.getStatus().getNumber());
-        }
-    }
-
-    public void load() {
+                throw new IllegalStateException("Unknown status: " + status.getNumber());
+        }
+    }
+
+    private boolean hasUsablePreRebootArtifacts(@NonNull DexoptStatus status) {
+        // For simplicity, we consider all artifacts of a package usable if we see at least one
+        // `REASON_PRE_REBOOT_DEXOPT` because it's not easy to know which files are committed.
+        return status.getDexContainerFileDexoptStatuses().stream().anyMatch(fileStatus
+                -> fileStatus.getCompilationReason().equals(
+                        ReasonMapping.REASON_PRE_REBOOT_DEXOPT));
+    }
+
+    @NonNull
+    private PreRebootStats.Builder load() {
+        PreRebootStats.Builder statsBuilder = PreRebootStats.newBuilder();
         try (InputStream in = new FileInputStream(mInjector.getFilename())) {
-            mStatsBuilder.mergeFrom(in);
+            statsBuilder.mergeFrom(in);
         } catch (IOException e) {
             // Nothing else we can do but to start from scratch.
             AsLog.e("Failed to load pre-reboot stats", e);
         }
-    }
-
-    private void save() {
+        return statsBuilder;
+    }
+
+    private void save(@NonNull PreRebootStats.Builder statsBuilder) {
         var file = new File(mInjector.getFilename());
         File tempFile = null;
         try {
             tempFile = File.createTempFile(file.getName(), null /* suffix */, file.getParentFile());
             try (OutputStream out = new FileOutputStream(tempFile.getPath())) {
-                mStatsBuilder.build().writeTo(out);
+                statsBuilder.build().writeTo(out);
             }
             Files.move(tempFile.toPath(), file.toPath(), StandardCopyOption.REPLACE_EXISTING,
                     StandardCopyOption.ATOMIC_MOVE);
@@ -312,13 +285,7 @@
         }
     }
 
-    public void reset() {
-        mStatsBuilder.clear();
-        mPackagesWithArtifacts.clear();
-        delete();
-    }
-
-    private void delete() {
+    public void delete() {
         Utils.deleteIfExistsSafe(new File(mInjector.getFilename()));
     }
 
