--- conflicted
+++ resolved
@@ -73,6 +73,7 @@
 #include "mirror/object_array-alloc-inl.h"
 #include "mirror/object_array-inl.h"
 #include "mirror/string-inl.h"
+#include "mirror/var_handle.h"
 #include "nterp_helpers.h"
 #include "oat.h"
 #include "oat_file.h"
@@ -965,7 +966,7 @@
     result = true;
   } else {
     ObjPtr<mirror::ClassExt> ext(klass->GetExtData());
-    CHECK(ext.IsNull() || ext->GetVerifyError() == nullptr) << klass->PrettyClass();
+    CHECK(ext.IsNull() || ext->GetErroneousStateError() == nullptr) << klass->PrettyClass();
   }
   if (!result) {
     // Check interfaces since these wont be visited through VisitReferences.)
@@ -1123,49 +1124,6 @@
   Runtime::Current()->GetClassLinker()->VisitClassLoaders(visitor);
 }
 
-void ImageWriter::ClearDexCache(ObjPtr<mirror::DexCache> dex_cache) {
-  // Clear methods.
-  mirror::MethodDexCacheType* resolved_methods = dex_cache->GetResolvedMethods();
-  for (size_t slot_idx = 0, num = dex_cache->NumResolvedMethods(); slot_idx != num; ++slot_idx) {
-    mirror::MethodDexCachePair invalid(nullptr,
-                                       mirror::MethodDexCachePair::InvalidIndexForSlot(slot_idx));
-    mirror::DexCache::SetNativePair(resolved_methods, slot_idx, invalid);
-  }
-  // Clear fields.
-  mirror::FieldDexCacheType* resolved_fields = dex_cache->GetResolvedFields();
-  for (size_t slot_idx = 0, num = dex_cache->NumResolvedFields(); slot_idx != num; ++slot_idx) {
-    mirror::FieldDexCachePair invalid(nullptr,
-                                      mirror::FieldDexCachePair::InvalidIndexForSlot(slot_idx));
-    mirror::DexCache::SetNativePair(resolved_fields, slot_idx, invalid);
-  }
-  // Clear types.
-  mirror::TypeDexCacheType* resolved_types = dex_cache->GetResolvedTypes();
-  for (size_t slot_idx = 0, num = dex_cache->NumResolvedTypes(); slot_idx != num; ++slot_idx) {
-    mirror::TypeDexCachePair invalid(nullptr,
-                                     mirror::TypeDexCachePair::InvalidIndexForSlot(slot_idx));
-    resolved_types[slot_idx].store(invalid, std::memory_order_relaxed);
-  }
-  // Clear strings.
-  mirror::StringDexCacheType* resolved_strings = dex_cache->GetStrings();
-  for (size_t slot_idx = 0, num = dex_cache->NumStrings(); slot_idx != num; ++slot_idx) {
-    mirror::StringDexCachePair invalid(nullptr,
-                                       mirror::StringDexCachePair::InvalidIndexForSlot(slot_idx));
-    resolved_strings[slot_idx].store(invalid, std::memory_order_relaxed);
-  }
-  // Clear method types.
-  mirror::MethodTypeDexCacheType* resolved_method_types = dex_cache->GetResolvedMethodTypes();
-  size_t num_resolved_method_types = dex_cache->NumResolvedMethodTypes();
-  for (size_t slot_idx = 0; slot_idx != num_resolved_method_types; ++slot_idx) {
-    mirror::MethodTypeDexCachePair invalid(
-        nullptr, mirror::MethodTypeDexCachePair::InvalidIndexForSlot(slot_idx));
-    resolved_method_types[slot_idx].store(invalid, std::memory_order_relaxed);
-  }
-  // Clear call sites.
-  std::fill_n(dex_cache->GetResolvedCallSites(),
-              dex_cache->NumResolvedCallSites(),
-              GcRoot<mirror::CallSite>(nullptr));
-}
-
 void ImageWriter::PruneNonImageClasses() {
   Runtime* runtime = Runtime::Current();
   ClassLinker* class_linker = runtime->GetClassLinker();
@@ -1199,7 +1157,7 @@
   // Completely clear DexCaches.
   dchecked_vector<ObjPtr<mirror::DexCache>> dex_caches = FindDexCaches(self);
   for (ObjPtr<mirror::DexCache> dex_cache : dex_caches) {
-    ClearDexCache(dex_cache);
+    dex_cache->ResetNativeArrays();
   }
 
   // Drop the array class cache in the ClassLinker, as these are roots holding those classes live.
@@ -1214,7 +1172,8 @@
   ClassLinker* class_linker = Runtime::Current()->GetClassLinker();
   ReaderMutexLock mu2(self, *Locks::dex_lock_);
   dex_caches.reserve(class_linker->GetDexCachesData().size());
-  for (const ClassLinker::DexCacheData& data : class_linker->GetDexCachesData()) {
+  for (const auto& entry : class_linker->GetDexCachesData()) {
+    const ClassLinker::DexCacheData& data = entry.second;
     if (self->IsJWeakCleared(data.weak_root)) {
       continue;
     }
@@ -1278,7 +1237,8 @@
   {
     ReaderMutexLock mu(self, *Locks::dex_lock_);
     // Count number of dex caches not in the boot image.
-    for (const ClassLinker::DexCacheData& data : class_linker->GetDexCachesData()) {
+    for (const auto& entry : class_linker->GetDexCachesData()) {
+      const ClassLinker::DexCacheData& data = entry.second;
       ObjPtr<mirror::DexCache> dex_cache =
           ObjPtr<mirror::DexCache>::DownCast(self->DecodeJObject(data.weak_root));
       if (dex_cache == nullptr) {
@@ -1295,41 +1255,6 @@
       }
     }
   }
-<<<<<<< HEAD
-  ObjPtr<ObjectArray<Object>> dex_caches = ObjectArray<Object>::Alloc(
-      self, GetClassRoot<ObjectArray<Object>>(class_linker), dex_cache_count);
-  CHECK(dex_caches != nullptr) << "Failed to allocate a dex cache array.";
-  {
-    ReaderMutexLock mu(self, *Locks::dex_lock_);
-    size_t non_image_dex_caches = 0;
-    // Re-count number of non image dex caches.
-    for (const ClassLinker::DexCacheData& data : class_linker->GetDexCachesData()) {
-      ObjPtr<mirror::DexCache> dex_cache =
-          ObjPtr<mirror::DexCache>::DownCast(self->DecodeJObject(data.weak_root));
-      if (dex_cache == nullptr) {
-        continue;
-      }
-      const DexFile* dex_file = dex_cache->GetDexFile();
-      if (IsImageDexCache(dex_cache)) {
-        non_image_dex_caches += image_dex_files.find(dex_file) != image_dex_files.end() ? 1u : 0u;
-      }
-    }
-    CHECK_EQ(dex_cache_count, non_image_dex_caches)
-        << "The number of non-image dex caches changed.";
-    size_t i = 0;
-    for (const ClassLinker::DexCacheData& data : class_linker->GetDexCachesData()) {
-      ObjPtr<mirror::DexCache> dex_cache =
-          ObjPtr<mirror::DexCache>::DownCast(self->DecodeJObject(data.weak_root));
-      if (dex_cache == nullptr) {
-        continue;
-      }
-      const DexFile* dex_file = dex_cache->GetDexFile();
-      if (IsImageDexCache(dex_cache) &&
-          image_dex_files.find(dex_file) != image_dex_files.end()) {
-        dex_caches->Set<false>(i, dex_cache.Ptr());
-        ++i;
-      }
-=======
 
   // Allocate dex cache arrays.
   dchecked_vector<Handle<ObjectArray<Object>>> dex_cache_arrays;
@@ -1339,7 +1264,6 @@
         self, GetClassRoot<ObjectArray<Object>>(class_linker), dex_cache_counts[oat_index]);
     if (dex_caches == nullptr) {
       return false;
->>>>>>> a6bfb655
     }
     dex_cache_counts[oat_index] = 0u;  // Reset count for filling in dex caches below.
     dex_cache_arrays.push_back(handles.NewHandle(dex_caches));
@@ -2181,7 +2105,8 @@
     ClassLinker* class_linker = Runtime::Current()->GetClassLinker();
     Thread* self = Thread::Current();
     ReaderMutexLock mu(self, *Locks::dex_lock_);
-    for (const ClassLinker::DexCacheData& data : class_linker->GetDexCachesData()) {
+    for (const auto& entry : class_linker->GetDexCachesData()) {
+      const ClassLinker::DexCacheData& data = entry.second;
       ObjPtr<mirror::DexCache> dex_cache =
           ObjPtr<mirror::DexCache>::DownCast(self->DecodeJObject(data.weak_root));
       if (dex_cache == nullptr ||
@@ -3157,6 +3082,19 @@
   }
 }
 
+ArtField* ImageWriter::NativeLocationInImage(ArtField* src_field) {
+  // Fields are not individually stored in the native relocation map. Use the field array.
+  ObjPtr<mirror::Class> declaring_class = src_field->GetDeclaringClass();
+  LengthPrefixedArray<ArtField>* src_fields =
+      src_field->IsStatic() ? declaring_class->GetSFieldsPtr() : declaring_class->GetIFieldsPtr();
+  DCHECK(src_fields != nullptr);
+  LengthPrefixedArray<ArtField>* dst_fields = NativeLocationInImage(src_fields);
+  DCHECK(dst_fields != nullptr);
+  size_t field_offset =
+      reinterpret_cast<uint8_t*>(src_field) - reinterpret_cast<uint8_t*>(src_fields);
+  return reinterpret_cast<ArtField*>(reinterpret_cast<uint8_t*>(dst_fields) + field_offset);
+}
+
 class ImageWriter::NativeLocationVisitor {
  public:
   explicit NativeLocationVisitor(ImageWriter* image_writer)
@@ -3227,17 +3165,25 @@
     ObjPtr<mirror::Class> klass = orig->GetClass();
     if (klass == GetClassRoot<mirror::Method>(class_roots) ||
         klass == GetClassRoot<mirror::Constructor>(class_roots)) {
-      // Need to go update the ArtMethod.
+      // Need to update the ArtMethod.
       auto* dest = down_cast<mirror::Executable*>(copy);
       auto* src = down_cast<mirror::Executable*>(orig);
       ArtMethod* src_method = src->GetArtMethod();
       CopyAndFixupPointer(dest, mirror::Executable::ArtMethodOffset(), src_method);
+    } else if (klass == GetClassRoot<mirror::FieldVarHandle>(class_roots) ||
+               klass == GetClassRoot<mirror::StaticFieldVarHandle>(class_roots)) {
+      // Need to update the ArtField.
+      auto* dest = down_cast<mirror::FieldVarHandle*>(copy);
+      auto* src = down_cast<mirror::FieldVarHandle*>(orig);
+      ArtField* src_field = src->GetArtField();
+      CopyAndFixupPointer(dest, mirror::FieldVarHandle::ArtFieldOffset(), src_field);
     } else if (klass == GetClassRoot<mirror::DexCache>(class_roots)) {
-      down_cast<mirror::DexCache*>(copy)->ResetNativeFields();
+      down_cast<mirror::DexCache*>(copy)->SetDexFile(nullptr);
+      down_cast<mirror::DexCache*>(copy)->ResetNativeArrays();
     } else if (klass->IsClassLoaderClass()) {
       mirror::ClassLoader* copy_loader = down_cast<mirror::ClassLoader*>(copy);
       // If src is a ClassLoader, set the class table to null so that it gets recreated by the
-      // ClassLoader.
+      // ClassLinker.
       copy_loader->SetClassTable(nullptr);
       // Also set allocator to null to be safe. The allocator is created when we create the class
       // table. We also never expect to unload things in the image since they are held live as
@@ -3616,30 +3562,36 @@
   dest->Assign(GetImageAddress(src.Ptr()));
 }
 
-void ImageWriter::CopyAndFixupPointer(void** target, void* value, PointerSize pointer_size) {
-  void* new_value = NativeLocationInImage(value);
+template <typename ValueType>
+void ImageWriter::CopyAndFixupPointer(
+    void** target, ValueType src_value, PointerSize pointer_size) {
+  DCHECK(src_value != nullptr);
+  void* new_value = NativeLocationInImage(src_value);
+  DCHECK(new_value != nullptr);
   if (pointer_size == PointerSize::k32) {
     *reinterpret_cast<uint32_t*>(target) = reinterpret_cast32<uint32_t>(new_value);
   } else {
     *reinterpret_cast<uint64_t*>(target) = reinterpret_cast64<uint64_t>(new_value);
   }
-  DCHECK(value != nullptr);
-}
-
-void ImageWriter::CopyAndFixupPointer(void** target, void* value)
+}
+
+template <typename ValueType>
+void ImageWriter::CopyAndFixupPointer(void** target, ValueType src_value)
     REQUIRES_SHARED(Locks::mutator_lock_) {
-  CopyAndFixupPointer(target, value, target_ptr_size_);
-}
-
+  CopyAndFixupPointer(target, src_value, target_ptr_size_);
+}
+
+template <typename ValueType>
 void ImageWriter::CopyAndFixupPointer(
-    void* object, MemberOffset offset, void* value, PointerSize pointer_size) {
+    void* object, MemberOffset offset, ValueType src_value, PointerSize pointer_size) {
   void** target =
       reinterpret_cast<void**>(reinterpret_cast<uint8_t*>(object) + offset.Uint32Value());
-  return CopyAndFixupPointer(target, value, pointer_size);
-}
-
-void ImageWriter::CopyAndFixupPointer(void* object, MemberOffset offset, void* value) {
-  return CopyAndFixupPointer(object, offset, value, target_ptr_size_);
+  return CopyAndFixupPointer(target, src_value, pointer_size);
+}
+
+template <typename ValueType>
+void ImageWriter::CopyAndFixupPointer(void* object, MemberOffset offset, ValueType src_value) {
+  return CopyAndFixupPointer(object, offset, src_value, target_ptr_size_);
 }
 
 }  // namespace linker
