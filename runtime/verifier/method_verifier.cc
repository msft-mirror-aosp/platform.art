/*
 * Copyright (C) 2011 The Android Open Source Project
 *
 * Licensed under the Apache License, Version 2.0 (the "License");
 * you may not use this file except in compliance with the License.
 * You may obtain a copy of the License at
 *
 *      http://www.apache.org/licenses/LICENSE-2.0
 *
 * Unless required by applicable law or agreed to in writing, software
 * distributed under the License is distributed on an "AS IS" BASIS,
 * WITHOUT WARRANTIES OR CONDITIONS OF ANY KIND, either express or implied.
 * See the License for the specific language governing permissions and
 * limitations under the License.
 */

#include "method_verifier-inl.h"

#include <ostream>

#include "android-base/stringprintf.h"

#include "art_field-inl.h"
#include "art_method-inl.h"
#include "base/aborting.h"
#include "base/leb128.h"
#include "base/indenter.h"
#include "base/logging.h"  // For VLOG.
#include "base/mutex-inl.h"
#include "base/pointer_size.h"
#include "base/sdk_version.h"
#include "base/stl_util.h"
#include "base/systrace.h"
#include "base/time_utils.h"
#include "base/utils.h"
#include "class_linker.h"
#include "class_root-inl.h"
#include "dex/class_accessor-inl.h"
#include "dex/descriptors_names.h"
#include "dex/dex_file-inl.h"
#include "dex/dex_file_exception_helpers.h"
#include "dex/dex_instruction-inl.h"
#include "dex/dex_instruction_utils.h"
#include "experimental_flags.h"
#include "gc/accounting/card_table-inl.h"
#include "handle_scope-inl.h"
#include "intern_table.h"
#include "mirror/class-inl.h"
#include "mirror/class.h"
#include "mirror/class_loader.h"
#include "mirror/dex_cache-inl.h"
#include "mirror/method_handle_impl.h"
#include "mirror/method_type.h"
#include "mirror/object-inl.h"
#include "mirror/object_array-inl.h"
#include "mirror/var_handle.h"
#include "obj_ptr-inl.h"
#include "reg_type-inl.h"
#include "reg_type_cache.h"
#include "register_line-inl.h"
#include "runtime.h"
#include "scoped_newline.h"
#include "scoped_thread_state_change-inl.h"
#include "stack.h"
#include "vdex_file.h"
#include "verifier/method_verifier.h"
#include "verifier_deps.h"

namespace art HIDDEN {
namespace verifier {

using android::base::StringPrintf;

static constexpr bool kTimeVerifyMethod = !kIsDebugBuild;

PcToRegisterLineTable::PcToRegisterLineTable(ArenaAllocator& allocator)
    : register_lines_(allocator.Adapter(kArenaAllocVerifier)) {}

void PcToRegisterLineTable::Init(InstructionFlags* flags,
                                 uint32_t insns_size,
                                 uint16_t registers_size,
                                 ArenaAllocator& allocator,
                                 RegTypeCache* reg_types,
                                 uint32_t interesting_dex_pc) {
  DCHECK_GT(insns_size, 0U);
  register_lines_.resize(insns_size);
  for (uint32_t i = 0; i < insns_size; i++) {
    if ((i == interesting_dex_pc) || flags[i].IsBranchTarget()) {
      register_lines_[i].reset(RegisterLine::Create(registers_size, allocator, reg_types));
    }
  }
}

PcToRegisterLineTable::~PcToRegisterLineTable() {}

namespace impl {
namespace {

enum class CheckAccess {
  kNo,
  kOnResolvedClass,
  kYes,
};

enum class FieldAccessType {
  kAccGet,
  kAccPut
};

// Instruction types that are not marked as throwing (because they normally would not), but for
// historical reasons may do so. These instructions cannot be marked kThrow as that would introduce
// a general flow that is unwanted.
//
// Note: Not implemented as Instruction::Flags value as that set is full and we'd need to increase
//       the struct size (making it a non-power-of-two) for a single element.
//
// Note: This should eventually be removed.
constexpr bool IsCompatThrow(Instruction::Code opcode) {
  return opcode == Instruction::Code::RETURN_OBJECT || opcode == Instruction::Code::MOVE_EXCEPTION;
}

template <bool kVerifierDebug>
class MethodVerifier final : public ::art::verifier::MethodVerifier {
 public:
  bool IsInstanceConstructor() const {
    return IsConstructor() && !IsStatic();
  }

  void FindLocksAtDexPc() REQUIRES_SHARED(Locks::mutator_lock_);

 private:
  MethodVerifier(Thread* self,
                 ArenaPool* arena_pool,
                 RegTypeCache* reg_types,
                 VerifierDeps* verifier_deps,
                 const dex::CodeItem* code_item,
                 uint32_t method_idx,
                 bool aot_mode,
                 Handle<mirror::DexCache> dex_cache,
                 const dex::ClassDef& class_def,
                 uint32_t access_flags,
                 bool verify_to_dump,
                 uint32_t api_level) REQUIRES_SHARED(Locks::mutator_lock_)
     : art::verifier::MethodVerifier(self,
                                     arena_pool,
                                     reg_types,
                                     verifier_deps,
                                     class_def,
                                     code_item,
                                     method_idx,
                                     aot_mode),
       method_access_flags_(access_flags),
       return_type_(nullptr),
       dex_cache_(dex_cache),
       class_loader_(reg_types->GetClassLoader()),
       declaring_class_(nullptr),
       interesting_dex_pc_(-1),
       monitor_enter_dex_pcs_(nullptr),
       verify_to_dump_(verify_to_dump),
       allow_thread_suspension_(reg_types->CanSuspend()),
       is_constructor_(false),
       api_level_(api_level == 0 ? std::numeric_limits<uint32_t>::max() : api_level) {
    DCHECK_EQ(dex_cache->GetDexFile(), reg_types->GetDexFile())
        << dex_cache->GetDexFile()->GetLocation() << " / "
        << reg_types->GetDexFile()->GetLocation();
  }

  void FinalAbstractClassError(ObjPtr<mirror::Class> klass) REQUIRES_SHARED(Locks::mutator_lock_) {
    // Note: We reuse NO_CLASS as the instruction we're checking shall throw an exception at
    // runtime if executed. A final abstract class shall fail verification, so no instances can
    // be created and therefore instance field or method access can be reached only for a null
    // reference and throw NPE. All other instructions where we check for final abstract class
    // shall throw `VerifyError`. (But we can also hit OOME/SOE while creating the exception.)
    std::string temp;
    const char* descriptor = klass->GetDescriptor(&temp);
    Fail(VerifyError::VERIFY_ERROR_NO_CLASS)
        << "Final abstract class used in a context that requires a verified class: " << descriptor;
  }

  void CheckForFinalAbstractClass(ObjPtr<mirror::Class> klass)
      REQUIRES_SHARED(Locks::mutator_lock_) {
    if (UNLIKELY(klass->IsFinal() &&
                 klass->IsAbstract() &&
                 !klass->IsInterface() &&
                 !klass->IsPrimitive() &&
                 !klass->IsArrayClass())) {
      FinalAbstractClassError(klass);
    }
  }

  // Is the method being verified a constructor? See the comment on the field.
  bool IsConstructor() const {
    return is_constructor_;
  }

  // Is the method verified static?
  bool IsStatic() const {
    return (method_access_flags_ & kAccStatic) != 0;
  }

  // Adds the given string to the beginning of the last failure message.
  void PrependToLastFailMessage(std::string prepend) {
    size_t failure_num = failure_messages_.size();
    DCHECK_NE(failure_num, 0U);
    std::ostringstream* last_fail_message = failure_messages_[failure_num - 1];
    prepend += last_fail_message->str();
    failure_messages_[failure_num - 1] = new std::ostringstream(prepend, std::ostringstream::ate);
    delete last_fail_message;
  }

  // Adds the given string to the end of the last failure message.
  void AppendToLastFailMessage(const std::string& append) {
    size_t failure_num = failure_messages_.size();
    DCHECK_NE(failure_num, 0U);
    std::ostringstream* last_fail_message = failure_messages_[failure_num - 1];
    (*last_fail_message) << append;
  }

  /*
   * Compute the width of the instruction at each address in the instruction stream, and store it in
   * insn_flags_. Addresses that are in the middle of an instruction, or that are part of switch
   * table data, are not touched (so the caller should probably initialize "insn_flags" to zero).
   *
   * The "new_instance_count_" and "monitor_enter_count_" fields in vdata are also set.
   *
   * Performs some static checks, notably:
   * - opcode of first instruction begins at index 0
   * - only documented instructions may appear
   * - each instruction follows the last
   * - last byte of last instruction is at (code_length-1)
   *
   * Logs an error and returns "false" on failure.
   */
  bool ComputeWidthsAndCountOps();

  /*
   * Set the "in try" flags for all instructions protected by "try" statements. Also sets the
   * "branch target" flags for exception handlers.
   *
   * Call this after widths have been set in "insn_flags".
   *
   * Returns "false" if something in the exception table looks fishy, but we're expecting the
   * exception table to be valid.
   */
  bool ScanTryCatchBlocks() REQUIRES_SHARED(Locks::mutator_lock_);

  /*
   * Perform static verification on all instructions in a method.
   *
   * Walks through instructions in a method calling VerifyInstruction on each.
   */
  bool VerifyInstructions();

  /*
   * Perform static verification on an instruction.
   *
   * As a side effect, this sets the "branch target" flags in InsnFlags.
   *
   * "(CF)" items are handled during code-flow analysis.
   *
   * v3 4.10.1
   * - target of each jump and branch instruction must be valid
   * - targets of switch statements must be valid
   * - operands referencing constant pool entries must be valid
   * - (CF) operands of getfield, putfield, getstatic, putstatic must be valid
   * - (CF) operands of method invocation instructions must be valid
   * - (CF) only invoke-direct can call a method starting with '<'
   * - (CF) <clinit> must never be called explicitly
   * - operands of instanceof, checkcast, new (and variants) must be valid
   * - new-array[-type] limited to 255 dimensions
   * - can't use "new" on an array class
   * - (?) limit dimensions in multi-array creation
   * - local variable load/store register values must be in valid range
   *
   * v3 4.11.1.2
   * - branches must be within the bounds of the code array
   * - targets of all control-flow instructions are the start of an instruction
   * - register accesses fall within range of allocated registers
   * - (N/A) access to constant pool must be of appropriate type
   * - code does not end in the middle of an instruction
   * - execution cannot fall off the end of the code
   * - (earlier) for each exception handler, the "try" area must begin and
   *   end at the start of an instruction (end can be at the end of the code)
   * - (earlier) for each exception handler, the handler must start at a valid
   *   instruction
   */
  bool VerifyInstruction(const Instruction* inst, uint32_t code_offset);

  /* Ensure that the register index is valid for this code item. */
  bool CheckRegisterIndex(uint32_t idx) {
    if (UNLIKELY(idx >= code_item_accessor_.RegistersSize())) {
      Fail(VERIFY_ERROR_BAD_CLASS_HARD) << "register index out of range (" << idx << " >= "
                                        << code_item_accessor_.RegistersSize() << ")";
      return false;
    }
    return true;
  }

  /* Ensure that the wide register index is valid for this code item. */
  bool CheckWideRegisterIndex(uint32_t idx) {
    if (UNLIKELY(idx + 1 >= code_item_accessor_.RegistersSize())) {
      Fail(VERIFY_ERROR_BAD_CLASS_HARD) << "wide register index out of range (" << idx
                                        << "+1 >= " << code_item_accessor_.RegistersSize() << ")";
      return false;
    }
    return true;
  }

  // Perform static checks on an instruction referencing a CallSite. All we do here is ensure that
  // the call site index is in the valid range.
  bool CheckCallSiteIndex(uint32_t idx) {
    uint32_t limit = dex_file_->NumCallSiteIds();
    if (UNLIKELY(idx >= limit)) {
      Fail(VERIFY_ERROR_BAD_CLASS_HARD) << "bad call site index " << idx << " (max "
                                        << limit << ")";
      return false;
    }
    return true;
  }

<<<<<<< HEAD
  // Perform static checks on a field Get or set instruction. All we do here is ensure that the
  // field index is in the valid range.
  bool CheckFieldIndex(uint32_t idx) {
    if (UNLIKELY(idx >= dex_file_->GetHeader().field_ids_size_)) {
      Fail(VERIFY_ERROR_BAD_CLASS_HARD) << "bad field index " << idx << " (max "
                                        << dex_file_->GetHeader().field_ids_size_ << ")";
=======
  // Perform static checks on a field Get or set instruction. We ensure that the field index
  // is in the valid range and we check that the field descriptor matches the instruction.
  ALWAYS_INLINE bool CheckFieldIndex(const Instruction* inst,
                                     uint16_t inst_data,
                                     uint32_t field_idx) {
    if (UNLIKELY(field_idx >= dex_file_->NumFieldIds())) {
      FailBadFieldIndex(field_idx);
>>>>>>> 4fb7f04b
      return false;
    }

    // Prepare a table with permitted descriptors, evaluated at compile time.
    static constexpr uint32_t kVerifyFieldIndexFlags =
        Instruction::kVerifyRegBField | Instruction::kVerifyRegCField;
    static constexpr uint32_t kMinFieldAccessOpcode = []() constexpr {
      for (uint32_t opcode = 0u; opcode != 256u; ++opcode) {
        uint32_t verify_flags = Instruction::VerifyFlagsOf(enum_cast<Instruction::Code>(opcode));
        if ((verify_flags & kVerifyFieldIndexFlags) != 0u) {
          return opcode;
        }
      }
      LOG(FATAL) << "Compile time error if we reach this.";
      return 0u;
    }();
    static constexpr uint32_t kMaxFieldAccessOpcode = []() constexpr {
      for (uint32_t opcode = 256u; opcode != 0u; ) {
        --opcode;
        uint32_t verify_flags = Instruction::VerifyFlagsOf(enum_cast<Instruction::Code>(opcode));
        if ((verify_flags & kVerifyFieldIndexFlags) != 0u) {
          return opcode;
        }
      }
      LOG(FATAL) << "Compile time error if we reach this.";
      return 0u;
    }();
    static constexpr uint32_t kArraySize = kMaxFieldAccessOpcode + 1u - kMinFieldAccessOpcode;
    using PermittedDescriptorArray = std::array<std::pair<char, char>, kArraySize>;
    static constexpr PermittedDescriptorArray kPermittedDescriptors = []() constexpr {
      PermittedDescriptorArray result;
      for (uint32_t index = 0u; index != kArraySize; ++index) {
        Instruction::Code opcode = enum_cast<Instruction::Code>(index + kMinFieldAccessOpcode);
        DexMemAccessType access_type;
        if (IsInstructionIGet(opcode) || IsInstructionIPut(opcode)) {
          access_type = IGetOrIPutMemAccessType(opcode);
        } else {
          // `iget*`, `iput*`, `sget*` and `sput*` instructions form a contiguous range.
          CHECK(IsInstructionSGet(opcode) || IsInstructionSPut(opcode));
          access_type = SGetOrSPutMemAccessType(opcode);
        }
        switch (access_type) {
          case DexMemAccessType::kDexMemAccessWord:
            result[index] = { 'I', 'F' };
            break;
          case DexMemAccessType::kDexMemAccessWide:
            result[index] = { 'J', 'D' };
            break;
          case DexMemAccessType::kDexMemAccessObject:
            result[index] = { 'L', '[' };
            break;
          case DexMemAccessType::kDexMemAccessBoolean:
            result[index] = { 'Z', 'Z' };  // Only one character is permitted.
            break;
          case DexMemAccessType::kDexMemAccessByte:
            result[index] = { 'B', 'B' };  // Only one character is permitted.
            break;
          case DexMemAccessType::kDexMemAccessChar:
            result[index] = { 'C', 'C' };  // Only one character is permitted.
            break;
          case DexMemAccessType::kDexMemAccessShort:
            result[index] = { 'S', 'S' };  // Only one character is permitted.
            break;
          default:
            LOG(FATAL) << "Compile time error if we reach this.";
            break;
        }
      }
      return result;
    }();

    // Check the first character of the field type descriptor.
    Instruction::Code opcode = inst->Opcode(inst_data);
    DCHECK_GE(opcode, kMinFieldAccessOpcode);
    DCHECK_LE(opcode, kMaxFieldAccessOpcode);
    std::pair<char, char> permitted = kPermittedDescriptors[opcode - kMinFieldAccessOpcode];
    const char* descriptor = dex_file_->GetFieldTypeDescriptor(field_idx);
    if (UNLIKELY(descriptor[0] != permitted.first && descriptor[0] != permitted.second)) {
      Fail(VERIFY_ERROR_BAD_CLASS_HARD)
          << "expected field " << dex_file_->PrettyField(field_idx)
          << " to have type descritor starting with '" << permitted.first
          << (permitted.second != permitted.first ? std::string("' or '") + permitted.second : "")
          << "' but found '" << descriptor[0] << "' in " << opcode;
      return false;
    }
    return true;
  }

  // Perform static checks on a method invocation instruction. All we do here is ensure that the
  // method index is in the valid range.
  bool CheckMethodIndex(uint32_t idx) {
    if (UNLIKELY(idx >= dex_file_->GetHeader().method_ids_size_)) {
      Fail(VERIFY_ERROR_BAD_CLASS_HARD) << "bad method index " << idx << " (max "
                                        << dex_file_->GetHeader().method_ids_size_ << ")";
      return false;
    }
    return true;
  }

  // Perform static checks on an instruction referencing a constant method handle. All we do here
  // is ensure that the method index is in the valid range.
  bool CheckMethodHandleIndex(uint32_t idx) {
    uint32_t limit = dex_file_->NumMethodHandles();
    if (UNLIKELY(idx >= limit)) {
      Fail(VERIFY_ERROR_BAD_CLASS_HARD) << "bad method handle index " << idx << " (max "
                                        << limit << ")";
      return false;
    }
    return true;
  }

  // Perform static checks on a "new-instance" instruction. Specifically, make sure the class
  // reference isn't for an array class.
  bool CheckNewInstance(dex::TypeIndex idx);

  // Perform static checks on a prototype indexing instruction. All we do here is ensure that the
  // prototype index is in the valid range.
  bool CheckPrototypeIndex(uint32_t idx) {
    if (UNLIKELY(idx >= dex_file_->GetHeader().proto_ids_size_)) {
      Fail(VERIFY_ERROR_BAD_CLASS_HARD) << "bad prototype index " << idx << " (max "
                                        << dex_file_->GetHeader().proto_ids_size_ << ")";
      return false;
    }
    return true;
  }

  /* Ensure that the string index is in the valid range. */
  bool CheckStringIndex(uint32_t idx) {
    if (UNLIKELY(idx >= dex_file_->GetHeader().string_ids_size_)) {
      Fail(VERIFY_ERROR_BAD_CLASS_HARD) << "bad string index " << idx << " (max "
                                        << dex_file_->GetHeader().string_ids_size_ << ")";
      return false;
    }
    return true;
  }

  // Perform static checks on an instruction that takes a class constant. Ensure that the class
  // index is in the valid range.
  bool CheckTypeIndex(dex::TypeIndex idx) {
    if (UNLIKELY(idx.index_ >= dex_file_->GetHeader().type_ids_size_)) {
      Fail(VERIFY_ERROR_BAD_CLASS_HARD) << "bad type index " << idx.index_ << " (max "
                                        << dex_file_->GetHeader().type_ids_size_ << ")";
      return false;
    }
    return true;
  }

  // Perform static checks on a "new-array" instruction. Specifically, make sure they aren't
  // creating an array of arrays that causes the number of dimensions to exceed 255.
  bool CheckNewArray(dex::TypeIndex idx);

  // Verify an array data table. "cur_offset" is the offset of the fill-array-data instruction.
  bool CheckArrayData(uint32_t cur_offset);

  // Verify that the target of a branch instruction is valid. We don't expect code to jump directly
  // into an exception handler, but it's valid to do so as long as the target isn't a
  // "move-exception" instruction. We verify that in a later stage.
  // The dex format forbids certain instructions from branching to themselves.
  // Updates "insn_flags_", setting the "branch target" flag.
  bool CheckBranchTarget(uint32_t cur_offset);

  // Verify a switch table. "cur_offset" is the offset of the switch instruction.
  // Updates "insn_flags_", setting the "branch target" flag.
  bool CheckSwitchTargets(uint32_t cur_offset);

  // Check the register indices used in a "vararg" instruction, such as invoke-virtual or
  // filled-new-array.
  // - vA holds word count (0-5), args[] have values.
  // There are some tests we don't do here, e.g. we don't try to verify that invoking a method that
  // takes a double is done with consecutive registers. This requires parsing the target method
  // signature, which we will be doing later on during the code flow analysis.
  bool CheckVarArgRegs(uint32_t vA, uint32_t arg[]) {
    uint16_t registers_size = code_item_accessor_.RegistersSize();
    for (uint32_t idx = 0; idx < vA; idx++) {
      if (UNLIKELY(arg[idx] >= registers_size)) {
        Fail(VERIFY_ERROR_BAD_CLASS_HARD) << "invalid reg index (" << arg[idx]
                                          << ") in non-range invoke (>= " << registers_size << ")";
        return false;
      }
    }

    return true;
  }

  // Check the register indices used in a "vararg/range" instruction, such as invoke-virtual/range
  // or filled-new-array/range.
  // - vA holds word count, vC holds index of first reg.
  bool CheckVarArgRangeRegs(uint32_t vA, uint32_t vC) {
    uint16_t registers_size = code_item_accessor_.RegistersSize();
    // vA/vC are unsigned 8-bit/16-bit quantities for /range instructions, so there's no risk of
    // integer overflow when adding them here.
    if (UNLIKELY(vA + vC > registers_size)) {
      Fail(VERIFY_ERROR_BAD_CLASS_HARD) << "invalid reg index " << vA << "+" << vC
                                        << " in range invoke (> " << registers_size << ")";
      return false;
    }
    return true;
  }

  // Checks the method matches the expectations required to be signature polymorphic.
  bool CheckSignaturePolymorphicMethod(ArtMethod* method) REQUIRES_SHARED(Locks::mutator_lock_);

  // Checks the invoked receiver matches the expectations for signature polymorphic methods.
  bool CheckSignaturePolymorphicReceiver(const Instruction* inst) REQUIRES_SHARED(Locks::mutator_lock_);

  // Extract the relative offset from a branch instruction.
  // Returns "false" on failure (e.g. this isn't a branch instruction).
  bool GetBranchOffset(uint32_t cur_offset, int32_t* pOffset, bool* pConditional,
                       bool* selfOkay);

  /* Perform detailed code-flow analysis on a single method. */
  bool VerifyCodeFlow() REQUIRES_SHARED(Locks::mutator_lock_);

  // Set the register types for the first instruction in the method based on the method signature.
  // This has the side-effect of validating the signature.
  bool SetTypesFromSignature() REQUIRES_SHARED(Locks::mutator_lock_);

  /*
   * Perform code flow on a method.
   *
   * The basic strategy is as outlined in v3 4.11.1.2: set the "changed" bit on the first
   * instruction, process it (setting additional "changed" bits), and repeat until there are no
   * more.
   *
   * v3 4.11.1.1
   * - (N/A) operand stack is always the same size
   * - operand stack [registers] contain the correct types of values
   * - local variables [registers] contain the correct types of values
   * - methods are invoked with the appropriate arguments
   * - fields are assigned using values of appropriate types
   * - opcodes have the correct type values in operand registers
   * - there is never an uninitialized class instance in a local variable in code protected by an
   *   exception handler (operand stack is okay, because the operand stack is discarded when an
   *   exception is thrown) [can't know what's a local var w/o the debug info -- should fall out of
   *   register typing]
   *
   * v3 4.11.1.2
   * - execution cannot fall off the end of the code
   *
   * (We also do many of the items described in the "static checks" sections, because it's easier to
   * do them here.)
   *
   * We need an array of RegType values, one per register, for every instruction. If the method uses
   * monitor-enter, we need extra data for every register, and a stack for every "interesting"
   * instruction. In theory this could become quite large -- up to several megabytes for a monster
   * function.
   *
   * NOTE:
   * The spec forbids backward branches when there's an uninitialized reference in a register. The
   * idea is to prevent something like this:
   *   loop:
   *     move r1, r0
   *     new-instance r0, MyClass
   *     ...
   *     if-eq rN, loop  // once
   *   initialize r0
   *
   * This leaves us with two different instances, both allocated by the same instruction, but only
   * one is initialized. The scheme outlined in v3 4.11.1.4 wouldn't catch this, so they work around
   * it by preventing backward branches. We achieve identical results without restricting code
   * reordering by specifying that you can't execute the new-instance instruction if a register
   * contains an uninitialized instance created by that same instruction.
   */
  template <bool kMonitorDexPCs>
  bool CodeFlowVerifyMethod() REQUIRES_SHARED(Locks::mutator_lock_);

  /*
   * Perform verification for a single instruction.
   *
   * This requires fully decoding the instruction to determine the effect it has on registers.
   *
   * Finds zero or more following instructions and sets the "changed" flag if execution at that
   * point needs to be (re-)evaluated. Register changes are merged into "reg_types_" at the target
   * addresses. Does not set or clear any other flags in "insn_flags_".
   */
  bool CodeFlowVerifyInstruction(uint32_t* start_guess)
      REQUIRES_SHARED(Locks::mutator_lock_);

  // Perform verification of a new array instruction
  void VerifyNewArray(const Instruction* inst, bool is_filled, bool is_range)
      REQUIRES_SHARED(Locks::mutator_lock_);

  // Helper to perform verification on puts of primitive type.
  void VerifyPrimitivePut(const RegType& target_type, uint32_t vregA)
      REQUIRES_SHARED(Locks::mutator_lock_);

  // Perform verification of an aget instruction. The destination register's type will be set to
  // be that of component type of the array unless the array type is unknown, in which case a
  // bottom type inferred from the type of instruction is used. is_primitive is false for an
  // aget-object.
  void VerifyAGet(const Instruction* inst, const RegType& insn_type,
                  bool is_primitive) REQUIRES_SHARED(Locks::mutator_lock_);

  // Perform verification of an aput instruction.
  void VerifyAPut(const Instruction* inst, const RegType& insn_type,
                  bool is_primitive) REQUIRES_SHARED(Locks::mutator_lock_);

  // Lookup instance field and fail for resolution violations
  ArtField* GetInstanceField(uint32_t vregB, uint32_t field_idx, bool is_put)
      REQUIRES_SHARED(Locks::mutator_lock_);

  // Lookup static field and fail for resolution violations
  ArtField* GetStaticField(uint32_t field_idx) REQUIRES_SHARED(Locks::mutator_lock_);

  // Perform verification of an iget/sget/iput/sput instruction.
  template <FieldAccessType kAccType>
  void VerifyISFieldAccess(const Instruction* inst, bool is_primitive, bool is_static)
      REQUIRES_SHARED(Locks::mutator_lock_);

  // Resolves a class based on an index and, if C is kYes, performs access checks to ensure
  // the referrer can access the resolved class.
  template <CheckAccess C>
  const RegType& ResolveClass(dex::TypeIndex class_idx)
      REQUIRES_SHARED(Locks::mutator_lock_);

  /*
   * For the "move-exception" instruction at "work_insn_idx_", which must be at an exception handler
   * address, determine the Join of all exceptions that can land here. Fails if no matching
   * exception handler can be found or if the Join of exception types fails.
   */
  const RegType& GetCaughtExceptionType()
      REQUIRES_SHARED(Locks::mutator_lock_);

  /*
   * Resolves a method based on an index and performs access checks to ensure
   * the referrer can access the resolved method.
   * Does not throw exceptions.
   */
  ArtMethod* ResolveMethodAndCheckAccess(uint32_t method_idx, MethodType method_type)
      REQUIRES_SHARED(Locks::mutator_lock_);

  /*
   * Verify the arguments to a method. We're executing in "method", making
   * a call to the method reference in vB.
   *
   * If this is a "direct" invoke, we allow calls to <init>. For calls to
   * <init>, the first argument may be an uninitialized reference. Otherwise,
   * calls to anything starting with '<' will be rejected, as will any
   * uninitialized reference arguments.
   *
   * For non-static method calls, this will verify that the method call is
   * appropriate for the "this" argument.
   *
   * The method reference is in vBBBB. The "is_range" parameter determines
   * whether we use 0-4 "args" values or a range of registers defined by
   * vAA and vCCCC.
   *
   * Widening conversions on integers and references are allowed, but
   * narrowing conversions are not.
   *
   * Returns the resolved method on success, null on failure (with *failure
   * set appropriately).
   */
  ArtMethod* VerifyInvocationArgs(const Instruction* inst, MethodType method_type, bool is_range)
      REQUIRES_SHARED(Locks::mutator_lock_);

  // Similar checks to the above, but on the proto. Will be used when the method cannot be
  // resolved.
  void VerifyInvocationArgsUnresolvedMethod(const Instruction* inst, MethodType method_type,
                                            bool is_range)
      REQUIRES_SHARED(Locks::mutator_lock_);

  template <class T>
  ArtMethod* VerifyInvocationArgsFromIterator(T* it, const Instruction* inst,
                                                      MethodType method_type, bool is_range,
                                                      ArtMethod* res_method)
      REQUIRES_SHARED(Locks::mutator_lock_);

  /*
   * Verify the arguments present for a call site. Returns "true" if all is well, "false" otherwise.
   */
  bool CheckCallSite(uint32_t call_site_idx);

  /*
   * Verify that the target instruction is not "move-exception". It's important that the only way
   * to execute a move-exception is as the first instruction of an exception handler.
   * Returns "true" if all is well, "false" if the target instruction is move-exception.
   */
  bool CheckNotMoveException(const uint16_t* insns, int insn_idx) {
    if ((insns[insn_idx] & 0xff) == Instruction::MOVE_EXCEPTION) {
      Fail(VERIFY_ERROR_BAD_CLASS_HARD) << "invalid use of move-exception";
      return false;
    }
    return true;
  }

  /*
   * Verify that the target instruction is not "move-result". It is important that we cannot
   * branch to move-result instructions, but we have to make this a distinct check instead of
   * adding it to CheckNotMoveException, because it is legal to continue into "move-result"
   * instructions - as long as the previous instruction was an invoke, which is checked elsewhere.
   */
  bool CheckNotMoveResult(const uint16_t* insns, int insn_idx) {
    if (((insns[insn_idx] & 0xff) >= Instruction::MOVE_RESULT) &&
        ((insns[insn_idx] & 0xff) <= Instruction::MOVE_RESULT_OBJECT)) {
      Fail(VERIFY_ERROR_BAD_CLASS_HARD) << "invalid use of move-result*";
      return false;
    }
    return true;
  }

  /*
   * Verify that the target instruction is not "move-result" or "move-exception". This is to
   * be used when checking branch and switch instructions, but not instructions that can
   * continue.
   */
  bool CheckNotMoveExceptionOrMoveResult(const uint16_t* insns, int insn_idx) {
    return (CheckNotMoveException(insns, insn_idx) && CheckNotMoveResult(insns, insn_idx));
  }

  /*
  * Control can transfer to "next_insn". Merge the registers from merge_line into the table at
  * next_insn, and set the changed flag on the target address if any of the registers were changed.
  * In the case of fall-through, update the merge line on a change as its the working line for the
  * next instruction.
  * Returns "false" if an error is encountered.
  */
  bool UpdateRegisters(uint32_t next_insn, RegisterLine* merge_line, bool update_merge_line)
      REQUIRES_SHARED(Locks::mutator_lock_);

  // Return the register type for the method.
  const RegType& GetMethodReturnType() REQUIRES_SHARED(Locks::mutator_lock_);

  // Get a type representing the declaring class of the method.
  const RegType& GetDeclaringClass() REQUIRES_SHARED(Locks::mutator_lock_) {
    if (declaring_class_ == nullptr) {
      const dex::MethodId& method_id = dex_file_->GetMethodId(dex_method_idx_);
      declaring_class_ = &reg_types_.FromTypeIndex(method_id.class_idx_);
    }
    return *declaring_class_;
  }

  ObjPtr<mirror::Class> GetRegTypeClass(const RegType& reg_type)
      REQUIRES_SHARED(Locks::mutator_lock_) {
    DCHECK(reg_type.IsJavaLangObject() || reg_type.IsReference()) << reg_type;
    return reg_type.IsJavaLangObject() ? GetClassRoot<mirror::Object>(GetClassLinker())
                                       : reg_type.GetClass();
  }

  bool CanAccess(const RegType& other) REQUIRES_SHARED(Locks::mutator_lock_) {
    DCHECK(other.IsJavaLangObject() || other.IsReference() || other.IsUnresolvedReference());
    const RegType& declaring_class = GetDeclaringClass();
    if (declaring_class.Equals(other)) {
      return true;  // Trivial accessibility.
    } else if (other.IsUnresolvedReference()) {
      return false;  // More complicated test not possible on unresolved types, be conservative.
    } else if (declaring_class.IsUnresolvedReference()) {
      // Be conservative, only allow if `other` is public.
      return other.IsJavaLangObject() || (other.IsReference() && other.GetClass()->IsPublic());
    } else {
      return GetRegTypeClass(declaring_class)->CanAccess(GetRegTypeClass(other));
    }
  }

  bool CanAccessMember(ObjPtr<mirror::Class> klass, uint32_t access_flags)
      REQUIRES_SHARED(Locks::mutator_lock_) {
    const RegType& declaring_class = GetDeclaringClass();
    if (declaring_class.IsUnresolvedReference()) {
      return false;  // More complicated test not possible on unresolved types, be conservative.
    } else {
      return GetRegTypeClass(declaring_class)->CanAccessMember(klass, access_flags);
    }
  }

  NO_INLINE void FailForRegisterType(uint32_t vsrc,
                                     const RegType& check_type,
                                     const RegType& src_type,
                                     VerifyError fail_type = VERIFY_ERROR_BAD_CLASS_HARD)
      REQUIRES_SHARED(Locks::mutator_lock_) {
    Fail(fail_type)
        << "register v" << vsrc << " has type " << src_type << " but expected " << check_type;
  }

  NO_INLINE void FailForRegisterType(uint32_t vsrc,
                                     RegType::Kind check_kind,
                                     uint16_t src_type_id)
      REQUIRES_SHARED(Locks::mutator_lock_) {
    FailForRegisterType(
        vsrc, reg_types_.GetFromRegKind(check_kind), reg_types_.GetFromId(src_type_id));
  }

  NO_INLINE void FailForRegisterTypeWide(uint32_t vsrc,
                                         const RegType& src_type,
                                         const RegType& src_type_h)
      REQUIRES_SHARED(Locks::mutator_lock_) {
    Fail(VERIFY_ERROR_BAD_CLASS_HARD)
        << "wide register v" << vsrc << " has type " << src_type << "/" << src_type_h;
  }

  NO_INLINE void FailForRegisterTypeWide(uint32_t vsrc,
                                         uint16_t src_type_id,
                                         uint16_t src_type_id_h)
      REQUIRES_SHARED(Locks::mutator_lock_) {
    FailForRegisterTypeWide(
        vsrc, reg_types_.GetFromId(src_type_id), reg_types_.GetFromId(src_type_id_h));
  }

  ALWAYS_INLINE inline bool VerifyRegisterType(uint32_t vsrc, const RegType& check_type)
      REQUIRES_SHARED(Locks::mutator_lock_) {
    // Verify the src register type against the check type refining the type of the register
    const RegType& src_type = work_line_->GetRegisterType(this, vsrc);
    if (UNLIKELY(!check_type.IsAssignableFrom(src_type, this))) {
      enum VerifyError fail_type;
      if (!check_type.IsNonZeroReferenceTypes() || !src_type.IsNonZeroReferenceTypes()) {
        // Hard fail if one of the types is primitive, since they are concretely known.
        fail_type = VERIFY_ERROR_BAD_CLASS_HARD;
      } else if (check_type.IsUninitializedTypes() || src_type.IsUninitializedTypes()) {
        // Hard fail for uninitialized types, which don't match anything but themselves.
        fail_type = VERIFY_ERROR_BAD_CLASS_HARD;
      } else if (check_type.IsUnresolvedTypes() || src_type.IsUnresolvedTypes()) {
        fail_type = VERIFY_ERROR_UNRESOLVED_TYPE_CHECK;
      } else {
        fail_type = VERIFY_ERROR_BAD_CLASS_HARD;
      }
      FailForRegisterType(vsrc, check_type, src_type, fail_type);
      return false;
    }
    if (check_type.IsLowHalf()) {
      const RegType& src_type_h = work_line_->GetRegisterType(this, vsrc + 1);
      if (UNLIKELY(!src_type.CheckWidePair(src_type_h))) {
        FailForRegisterTypeWide(vsrc, src_type, src_type_h);
        return false;
      }
    }
    // The register at vsrc has a defined type, we know the lower-upper-bound, but this is less
    // precise than the subtype in vsrc so leave it for reference types. For primitive types if
    // they are a defined type then they are as precise as we can get, however, for constant types
    // we may wish to refine them. Unfortunately constant propagation has rendered this useless.
    return true;
  }

  ALWAYS_INLINE inline bool VerifyRegisterType(uint32_t vsrc, RegType::Kind check_kind)
      REQUIRES_SHARED(Locks::mutator_lock_) {
    DCHECK(check_kind == RegType::Kind::kInteger || check_kind == RegType::Kind::kFloat);
    // Verify the src register type against the check type refining the type of the register
    uint16_t src_type_id = work_line_->GetRegisterTypeId(vsrc);
    if (UNLIKELY(src_type_id >= RegTypeCache::NumberOfRegKindCacheIds()) ||
        UNLIKELY(RegType::AssignabilityFrom(check_kind, RegTypeCache::RegKindForId(src_type_id)) !=
                     RegType::Assignability::kAssignable)) {
      // Integer or float assignability is never a `kNarrowingConversion` or `kReference`.
      DCHECK_EQ(
          RegType::AssignabilityFrom(check_kind, reg_types_.GetFromId(src_type_id).GetKind()),
          RegType::Assignability::kNotAssignable);
      FailForRegisterType(vsrc, check_kind, src_type_id);
      return false;
    }
    return true;
  }

  bool VerifyRegisterTypeWide(uint32_t vsrc, RegType::Kind check_kind)
      REQUIRES_SHARED(Locks::mutator_lock_) {
    DCHECK(check_kind == RegType::Kind::kLongLo || check_kind == RegType::Kind::kDoubleLo);
    // Verify the src register type against the check type refining the type of the register
    uint16_t src_type_id = work_line_->GetRegisterTypeId(vsrc);
    if (UNLIKELY(src_type_id >= RegTypeCache::NumberOfRegKindCacheIds()) ||
        UNLIKELY(RegType::AssignabilityFrom(check_kind, RegTypeCache::RegKindForId(src_type_id)) !=
                     RegType::Assignability::kAssignable)) {
      // Wide assignability is never a `kNarrowingConversion` or `kReference`.
      DCHECK_EQ(
          RegType::AssignabilityFrom(check_kind, reg_types_.GetFromId(src_type_id).GetKind()),
          RegType::Assignability::kNotAssignable);
      FailForRegisterType(vsrc, check_kind, src_type_id);
      return false;
    }
    uint16_t src_type_id_h = work_line_->GetRegisterTypeId(vsrc + 1);
    uint16_t expected_src_type_id_h =
        RegTypeCache::IdForRegKind(RegType::ToHighHalf(RegTypeCache::RegKindForId(src_type_id)));
    DCHECK_EQ(src_type_id_h == expected_src_type_id_h,
              reg_types_.GetFromId(src_type_id).CheckWidePair(reg_types_.GetFromId(src_type_id_h)));
    if (UNLIKELY(src_type_id_h != expected_src_type_id_h)) {
      FailForRegisterTypeWide(vsrc, src_type_id, src_type_id_h);
      return false;
    }
    // The register at vsrc has a defined type, we know the lower-upper-bound, but this is less
    // precise than the subtype in vsrc so leave it for reference types. For primitive types if
    // they are a defined type then they are as precise as we can get, however, for constant types
    // we may wish to refine them. Unfortunately constant propagation has rendered this useless.
    return true;
  }

  /*
   * Verify types for a simple two-register instruction (e.g. "neg-int").
   * "dst_type" is stored into vA, and "src_type" is verified against vB.
   */
  void CheckUnaryOp(const Instruction* inst, RegType::Kind dst_kind, RegType::Kind src_kind)
      REQUIRES_SHARED(Locks::mutator_lock_) {
    if (VerifyRegisterType(inst->VRegB_12x(), src_kind)) {
      work_line_->SetRegisterType(inst->VRegA_12x(), dst_kind);
    }
  }

  void CheckUnaryOpWide(const Instruction* inst,
                        RegType::Kind dst_kind,
                        RegType::Kind src_kind)
      REQUIRES_SHARED(Locks::mutator_lock_) {
    if (VerifyRegisterTypeWide(inst->VRegB_12x(), src_kind)) {
      work_line_->SetRegisterTypeWide(inst->VRegA_12x(), dst_kind, RegType::ToHighHalf(dst_kind));
    }
  }

  void CheckUnaryOpToWide(const Instruction* inst,
                          RegType::Kind dst_kind,
                          RegType::Kind src_kind)
      REQUIRES_SHARED(Locks::mutator_lock_) {
    if (VerifyRegisterType(inst->VRegB_12x(), src_kind)) {
      work_line_->SetRegisterTypeWide(inst->VRegA_12x(), dst_kind, RegType::ToHighHalf(dst_kind));
    }
  }

  void CheckUnaryOpFromWide(const Instruction* inst,
                            RegType::Kind dst_kind,
                            RegType::Kind src_kind)
      REQUIRES_SHARED(Locks::mutator_lock_) {
    if (VerifyRegisterTypeWide(inst->VRegB_12x(), src_kind)) {
      work_line_->SetRegisterType(inst->VRegA_12x(), dst_kind);
    }
  }

  /*
   * Verify types for a simple three-register instruction (e.g. "add-int").
   * "dst_type" is stored into vA, and "src_type1"/"src_type2" are verified
   * against vB/vC.
   */
  void CheckBinaryOp(const Instruction* inst,
                     RegType::Kind dst_kind,
                     RegType::Kind src_kind1,
                     RegType::Kind src_kind2,
                     bool check_boolean_op)
      REQUIRES_SHARED(Locks::mutator_lock_) {
    const uint32_t vregA = inst->VRegA_23x();
    const uint32_t vregB = inst->VRegB_23x();
    const uint32_t vregC = inst->VRegC_23x();
    if (VerifyRegisterType(vregB, src_kind1) &&
        VerifyRegisterType(vregC, src_kind2)) {
      if (check_boolean_op) {
        DCHECK_EQ(dst_kind, RegType::Kind::kInteger);
        if (RegType::IsBooleanTypes(
                RegTypeCache::RegKindForId(work_line_->GetRegisterTypeId(vregB))) &&
            RegType::IsBooleanTypes(
                RegTypeCache::RegKindForId(work_line_->GetRegisterTypeId(vregC)))) {
          work_line_->SetRegisterType(vregA, RegType::Kind::kBoolean);
          return;
        }
      }
      work_line_->SetRegisterType(vregA, dst_kind);
    }
  }

  void CheckBinaryOpWide(const Instruction* inst,
                         RegType::Kind dst_kind,
                         RegType::Kind src_kind1,
                         RegType::Kind src_kind2)
      REQUIRES_SHARED(Locks::mutator_lock_) {
    if (VerifyRegisterTypeWide(inst->VRegB_23x(), src_kind1) &&
        VerifyRegisterTypeWide(inst->VRegC_23x(), src_kind2)) {
      work_line_->SetRegisterTypeWide(inst->VRegA_23x(), dst_kind, RegType::ToHighHalf(dst_kind));
    }
  }

  void CheckBinaryOpWideCmp(const Instruction* inst,
                            RegType::Kind dst_kind,
                            RegType::Kind src_kind1,
                            RegType::Kind src_kind2)
      REQUIRES_SHARED(Locks::mutator_lock_) {
    if (VerifyRegisterTypeWide(inst->VRegB_23x(), src_kind1) &&
        VerifyRegisterTypeWide(inst->VRegC_23x(), src_kind2)) {
      work_line_->SetRegisterType(inst->VRegA_23x(), dst_kind);
    }
  }

  void CheckBinaryOpWideShift(const Instruction* inst,
                              RegType::Kind long_lo_kind,
                              RegType::Kind int_kind)
      REQUIRES_SHARED(Locks::mutator_lock_) {
    if (VerifyRegisterTypeWide(inst->VRegB_23x(), long_lo_kind) &&
        VerifyRegisterType(inst->VRegC_23x(), int_kind)) {
      RegType::Kind long_hi_kind = RegType::ToHighHalf(long_lo_kind);
      work_line_->SetRegisterTypeWide(inst->VRegA_23x(), long_lo_kind, long_hi_kind);
    }
  }

  /*
   * Verify types for a binary "2addr" operation. "src_type1"/"src_type2"
   * are verified against vA/vB, then "dst_type" is stored into vA.
   */
  void CheckBinaryOp2addr(const Instruction* inst,
                          RegType::Kind dst_kind,
                          RegType::Kind src_kind1,
                          RegType::Kind src_kind2,
                          bool check_boolean_op)
      REQUIRES_SHARED(Locks::mutator_lock_) {
    const uint32_t vregA = inst->VRegA_12x();
    const uint32_t vregB = inst->VRegB_12x();
    if (VerifyRegisterType(vregA, src_kind1) &&
        VerifyRegisterType(vregB, src_kind2)) {
      if (check_boolean_op) {
        DCHECK_EQ(dst_kind, RegType::Kind::kInteger);
        if (RegType::IsBooleanTypes(
                RegTypeCache::RegKindForId(work_line_->GetRegisterTypeId(vregA))) &&
            RegType::IsBooleanTypes(
                RegTypeCache::RegKindForId(work_line_->GetRegisterTypeId(vregB)))) {
          work_line_->SetRegisterType(vregA, RegType::Kind::kBoolean);
          return;
        }
      }
      work_line_->SetRegisterType(vregA, dst_kind);
    }
  }

  void CheckBinaryOp2addrWide(const Instruction* inst,
                              RegType::Kind dst_kind,
                              RegType::Kind src_kind1,
                              RegType::Kind src_kind2)
      REQUIRES_SHARED(Locks::mutator_lock_) {
    const uint32_t vregA = inst->VRegA_12x();
    const uint32_t vregB = inst->VRegB_12x();
    if (VerifyRegisterTypeWide(vregA, src_kind1) &&
        VerifyRegisterTypeWide(vregB, src_kind2)) {
      work_line_->SetRegisterTypeWide(vregA, dst_kind, RegType::ToHighHalf(dst_kind));
    }
  }

  void CheckBinaryOp2addrWideShift(const Instruction* inst,
                                   RegType::Kind long_lo_kind,
                                   RegType::Kind int_kind)
      REQUIRES_SHARED(Locks::mutator_lock_) {
    const uint32_t vregA = inst->VRegA_12x();
    const uint32_t vregB = inst->VRegB_12x();
    if (VerifyRegisterTypeWide(vregA, long_lo_kind) &&
        VerifyRegisterType(vregB, int_kind)) {
      RegType::Kind long_hi_kind = RegType::ToHighHalf(long_lo_kind);
      work_line_->SetRegisterTypeWide(vregA, long_lo_kind, long_hi_kind);
    }
  }

  /*
   * Verify types for A two-register instruction with a literal constant (e.g. "add-int/lit8").
   * "dst_type" is stored into vA, and "src_type" is verified against vB.
   *
   * If "check_boolean_op" is set, we use the constant value in vC.
   */
  void CheckLiteralOp(const Instruction* inst,
                      RegType::Kind dst_kind,
                      RegType::Kind src_kind,
                      bool check_boolean_op,
                      bool is_lit16)
      REQUIRES_SHARED(Locks::mutator_lock_) {
    const uint32_t vregA = is_lit16 ? inst->VRegA_22s() : inst->VRegA_22b();
    const uint32_t vregB = is_lit16 ? inst->VRegB_22s() : inst->VRegB_22b();
    if (VerifyRegisterType(vregB, src_kind)) {
      if (check_boolean_op) {
        DCHECK_EQ(dst_kind, RegType::Kind::kInteger);
        /* check vB with the call, then check the constant manually */
        const uint32_t val = is_lit16 ? inst->VRegC_22s() : inst->VRegC_22b();
        if (work_line_->GetRegisterType(this, vregB).IsBooleanTypes() && (val == 0 || val == 1)) {
          work_line_->SetRegisterType(vregA, RegType::Kind::kBoolean);
          return;
        }
      }
      work_line_->SetRegisterType(vregA, dst_kind);
    }
  }

  InstructionFlags* CurrentInsnFlags() {
    return &GetModifiableInstructionFlags(work_insn_idx_);
  }

  RegType::Kind DetermineCat1Constant(int32_t value)
      REQUIRES_SHARED(Locks::mutator_lock_);

  ALWAYS_INLINE bool FailOrAbort(bool condition, const char* error_msg, uint32_t work_insn_idx);

  ALWAYS_INLINE InstructionFlags& GetModifiableInstructionFlags(size_t index) {
    return insn_flags_[index];
  }

  // Returns the method index of an invoke instruction.
  static uint16_t GetMethodIdxOfInvoke(const Instruction* inst)
      REQUIRES_SHARED(Locks::mutator_lock_) {
    // Note: This is compiled to a single load in release mode.
    Instruction::Code opcode = inst->Opcode();
    if (opcode == Instruction::INVOKE_VIRTUAL ||
        opcode == Instruction::INVOKE_SUPER ||
        opcode == Instruction::INVOKE_DIRECT ||
        opcode == Instruction::INVOKE_STATIC ||
        opcode == Instruction::INVOKE_INTERFACE ||
        opcode == Instruction::INVOKE_CUSTOM) {
      return inst->VRegB_35c();
    } else if (opcode == Instruction::INVOKE_VIRTUAL_RANGE ||
               opcode == Instruction::INVOKE_SUPER_RANGE ||
               opcode == Instruction::INVOKE_DIRECT_RANGE ||
               opcode == Instruction::INVOKE_STATIC_RANGE ||
               opcode == Instruction::INVOKE_INTERFACE_RANGE ||
               opcode == Instruction::INVOKE_CUSTOM_RANGE) {
      return inst->VRegB_3rc();
    } else if (opcode == Instruction::INVOKE_POLYMORPHIC) {
      return inst->VRegB_45cc();
    } else {
      DCHECK_EQ(opcode, Instruction::INVOKE_POLYMORPHIC_RANGE);
      return inst->VRegB_4rcc();
    }
  }
  // Returns the field index of a field access instruction.
  uint16_t GetFieldIdxOfFieldAccess(const Instruction* inst, bool is_static)
      REQUIRES_SHARED(Locks::mutator_lock_) {
    if (is_static) {
      return inst->VRegB_21c();
    } else {
      return inst->VRegC_22c();
    }
  }

  // Run verification on the method. Returns true if verification completes and false if the input
  // has an irrecoverable corruption.
  bool Verify() override REQUIRES_SHARED(Locks::mutator_lock_);

  // For app-compatibility, code after a runtime throw is treated as dead code
  // for apps targeting <= S.
  // Returns whether the current instruction was marked as throwing.
  bool PotentiallyMarkRuntimeThrow() override;

  // Dump the failures encountered by the verifier.
  std::ostream& DumpFailures(std::ostream& os) {
    DCHECK_EQ(failures_.size(), failure_messages_.size());
    for (const auto* stream : failure_messages_) {
        os << stream->str() << "\n";
    }
    return os;
  }

  // Dump the state of the verifier, namely each instruction, what flags are set on it, register
  // information
  void Dump(std::ostream& os) REQUIRES_SHARED(Locks::mutator_lock_) {
    VariableIndentationOutputStream vios(&os);
    Dump(&vios);
  }
  void Dump(VariableIndentationOutputStream* vios) REQUIRES_SHARED(Locks::mutator_lock_);

  bool HandleMoveException(const Instruction* inst) REQUIRES_SHARED(Locks::mutator_lock_);

  const uint32_t method_access_flags_;  // Method's access flags.
  const RegType* return_type_;  // Lazily computed return type of the method.
  // The dex_cache for the declaring class of the method.
  Handle<mirror::DexCache> dex_cache_ GUARDED_BY(Locks::mutator_lock_);
  // The class loader for the declaring class of the method.
  Handle<mirror::ClassLoader> class_loader_ GUARDED_BY(Locks::mutator_lock_);
  const RegType* declaring_class_;  // Lazily computed reg type of the method's declaring class.

  // The dex PC of a FindLocksAtDexPc request, -1 otherwise.
  uint32_t interesting_dex_pc_;
  // The container into which FindLocksAtDexPc should write the registers containing held locks,
  // null if we're not doing FindLocksAtDexPc.
  std::vector<DexLockInfo>* monitor_enter_dex_pcs_;

  // Indicates whether we verify to dump the info. In that case we accept quickened instructions
  // even though we might detect to be a compiler. Should only be set when running
  // VerifyMethodAndDump.
  const bool verify_to_dump_;

  // Whether or not we call AllowThreadSuspension periodically, we want a way to disable this for
  // thread dumping checkpoints since we may get thread suspension at an inopportune time due to
  // FindLocksAtDexPC, resulting in deadlocks.
  const bool allow_thread_suspension_;

  // Whether the method seems to be a constructor. Note that this field exists as we can't trust
  // the flags in the dex file. Some older code does not mark methods named "<init>" and "<clinit>"
  // correctly.
  //
  // Note: this flag is only valid once Verify() has started.
  bool is_constructor_;

  // API level, for dependent checks. Note: we do not use '0' for unset here, to simplify checks.
  // Instead, unset level should correspond to max().
  const uint32_t api_level_;

  friend class ::art::verifier::MethodVerifier;

  DISALLOW_COPY_AND_ASSIGN(MethodVerifier);
};

// Note: returns true on failure.
template <bool kVerifierDebug>
inline bool MethodVerifier<kVerifierDebug>::FailOrAbort(bool condition,
                                                        const char* error_msg,
                                                        uint32_t work_insn_idx) {
  if (kIsDebugBuild) {
    // In a debug build, abort if the error condition is wrong. Only warn if
    // we are already aborting (as this verification is likely run to print
    // lock information).
    if (LIKELY(gAborting == 0)) {
      DCHECK(condition) << error_msg << work_insn_idx << " "
                        << dex_file_->PrettyMethod(dex_method_idx_);
    } else {
      if (!condition) {
        LOG(ERROR) << error_msg << work_insn_idx;
        Fail(VERIFY_ERROR_BAD_CLASS_HARD) << error_msg << work_insn_idx;
        return true;
      }
    }
  } else {
    // In a non-debug build, just fail the class.
    if (!condition) {
      Fail(VERIFY_ERROR_BAD_CLASS_HARD) << error_msg << work_insn_idx;
      return true;
    }
  }

  return false;
}

static bool IsLargeMethod(const CodeItemDataAccessor& accessor) {
  if (!accessor.HasCodeItem()) {
    return false;
  }

  uint16_t registers_size = accessor.RegistersSize();
  uint32_t insns_size = accessor.InsnsSizeInCodeUnits();

  return registers_size * insns_size > 4*1024*1024;
}

template <bool kVerifierDebug>
void MethodVerifier<kVerifierDebug>::FindLocksAtDexPc() {
  CHECK(monitor_enter_dex_pcs_ != nullptr);
  CHECK(code_item_accessor_.HasCodeItem());  // This only makes sense for methods with code.

  // Quick check whether there are any monitor_enter instructions before verifying.
  for (const DexInstructionPcPair& inst : code_item_accessor_) {
    if (inst->Opcode() == Instruction::MONITOR_ENTER) {
      // Strictly speaking, we ought to be able to get away with doing a subset of the full method
      // verification. In practice, the phase we want relies on data structures set up by all the
      // earlier passes, so we just run the full method verification and bail out early when we've
      // got what we wanted.
      Verify();
      return;
    }
  }
}

template <bool kVerifierDebug>
bool MethodVerifier<kVerifierDebug>::Verify() {
  // Some older code doesn't correctly mark constructors as such. Test for this case by looking at
  // the name.
  const dex::MethodId& method_id = dex_file_->GetMethodId(dex_method_idx_);
  const std::string_view method_name = dex_file_->GetStringView(method_id.name_idx_);
  bool instance_constructor_by_name = method_name == "<init>";
  bool static_constructor_by_name = method_name == "<clinit>";
  bool constructor_by_name = instance_constructor_by_name || static_constructor_by_name;
  // Check that only constructors are tagged, and check for bad code that doesn't tag constructors.
  if ((method_access_flags_ & kAccConstructor) != 0) {
    if (!constructor_by_name) {
      Fail(VERIFY_ERROR_BAD_CLASS_HARD)
            << "method is marked as constructor, but not named accordingly";
      return false;
    }
    is_constructor_ = true;
  } else if (constructor_by_name) {
    LOG(WARNING) << "Method " << dex_file_->PrettyMethod(dex_method_idx_)
                 << " not marked as constructor.";
    is_constructor_ = true;
  }
  // If it's a constructor, check whether IsStatic() matches the name.
  // This should have been rejected by the dex file verifier. Only do in debug build.
  if (kIsDebugBuild) {
    if (IsConstructor()) {
      if (IsStatic() ^ static_constructor_by_name) {
        Fail(VERIFY_ERROR_BAD_CLASS_HARD)
              << "constructor name doesn't match static flag";
        return false;
      }
    }
  }

  // Methods may only have one of public/protected/private.
  // This should have been rejected by the dex file verifier. Only do in debug build.
  if (kIsDebugBuild) {
    size_t access_mod_count =
        (((method_access_flags_ & kAccPublic) == 0) ? 0 : 1) +
        (((method_access_flags_ & kAccProtected) == 0) ? 0 : 1) +
        (((method_access_flags_ & kAccPrivate) == 0) ? 0 : 1);
    if (access_mod_count > 1) {
      Fail(VERIFY_ERROR_BAD_CLASS_HARD) << "method has more than one of public/protected/private";
      return false;
    }
  }

  // If there aren't any instructions, make sure that's expected, then exit successfully.
  if (!code_item_accessor_.HasCodeItem()) {
    // Only native or abstract methods may not have code.
    if ((method_access_flags_ & (kAccNative | kAccAbstract)) == 0) {
      Fail(VERIFY_ERROR_BAD_CLASS_HARD) << "zero-length code in concrete non-native method";
      return false;
    }

    // Test FastNative and CriticalNative annotations. We do this in the
    // verifier for convenience.
    if ((method_access_flags_ & kAccNative) != 0) {
      // Fetch the flags from the annotations: the class linker hasn't processed
      // them yet.
      uint32_t native_access_flags = annotations::GetNativeMethodAnnotationAccessFlags(
          *dex_file_, class_def_, dex_method_idx_);
      if ((native_access_flags & kAccFastNative) != 0) {
        if ((method_access_flags_ & kAccSynchronized) != 0) {
          Fail(VERIFY_ERROR_BAD_CLASS_HARD) << "fast native methods cannot be synchronized";
          return false;
        }
      }
      if ((native_access_flags & kAccCriticalNative) != 0) {
        if ((method_access_flags_ & kAccSynchronized) != 0) {
          Fail(VERIFY_ERROR_BAD_CLASS_HARD) << "critical native methods cannot be synchronized";
          return false;
        }
        if ((method_access_flags_ & kAccStatic) == 0) {
          Fail(VERIFY_ERROR_BAD_CLASS_HARD) << "critical native methods must be static";
          return false;
        }
        const char* shorty = dex_file_->GetMethodShorty(method_id);
        for (size_t i = 0, len = strlen(shorty); i < len; ++i) {
          if (Primitive::GetType(shorty[i]) == Primitive::kPrimNot) {
            Fail(VERIFY_ERROR_BAD_CLASS_HARD) <<
                "critical native methods must not have references as arguments or return type";
            return false;
          }
        }
      }
    }

    // This should have been rejected by the dex file verifier. Only do in debug build.
    // Note: the above will also be rejected in the dex file verifier, starting in dex version 37.
    if (kIsDebugBuild) {
      if ((method_access_flags_ & kAccAbstract) != 0) {
        // Abstract methods are not allowed to have the following flags.
        static constexpr uint32_t kForbidden =
            kAccPrivate |
            kAccStatic |
            kAccFinal |
            kAccNative |
            kAccStrict |
            kAccSynchronized;
        if ((method_access_flags_ & kForbidden) != 0) {
          Fail(VERIFY_ERROR_BAD_CLASS_HARD)
                << "method can't be abstract and private/static/final/native/strict/synchronized";
          return false;
        }
      }
      if ((class_def_.GetJavaAccessFlags() & kAccInterface) != 0) {
        // Interface methods must be public and abstract (if default methods are disabled).
        uint32_t kRequired = kAccPublic;
        if ((method_access_flags_ & kRequired) != kRequired) {
          Fail(VERIFY_ERROR_BAD_CLASS_HARD) << "interface methods must be public";
          return false;
        }
        // In addition to the above, interface methods must not be protected.
        static constexpr uint32_t kForbidden = kAccProtected;
        if ((method_access_flags_ & kForbidden) != 0) {
          Fail(VERIFY_ERROR_BAD_CLASS_HARD) << "interface methods can't be protected";
          return false;
        }
      }
      // We also don't allow constructors to be abstract or native.
      if (IsConstructor()) {
        Fail(VERIFY_ERROR_BAD_CLASS_HARD) << "constructors can't be abstract or native";
        return false;
      }
    }
    return true;
  }

  // This should have been rejected by the dex file verifier. Only do in debug build.
  if (kIsDebugBuild) {
    // When there's code, the method must not be native or abstract.
    if ((method_access_flags_ & (kAccNative | kAccAbstract)) != 0) {
      Fail(VERIFY_ERROR_BAD_CLASS_HARD) << "non-zero-length code in abstract or native method";
      return false;
    }

    if ((class_def_.GetJavaAccessFlags() & kAccInterface) != 0) {
      // Interfaces may always have static initializers for their fields. If we are running with
      // default methods enabled we also allow other public, static, non-final methods to have code.
      // Otherwise that is the only type of method allowed.
      if (!(IsConstructor() && IsStatic())) {
        if (IsInstanceConstructor()) {
          Fail(VERIFY_ERROR_BAD_CLASS_HARD) << "interfaces may not have non-static constructor";
          return false;
        } else if (method_access_flags_ & kAccFinal) {
          Fail(VERIFY_ERROR_BAD_CLASS_HARD) << "interfaces may not have final methods";
          return false;
        } else {
          uint32_t access_flag_options = kAccPublic;
          if (dex_file_->SupportsDefaultMethods()) {
            access_flag_options |= kAccPrivate;
          }
          if (!(method_access_flags_ & access_flag_options)) {
            Fail(VERIFY_ERROR_BAD_CLASS_HARD)
                << "interfaces may not have protected or package-private members";
            return false;
          }
        }
      }
    }

    // Instance constructors must not be synchronized.
    if (IsInstanceConstructor()) {
      static constexpr uint32_t kForbidden = kAccSynchronized;
      if ((method_access_flags_ & kForbidden) != 0) {
        Fail(VERIFY_ERROR_BAD_CLASS_HARD) << "constructors can't be synchronized";
        return false;
      }
    }
  }

  // Consistency-check of the register counts.
  // ins + locals = registers, so make sure that ins <= registers.
  if (code_item_accessor_.InsSize() > code_item_accessor_.RegistersSize()) {
    Fail(VERIFY_ERROR_BAD_CLASS_HARD) << "bad register counts (ins="
                                      << code_item_accessor_.InsSize()
                                      << " regs=" << code_item_accessor_.RegistersSize();
    return false;
  }

  // Allocate and initialize an array to hold instruction data.
  insn_flags_.reset(allocator_.AllocArray<InstructionFlags>(
      code_item_accessor_.InsnsSizeInCodeUnits()));
  DCHECK(insn_flags_ != nullptr);
  std::uninitialized_fill_n(insn_flags_.get(),
                            code_item_accessor_.InsnsSizeInCodeUnits(),
                            InstructionFlags());
  // Run through the instructions and see if the width checks out.
  bool result = ComputeWidthsAndCountOps();
  // Flag instructions guarded by a "try" block and check exception handlers.
  result = result && ScanTryCatchBlocks();
  // Perform static instruction verification.
  result = result && VerifyInstructions();
  // Perform code-flow analysis and return.
  result = result && VerifyCodeFlow();

  return result;
}

template <bool kVerifierDebug>
bool MethodVerifier<kVerifierDebug>::ComputeWidthsAndCountOps() {
  // We can't assume the instruction is well formed, handle the case where calculating the size
  // goes past the end of the code item.
  SafeDexInstructionIterator it(code_item_accessor_.begin(), code_item_accessor_.end());
  if (it == code_item_accessor_.end()) {
    Fail(VERIFY_ERROR_BAD_CLASS_HARD) << "code item has no opcode";
    return false;
  }
  for ( ; !it.IsErrorState() && it < code_item_accessor_.end(); ++it) {
    // In case the instruction goes past the end of the code item, make sure to not process it.
    SafeDexInstructionIterator next = it;
    ++next;
    if (next.IsErrorState()) {
      break;
    }
    GetModifiableInstructionFlags(it.DexPc()).SetIsOpcode();
  }

  if (it != code_item_accessor_.end()) {
    const size_t insns_size = code_item_accessor_.InsnsSizeInCodeUnits();
    Fail(VERIFY_ERROR_BAD_CLASS_HARD) << "code did not end where expected ("
                                      << it.DexPc() << " vs. " << insns_size << ")";
    return false;
  }
  DCHECK(GetInstructionFlags(0).IsOpcode());

  return true;
}

template <bool kVerifierDebug>
bool MethodVerifier<kVerifierDebug>::ScanTryCatchBlocks() {
  const uint32_t tries_size = code_item_accessor_.TriesSize();
  if (tries_size == 0) {
    return true;
  }
  const uint32_t insns_size = code_item_accessor_.InsnsSizeInCodeUnits();
  for (const dex::TryItem& try_item : code_item_accessor_.TryItems()) {
    const uint32_t start = try_item.start_addr_;
    const uint32_t end = start + try_item.insn_count_;
    if ((start >= end) || (start >= insns_size) || (end > insns_size)) {
      Fail(VERIFY_ERROR_BAD_CLASS_HARD) << "bad exception entry: startAddr=" << start
                                        << " endAddr=" << end << " (size=" << insns_size << ")";
      return false;
    }
    if (!GetInstructionFlags(start).IsOpcode()) {
      Fail(VERIFY_ERROR_BAD_CLASS_HARD)
          << "'try' block starts inside an instruction (" << start << ")";
      return false;
    }
    DexInstructionIterator end_it(code_item_accessor_.Insns(), end);
    for (DexInstructionIterator it(code_item_accessor_.Insns(), start); it < end_it; ++it) {
      GetModifiableInstructionFlags(it.DexPc()).SetInTry();
    }
  }
  // Iterate over each of the handlers to verify target addresses.
  const uint8_t* handlers_ptr = code_item_accessor_.GetCatchHandlerData();
  const uint32_t handlers_size = DecodeUnsignedLeb128(&handlers_ptr);
  ClassLinker* linker = GetClassLinker();
  for (uint32_t idx = 0; idx < handlers_size; idx++) {
    CatchHandlerIterator iterator(handlers_ptr);
    for (; iterator.HasNext(); iterator.Next()) {
      uint32_t dex_pc = iterator.GetHandlerAddress();
      if (!GetInstructionFlags(dex_pc).IsOpcode()) {
        Fail(VERIFY_ERROR_BAD_CLASS_HARD)
            << "exception handler starts at bad address (" << dex_pc << ")";
        return false;
      }
      if (!CheckNotMoveResult(code_item_accessor_.Insns(), dex_pc)) {
        Fail(VERIFY_ERROR_BAD_CLASS_HARD)
            << "exception handler begins with move-result* (" << dex_pc << ")";
        return false;
      }
      GetModifiableInstructionFlags(dex_pc).SetBranchTarget();
      // Ensure exception types are resolved so that they don't need resolution to be delivered,
      // unresolved exception types will be ignored by exception delivery
      if (iterator.GetHandlerTypeIndex().IsValid()) {
        ObjPtr<mirror::Class> exception_type =
            linker->ResolveType(iterator.GetHandlerTypeIndex(), dex_cache_, class_loader_);
        if (exception_type == nullptr) {
          DCHECK(self_->IsExceptionPending());
          self_->ClearException();
        }
      }
    }
    handlers_ptr = iterator.EndDataPointer();
  }
  return true;
}

template <bool kVerifierDebug>
bool MethodVerifier<kVerifierDebug>::VerifyInstructions() {
  // Flag the start of the method as a branch target.
  GetModifiableInstructionFlags(0).SetBranchTarget();
  for (const DexInstructionPcPair& inst : code_item_accessor_) {
    const uint32_t dex_pc = inst.DexPc();
    if (!VerifyInstruction(&inst.Inst(), dex_pc)) {
      DCHECK_NE(failures_.size(), 0U);
      return false;
    }
    // Flag some interesting instructions.
    if (inst->IsReturn()) {
      GetModifiableInstructionFlags(dex_pc).SetReturn();
    } else if (inst->Opcode() == Instruction::CHECK_CAST) {
      // The dex-to-dex compiler wants type information to elide check-casts.
      GetModifiableInstructionFlags(dex_pc).SetCompileTimeInfoPoint();
    }
  }
  return true;
}

template <bool kVerifierDebug>
bool MethodVerifier<kVerifierDebug>::VerifyInstruction(const Instruction* inst,
                                                       uint32_t code_offset) {
  bool result = true;
  switch (inst->GetVerifyTypeArgumentA()) {
    case Instruction::kVerifyRegA:
      result = result && CheckRegisterIndex(inst->VRegA());
      break;
    case Instruction::kVerifyRegAWide:
      result = result && CheckWideRegisterIndex(inst->VRegA());
      break;
  }
  switch (inst->GetVerifyTypeArgumentB()) {
    case Instruction::kVerifyRegB:
      result = result && CheckRegisterIndex(inst->VRegB());
      break;
    case Instruction::kVerifyRegBField:
<<<<<<< HEAD
      result = result && CheckFieldIndex(inst->VRegB());
=======
      result = result && CheckFieldIndex(inst, inst_data, inst->VRegB(kFormat, inst_data));
>>>>>>> 4fb7f04b
      break;
    case Instruction::kVerifyRegBMethod:
      result = result && CheckMethodIndex(inst->VRegB());
      break;
    case Instruction::kVerifyRegBNewInstance:
      result = result && CheckNewInstance(dex::TypeIndex(inst->VRegB()));
      break;
    case Instruction::kVerifyRegBString:
      result = result && CheckStringIndex(inst->VRegB());
      break;
    case Instruction::kVerifyRegBType:
      result = result && CheckTypeIndex(dex::TypeIndex(inst->VRegB()));
      break;
    case Instruction::kVerifyRegBWide:
      result = result && CheckWideRegisterIndex(inst->VRegB());
      break;
    case Instruction::kVerifyRegBCallSite:
      result = result && CheckCallSiteIndex(inst->VRegB());
      break;
    case Instruction::kVerifyRegBMethodHandle:
      result = result && CheckMethodHandleIndex(inst->VRegB());
      break;
    case Instruction::kVerifyRegBPrototype:
      result = result && CheckPrototypeIndex(inst->VRegB());
      break;
  }
  switch (inst->GetVerifyTypeArgumentC()) {
    case Instruction::kVerifyRegC:
      result = result && CheckRegisterIndex(inst->VRegC());
      break;
    case Instruction::kVerifyRegCField:
<<<<<<< HEAD
      result = result && CheckFieldIndex(inst->VRegC());
=======
      result = result && CheckFieldIndex(inst, inst_data, inst->VRegC(kFormat));
>>>>>>> 4fb7f04b
      break;
    case Instruction::kVerifyRegCNewArray:
      result = result && CheckNewArray(dex::TypeIndex(inst->VRegC()));
      break;
    case Instruction::kVerifyRegCType:
      result = result && CheckTypeIndex(dex::TypeIndex(inst->VRegC()));
      break;
    case Instruction::kVerifyRegCWide:
      result = result && CheckWideRegisterIndex(inst->VRegC());
      break;
  }
  switch (inst->GetVerifyTypeArgumentH()) {
    case Instruction::kVerifyRegHPrototype:
      result = result && CheckPrototypeIndex(inst->VRegH());
      break;
  }
  switch (inst->GetVerifyExtraFlags()) {
    case Instruction::kVerifyArrayData:
      result = result && CheckArrayData(code_offset);
      break;
    case Instruction::kVerifyBranchTarget:
      result = result && CheckBranchTarget(code_offset);
      break;
    case Instruction::kVerifySwitchTargets:
      result = result && CheckSwitchTargets(code_offset);
      break;
    case Instruction::kVerifyVarArgNonZero:
      // Fall-through.
    case Instruction::kVerifyVarArg: {
      // Instructions that can actually return a negative value shouldn't have this flag.
      uint32_t v_a = dchecked_integral_cast<uint32_t>(inst->VRegA());
      if ((inst->GetVerifyExtraFlags() == Instruction::kVerifyVarArgNonZero && v_a == 0) ||
          v_a > Instruction::kMaxVarArgRegs) {
        Fail(VERIFY_ERROR_BAD_CLASS_HARD) << "invalid arg count (" << v_a << ") in "
                                             "non-range invoke";
        return false;
      }

      uint32_t args[Instruction::kMaxVarArgRegs];
      inst->GetVarArgs(args);
      result = result && CheckVarArgRegs(v_a, args);
      break;
    }
    case Instruction::kVerifyVarArgRangeNonZero:
      // Fall-through.
    case Instruction::kVerifyVarArgRange:
      if (inst->GetVerifyExtraFlags() == Instruction::kVerifyVarArgRangeNonZero &&
          inst->VRegA() <= 0) {
        Fail(VERIFY_ERROR_BAD_CLASS_HARD) << "invalid arg count (" << inst->VRegA() << ") in "
                                             "range invoke";
        return false;
      }
      result = result && CheckVarArgRangeRegs(inst->VRegA(), inst->VRegC());
      break;
    case Instruction::kVerifyError:
      Fail(VERIFY_ERROR_BAD_CLASS_HARD) << "unexpected opcode " << inst->Name();
      result = false;
      break;
  }
  return result;
}

template <bool kVerifierDebug>
inline bool MethodVerifier<kVerifierDebug>::CheckNewInstance(dex::TypeIndex idx) {
  if (UNLIKELY(idx.index_ >= dex_file_->GetHeader().type_ids_size_)) {
    Fail(VERIFY_ERROR_BAD_CLASS_HARD) << "bad type index " << idx.index_ << " (max "
                                      << dex_file_->GetHeader().type_ids_size_ << ")";
    return false;
  }
  // We don't need the actual class, just a pointer to the class name.
  const std::string_view descriptor = dex_file_->GetTypeDescriptorView(idx);
  if (UNLIKELY(descriptor[0] != 'L')) {
    Fail(VERIFY_ERROR_BAD_CLASS_HARD) << "can't call new-instance on type '" << descriptor << "'";
    return false;
  } else if (UNLIKELY(descriptor == "Ljava/lang/Class;")) {
    // An unlikely new instance on Class is not allowed. Fall back to interpreter to ensure an
    // exception is thrown when this statement is executed (compiled code would not do that).
    Fail(VERIFY_ERROR_INSTANTIATION);
  }
  return true;
}

template <bool kVerifierDebug>
bool MethodVerifier<kVerifierDebug>::CheckNewArray(dex::TypeIndex idx) {
  if (UNLIKELY(idx.index_ >= dex_file_->GetHeader().type_ids_size_)) {
    Fail(VERIFY_ERROR_BAD_CLASS_HARD) << "bad type index " << idx.index_ << " (max "
                                      << dex_file_->GetHeader().type_ids_size_ << ")";
    return false;
  }
  int bracket_count = 0;
  const char* descriptor = dex_file_->GetTypeDescriptor(idx);
  const char* cp = descriptor;
  while (*cp++ == '[') {
    bracket_count++;
  }
  if (UNLIKELY(bracket_count == 0)) {
    /* The given class must be an array type. */
    Fail(VERIFY_ERROR_BAD_CLASS_HARD)
        << "can't new-array class '" << descriptor << "' (not an array)";
    return false;
  } else if (UNLIKELY(bracket_count > 255)) {
    /* It is illegal to create an array of more than 255 dimensions. */
    Fail(VERIFY_ERROR_BAD_CLASS_HARD)
        << "can't new-array class '" << descriptor << "' (exceeds limit)";
    return false;
  }
  return true;
}

template <bool kVerifierDebug>
bool MethodVerifier<kVerifierDebug>::CheckArrayData(uint32_t cur_offset) {
  const uint32_t insn_count = code_item_accessor_.InsnsSizeInCodeUnits();
  const uint16_t* insns = code_item_accessor_.Insns() + cur_offset;
  const uint16_t* array_data;
  int32_t array_data_offset;

  DCHECK_LT(cur_offset, insn_count);
  /* make sure the start of the array data table is in range */
  array_data_offset = insns[1] | (static_cast<int32_t>(insns[2]) << 16);
  if (UNLIKELY(static_cast<int32_t>(cur_offset) + array_data_offset < 0 ||
               cur_offset + array_data_offset + 2 >= insn_count)) {
    Fail(VERIFY_ERROR_BAD_CLASS_HARD) << "invalid array data start: at " << cur_offset
                                      << ", data offset " << array_data_offset
                                      << ", count " << insn_count;
    return false;
  }
  /* offset to array data table is a relative branch-style offset */
  array_data = insns + array_data_offset;
  // Make sure the table is at an even dex pc, that is, 32-bit aligned.
  if (UNLIKELY(!IsAligned<4>(array_data))) {
    Fail(VERIFY_ERROR_BAD_CLASS_HARD) << "unaligned array data table: at " << cur_offset
                                      << ", data offset " << array_data_offset;
    return false;
  }
  // Make sure the array-data is marked as an opcode. This ensures that it was reached when
  // traversing the code item linearly. It is an approximation for a by-spec padding value.
  if (UNLIKELY(!GetInstructionFlags(cur_offset + array_data_offset).IsOpcode())) {
    Fail(VERIFY_ERROR_BAD_CLASS_HARD) << "array data table at " << cur_offset
                                      << ", data offset " << array_data_offset
                                      << " not correctly visited, probably bad padding.";
    return false;
  }

  uint32_t value_width = array_data[1];
  uint32_t value_count = *reinterpret_cast<const uint32_t*>(&array_data[2]);
  uint32_t table_size = 4 + (value_width * value_count + 1) / 2;
  /* make sure the end of the switch is in range */
  if (UNLIKELY(cur_offset + array_data_offset + table_size > insn_count)) {
    Fail(VERIFY_ERROR_BAD_CLASS_HARD) << "invalid array data end: at " << cur_offset
                                      << ", data offset " << array_data_offset << ", end "
                                      << cur_offset + array_data_offset + table_size
                                      << ", count " << insn_count;
    return false;
  }
  return true;
}

template <bool kVerifierDebug>
bool MethodVerifier<kVerifierDebug>::CheckBranchTarget(uint32_t cur_offset) {
  int32_t offset;
  bool isConditional, selfOkay;
  if (!GetBranchOffset(cur_offset, &offset, &isConditional, &selfOkay)) {
    return false;
  }
  if (UNLIKELY(!selfOkay && offset == 0)) {
    Fail(VERIFY_ERROR_BAD_CLASS_HARD) << "branch offset of zero not allowed at"
                                      << reinterpret_cast<void*>(cur_offset);
    return false;
  }
  // Check for 32-bit overflow. This isn't strictly necessary if we can depend on the runtime
  // to have identical "wrap-around" behavior, but it's unwise to depend on that.
  if (UNLIKELY(((int64_t) cur_offset + (int64_t) offset) != (int64_t) (cur_offset + offset))) {
    Fail(VERIFY_ERROR_BAD_CLASS_HARD) << "branch target overflow "
                                      << reinterpret_cast<void*>(cur_offset) << " +" << offset;
    return false;
  }
  int32_t abs_offset = cur_offset + offset;
  if (UNLIKELY(abs_offset < 0 ||
               (uint32_t) abs_offset >= code_item_accessor_.InsnsSizeInCodeUnits()  ||
               !GetInstructionFlags(abs_offset).IsOpcode())) {
    Fail(VERIFY_ERROR_BAD_CLASS_HARD) << "invalid branch target " << offset << " (-> "
                                      << reinterpret_cast<void*>(abs_offset) << ") at "
                                      << reinterpret_cast<void*>(cur_offset);
    return false;
  }
  GetModifiableInstructionFlags(abs_offset).SetBranchTarget();
  return true;
}

template <bool kVerifierDebug>
bool MethodVerifier<kVerifierDebug>::GetBranchOffset(uint32_t cur_offset,
                                                     int32_t* pOffset,
                                                     bool* pConditional,
                                                     bool* selfOkay) {
  const uint16_t* insns = code_item_accessor_.Insns() + cur_offset;
  *pConditional = false;
  *selfOkay = false;
  switch (*insns & 0xff) {
    case Instruction::GOTO:
      *pOffset = ((int16_t) *insns) >> 8;
      break;
    case Instruction::GOTO_32:
      *pOffset = insns[1] | (((uint32_t) insns[2]) << 16);
      *selfOkay = true;
      break;
    case Instruction::GOTO_16:
      *pOffset = (int16_t) insns[1];
      break;
    case Instruction::IF_EQ:
    case Instruction::IF_NE:
    case Instruction::IF_LT:
    case Instruction::IF_GE:
    case Instruction::IF_GT:
    case Instruction::IF_LE:
    case Instruction::IF_EQZ:
    case Instruction::IF_NEZ:
    case Instruction::IF_LTZ:
    case Instruction::IF_GEZ:
    case Instruction::IF_GTZ:
    case Instruction::IF_LEZ:
      *pOffset = (int16_t) insns[1];
      *pConditional = true;
      break;
    default:
      return false;
  }
  return true;
}

template <bool kVerifierDebug>
bool MethodVerifier<kVerifierDebug>::CheckSwitchTargets(uint32_t cur_offset) {
  const uint32_t insn_count = code_item_accessor_.InsnsSizeInCodeUnits();
  DCHECK_LT(cur_offset, insn_count);
  const uint16_t* insns = code_item_accessor_.Insns() + cur_offset;
  /* make sure the start of the switch is in range */
  int32_t switch_offset = insns[1] | (static_cast<int32_t>(insns[2]) << 16);
  if (UNLIKELY(static_cast<int32_t>(cur_offset) + switch_offset < 0 ||
               cur_offset + switch_offset + 2 > insn_count)) {
    Fail(VERIFY_ERROR_BAD_CLASS_HARD) << "invalid switch start: at " << cur_offset
                                      << ", switch offset " << switch_offset
                                      << ", count " << insn_count;
    return false;
  }
  /* offset to switch table is a relative branch-style offset */
  const uint16_t* switch_insns = insns + switch_offset;
  // Make sure the table is at an even dex pc, that is, 32-bit aligned.
  if (UNLIKELY(!IsAligned<4>(switch_insns))) {
    Fail(VERIFY_ERROR_BAD_CLASS_HARD) << "unaligned switch table: at " << cur_offset
                                      << ", switch offset " << switch_offset;
    return false;
  }
  // Make sure the switch data is marked as an opcode. This ensures that it was reached when
  // traversing the code item linearly. It is an approximation for a by-spec padding value.
  if (UNLIKELY(!GetInstructionFlags(cur_offset + switch_offset).IsOpcode())) {
    Fail(VERIFY_ERROR_BAD_CLASS_HARD) << "switch table at " << cur_offset
                                      << ", switch offset " << switch_offset
                                      << " not correctly visited, probably bad padding.";
    return false;
  }

  bool is_packed_switch = (*insns & 0xff) == Instruction::PACKED_SWITCH;

  uint32_t switch_count = switch_insns[1];
  int32_t targets_offset;
  uint16_t expected_signature;
  if (is_packed_switch) {
    /* 0=sig, 1=count, 2/3=firstKey */
    targets_offset = 4;
    expected_signature = Instruction::kPackedSwitchSignature;
  } else {
    /* 0=sig, 1=count, 2..count*2 = keys */
    targets_offset = 2 + 2 * switch_count;
    expected_signature = Instruction::kSparseSwitchSignature;
  }
  uint32_t table_size = targets_offset + switch_count * 2;
  if (UNLIKELY(switch_insns[0] != expected_signature)) {
    Fail(VERIFY_ERROR_BAD_CLASS_HARD)
        << StringPrintf("wrong signature for switch table (%x, wanted %x)",
                        switch_insns[0], expected_signature);
    return false;
  }
  /* make sure the end of the switch is in range */
  if (UNLIKELY(cur_offset + switch_offset + table_size > (uint32_t) insn_count)) {
    Fail(VERIFY_ERROR_BAD_CLASS_HARD) << "invalid switch end: at " << cur_offset
                                      << ", switch offset " << switch_offset
                                      << ", end " << (cur_offset + switch_offset + table_size)
                                      << ", count " << insn_count;
    return false;
  }

  constexpr int32_t keys_offset = 2;
  if (switch_count > 1) {
    if (is_packed_switch) {
      /* for a packed switch, verify that keys do not overflow int32 */
      int32_t first_key = switch_insns[keys_offset] | (switch_insns[keys_offset + 1] << 16);
      int32_t max_first_key =
          std::numeric_limits<int32_t>::max() - (static_cast<int32_t>(switch_count) - 1);
      if (UNLIKELY(first_key > max_first_key)) {
        Fail(VERIFY_ERROR_BAD_CLASS_HARD) << "invalid packed switch: first_key=" << first_key
                                          << ", switch_count=" << switch_count;
        return false;
      }
    } else {
      /* for a sparse switch, verify the keys are in ascending order */
      int32_t last_key = switch_insns[keys_offset] | (switch_insns[keys_offset + 1] << 16);
      for (uint32_t targ = 1; targ < switch_count; targ++) {
        int32_t key =
            static_cast<int32_t>(switch_insns[keys_offset + targ * 2]) |
            static_cast<int32_t>(switch_insns[keys_offset + targ * 2 + 1] << 16);
        if (UNLIKELY(key <= last_key)) {
          Fail(VERIFY_ERROR_BAD_CLASS_HARD) << "invalid sparse switch: last key=" << last_key
                                            << ", this=" << key;
          return false;
        }
        last_key = key;
      }
    }
  }
  /* verify each switch target */
  for (uint32_t targ = 0; targ < switch_count; targ++) {
    int32_t offset = static_cast<int32_t>(switch_insns[targets_offset + targ * 2]) |
                     static_cast<int32_t>(switch_insns[targets_offset + targ * 2 + 1] << 16);
    int32_t abs_offset = cur_offset + offset;
    if (UNLIKELY(abs_offset < 0 ||
                 abs_offset >= static_cast<int32_t>(insn_count) ||
                 !GetInstructionFlags(abs_offset).IsOpcode())) {
      Fail(VERIFY_ERROR_BAD_CLASS_HARD) << "invalid switch target " << offset
                                        << " (-> " << reinterpret_cast<void*>(abs_offset) << ") at "
                                        << reinterpret_cast<void*>(cur_offset)
                                        << "[" << targ << "]";
      return false;
    }
    GetModifiableInstructionFlags(abs_offset).SetBranchTarget();
  }
  return true;
}

template <bool kVerifierDebug>
bool MethodVerifier<kVerifierDebug>::VerifyCodeFlow() {
  const uint16_t registers_size = code_item_accessor_.RegistersSize();

  /* Create and initialize table holding register status */
  reg_table_.Init(insn_flags_.get(),
                  code_item_accessor_.InsnsSizeInCodeUnits(),
                  registers_size,
                  allocator_,
                  GetRegTypeCache(),
                  interesting_dex_pc_);

  work_line_.reset(RegisterLine::Create(registers_size, allocator_, GetRegTypeCache()));
  saved_line_.reset(RegisterLine::Create(registers_size, allocator_, GetRegTypeCache()));

  /* Initialize register types of method arguments. */
  if (!SetTypesFromSignature()) {
    DCHECK_NE(failures_.size(), 0U);
    std::string prepend("Bad signature in ");
    prepend += dex_file_->PrettyMethod(dex_method_idx_);
    PrependToLastFailMessage(prepend);
    return false;
  }
  // We may have a runtime failure here, clear.
  flags_.have_pending_runtime_throw_failure_ = false;

  /* Perform code flow verification. */
  bool res = LIKELY(monitor_enter_dex_pcs_ == nullptr)
                 ? CodeFlowVerifyMethod</*kMonitorDexPCs=*/ false>()
                 : CodeFlowVerifyMethod</*kMonitorDexPCs=*/ true>();
  if (UNLIKELY(!res)) {
    DCHECK_NE(failures_.size(), 0U);
    return false;
  }
  return true;
}

template <bool kVerifierDebug>
void MethodVerifier<kVerifierDebug>::Dump(VariableIndentationOutputStream* vios) {
  if (!code_item_accessor_.HasCodeItem()) {
    vios->Stream() << "Native method\n";
    return;
  }
  {
    vios->Stream() << "Register Types:\n";
    ScopedIndentation indent1(vios);
    reg_types_.Dump(vios->Stream());
  }
  vios->Stream() << "Dumping instructions and register lines:\n";
  ScopedIndentation indent1(vios);

  for (const DexInstructionPcPair& inst : code_item_accessor_) {
    const size_t dex_pc = inst.DexPc();

    // Might be asked to dump before the table is initialized.
    if (reg_table_.IsInitialized()) {
      RegisterLine* reg_line = reg_table_.GetLine(dex_pc);
      if (reg_line != nullptr) {
        vios->Stream() << reg_line->Dump(this) << "\n";
      }
    }

    vios->Stream()
        << StringPrintf("0x%04zx", dex_pc) << ": " << GetInstructionFlags(dex_pc).ToString() << " ";
    const bool kDumpHexOfInstruction = false;
    if (kDumpHexOfInstruction) {
      vios->Stream() << inst->DumpHex(5) << " ";
    }
    vios->Stream() << inst->DumpString(dex_file_) << "\n";
  }
}

static bool IsPrimitiveDescriptor(char descriptor) {
  switch (descriptor) {
    case 'I':
    case 'C':
    case 'S':
    case 'B':
    case 'Z':
    case 'F':
    case 'D':
    case 'J':
      return true;
    default:
      return false;
  }
}

template <bool kVerifierDebug>
bool MethodVerifier<kVerifierDebug>::SetTypesFromSignature() {
  RegisterLine* reg_line = reg_table_.GetLine(0);

  // Should have been verified earlier.
  DCHECK_GE(code_item_accessor_.RegistersSize(), code_item_accessor_.InsSize());

  uint32_t arg_start = code_item_accessor_.RegistersSize() - code_item_accessor_.InsSize();
  size_t expected_args = code_item_accessor_.InsSize();   /* long/double count as two */

  // Include the "this" pointer.
  size_t cur_arg = 0;
  if (!IsStatic()) {
    if (expected_args == 0) {
      // Expect at least a receiver.
      Fail(VERIFY_ERROR_BAD_CLASS_HARD) << "expected 0 args, but method is not static";
      return false;
    }

    // If this is a constructor for a class other than java.lang.Object, mark the first ("this")
    // argument as uninitialized. This restricts field access until the superclass constructor is
    // called.
    const RegType& declaring_class = GetDeclaringClass();
    if (IsConstructor()) {
      if (declaring_class.IsJavaLangObject()) {
        // "this" is implicitly initialized.
        reg_line->SetThisInitialized();
        reg_line->SetRegisterType<LockOp::kClear>(arg_start + cur_arg, declaring_class);
      } else {
        reg_line->SetRegisterType<LockOp::kClear>(
            arg_start + cur_arg,
            reg_types_.UninitializedThisArgument(declaring_class));
      }
    } else {
      reg_line->SetRegisterType<LockOp::kClear>(arg_start + cur_arg, declaring_class);
    }
    cur_arg++;
  }

  const dex::ProtoId& proto_id =
      dex_file_->GetMethodPrototype(dex_file_->GetMethodId(dex_method_idx_));
  DexFileParameterIterator iterator(*dex_file_, proto_id);

  for (; iterator.HasNext(); iterator.Next()) {
    const char* descriptor = iterator.GetDescriptor();
    if (descriptor == nullptr) {
      LOG(FATAL) << "Null descriptor";
    }
    if (cur_arg >= expected_args) {
      Fail(VERIFY_ERROR_BAD_CLASS_HARD) << "expected " << expected_args
                                        << " args, found more (" << descriptor << ")";
      return false;
    }
    switch (descriptor[0]) {
      case 'L':
      case '[':
        // We assume that reference arguments are initialized. The only way it could be otherwise
        // (assuming the caller was verified) is if the current method is <init>, but in that case
        // it's effectively considered initialized the instant we reach here (in the sense that we
        // can return without doing anything or call virtual methods).
        {
          // Note: don't check access. No error would be thrown for declaring or passing an
          //       inaccessible class. Only actual accesses to fields or methods will.
          const RegType& reg_type = ResolveClass<CheckAccess::kNo>(iterator.GetTypeIdx());
          if (!reg_type.IsNonZeroReferenceTypes()) {
            DCHECK(HasFailures());
            return false;
          }
          reg_line->SetRegisterType<LockOp::kClear>(arg_start + cur_arg, reg_type);
        }
        break;
      case 'Z':
        reg_line->SetRegisterType(arg_start + cur_arg, RegType::Kind::kBoolean);
        break;
      case 'C':
        reg_line->SetRegisterType(arg_start + cur_arg, RegType::Kind::kChar);
        break;
      case 'B':
        reg_line->SetRegisterType(arg_start + cur_arg, RegType::Kind::kByte);
        break;
      case 'I':
        reg_line->SetRegisterType(arg_start + cur_arg, RegType::Kind::kInteger);
        break;
      case 'S':
        reg_line->SetRegisterType(arg_start + cur_arg, RegType::Kind::kShort);
        break;
      case 'F':
        reg_line->SetRegisterType(arg_start + cur_arg, RegType::Kind::kFloat);
        break;
      case 'J':
      case 'D': {
        if (cur_arg + 1 >= expected_args) {
          Fail(VERIFY_ERROR_BAD_CLASS_HARD) << "expected " << expected_args
              << " args, found more (" << descriptor << ")";
          return false;
        }

        const RegType* lo_half;
        const RegType* hi_half;
        if (descriptor[0] == 'J') {
          lo_half = &reg_types_.LongLo();
          hi_half = &reg_types_.LongHi();
        } else {
          lo_half = &reg_types_.DoubleLo();
          hi_half = &reg_types_.DoubleHi();
        }
        reg_line->SetRegisterTypeWide(arg_start + cur_arg, *lo_half, *hi_half);
        cur_arg++;
        break;
      }
      default:
        Fail(VERIFY_ERROR_BAD_CLASS_HARD) << "unexpected signature type char '"
                                          << descriptor << "'";
        return false;
    }
    cur_arg++;
  }
  if (cur_arg != expected_args) {
    Fail(VERIFY_ERROR_BAD_CLASS_HARD) << "expected " << expected_args
                                      << " arguments, found " << cur_arg;
    return false;
  }
  const char* descriptor = dex_file_->GetReturnTypeDescriptor(proto_id);
  // Validate return type. We don't do the type lookup; just want to make sure that it has the right
  // format. Only major difference from the method argument format is that 'V' is supported.
  bool result;
  if (IsPrimitiveDescriptor(descriptor[0]) || descriptor[0] == 'V') {
    result = descriptor[1] == '\0';
  } else if (descriptor[0] == '[') {  // single/multi-dimensional array of object/primitive
    size_t i = 0;
    do {
      i++;
    } while (descriptor[i] == '[');  // process leading [
    if (descriptor[i] == 'L') {  // object array
      do {
        i++;  // find closing ;
      } while (descriptor[i] != ';' && descriptor[i] != '\0');
      result = descriptor[i] == ';';
    } else {  // primitive array
      result = IsPrimitiveDescriptor(descriptor[i]) && descriptor[i + 1] == '\0';
    }
  } else if (descriptor[0] == 'L') {
    // could be more thorough here, but shouldn't be required
    size_t i = 0;
    do {
      i++;
    } while (descriptor[i] != ';' && descriptor[i] != '\0');
    result = descriptor[i] == ';';
  } else {
    result = false;
  }
  if (!result) {
    Fail(VERIFY_ERROR_BAD_CLASS_HARD) << "unexpected char in return type descriptor '"
                                      << descriptor << "'";
  }
  return result;
}

COLD_ATTR
void HandleMonitorDexPcsWorkLine(
    std::vector<::art::verifier::MethodVerifier::DexLockInfo>* monitor_enter_dex_pcs,
    RegisterLine* work_line) {
  monitor_enter_dex_pcs->clear();  // The new work line is more accurate than the previous one.

  std::map<uint32_t, ::art::verifier::MethodVerifier::DexLockInfo> depth_to_lock_info;
  auto collector = [&](uint32_t dex_reg, uint32_t depth) {
    auto insert_pair = depth_to_lock_info.emplace(
        depth, ::art::verifier::MethodVerifier::DexLockInfo(depth));
    auto it = insert_pair.first;
    auto set_insert_pair = it->second.dex_registers.insert(dex_reg);
    DCHECK(set_insert_pair.second);
  };
  work_line->IterateRegToLockDepths(collector);
  for (auto& pair : depth_to_lock_info) {
    monitor_enter_dex_pcs->push_back(pair.second);
    // Map depth to dex PC.
    monitor_enter_dex_pcs->back().dex_pc = work_line->GetMonitorEnterDexPc(pair.second.dex_pc);
  }
}

template <bool kVerifierDebug>
template <bool kMonitorDexPCs>
bool MethodVerifier<kVerifierDebug>::CodeFlowVerifyMethod() {
  const uint16_t* insns = code_item_accessor_.Insns();
  const uint32_t insns_size = code_item_accessor_.InsnsSizeInCodeUnits();

  /* Begin by marking the first instruction as "changed". */
  GetModifiableInstructionFlags(0).SetChanged();
  uint32_t start_guess = 0;

  /* Continue until no instructions are marked "changed". */
  while (true) {
    if (allow_thread_suspension_) {
      self_->AllowThreadSuspension();
    }
    // Find the first marked one. Use "start_guess" as a way to find one quickly.
    uint32_t insn_idx = start_guess;
    for (; insn_idx < insns_size; insn_idx++) {
      if (GetInstructionFlags(insn_idx).IsChanged())
        break;
    }
    if (insn_idx == insns_size) {
      if (start_guess != 0) {
        /* try again, starting from the top */
        start_guess = 0;
        continue;
      } else {
        /* all flags are clear */
        break;
      }
    }
    // We carry the working set of registers from instruction to instruction. If this address can
    // be the target of a branch (or throw) instruction, or if we're skipping around chasing
    // "changed" flags, we need to load the set of registers from the table.
    // Because we always prefer to continue on to the next instruction, we should never have a
    // situation where we have a stray "changed" flag set on an instruction that isn't a branch
    // target.
    work_insn_idx_ = insn_idx;
    if (GetInstructionFlags(insn_idx).IsBranchTarget()) {
      work_line_->CopyFromLine(reg_table_.GetLine(insn_idx));
    } else if (kIsDebugBuild) {
      /*
       * Consistency check: retrieve the stored register line (assuming
       * a full table) and make sure it actually matches.
       */
      RegisterLine* register_line = reg_table_.GetLine(insn_idx);
      if (register_line != nullptr) {
        if (work_line_->CompareLine(register_line) != 0) {
          Dump(LOG_STREAM(FATAL_WITHOUT_ABORT));
          LOG(FATAL_WITHOUT_ABORT) << InfoMessages().str();
          LOG(FATAL) << "work_line diverged in " << dex_file_->PrettyMethod(dex_method_idx_)
                     << "@" << reinterpret_cast<void*>(work_insn_idx_) << "\n"
                     << " work_line=" << work_line_->Dump(this) << "\n"
                     << "  expected=" << register_line->Dump(this);
        }
      }
    }

    // If we're doing FindLocksAtDexPc, check whether we're at the dex pc we care about.
    // We want the state _before_ the instruction, for the case where the dex pc we're
    // interested in is itself a monitor-enter instruction (which is a likely place
    // for a thread to be suspended).
    if (kMonitorDexPCs && UNLIKELY(work_insn_idx_ == interesting_dex_pc_)) {
      HandleMonitorDexPcsWorkLine(monitor_enter_dex_pcs_, work_line_.get());
    }

    if (!CodeFlowVerifyInstruction(&start_guess)) {
      std::string prepend(dex_file_->PrettyMethod(dex_method_idx_));
      prepend += " failed to verify: ";
      PrependToLastFailMessage(prepend);
      return false;
    }
    /* Clear "changed" and mark as visited. */
    GetModifiableInstructionFlags(insn_idx).SetVisited();
    GetModifiableInstructionFlags(insn_idx).ClearChanged();
  }

  if (kVerifierDebug) {
    /*
     * Scan for dead code. There's nothing "evil" about dead code
     * (besides the wasted space), but it indicates a flaw somewhere
     * down the line, possibly in the verifier.
     *
     * If we've substituted "always throw" instructions into the stream,
     * we are almost certainly going to have some dead code.
     */
    int dead_start = -1;

    for (const DexInstructionPcPair& inst : code_item_accessor_) {
      const uint32_t insn_idx = inst.DexPc();
      /*
       * Switch-statement data doesn't get "visited" by scanner. It
       * may or may not be preceded by a padding NOP (for alignment).
       */
      if (insns[insn_idx] == Instruction::kPackedSwitchSignature ||
          insns[insn_idx] == Instruction::kSparseSwitchSignature ||
          insns[insn_idx] == Instruction::kArrayDataSignature ||
          (insns[insn_idx] == Instruction::NOP && (insn_idx + 1 < insns_size) &&
           (insns[insn_idx + 1] == Instruction::kPackedSwitchSignature ||
            insns[insn_idx + 1] == Instruction::kSparseSwitchSignature ||
            insns[insn_idx + 1] == Instruction::kArrayDataSignature))) {
        GetModifiableInstructionFlags(insn_idx).SetVisited();
      }

      if (!GetInstructionFlags(insn_idx).IsVisited()) {
        if (dead_start < 0) {
          dead_start = insn_idx;
        }
      } else if (dead_start >= 0) {
        LogVerifyInfo() << "dead code " << reinterpret_cast<void*>(dead_start)
                        << "-" << reinterpret_cast<void*>(insn_idx - 1);
        dead_start = -1;
      }
    }
    if (dead_start >= 0) {
      LogVerifyInfo()
          << "dead code " << reinterpret_cast<void*>(dead_start)
          << "-" << reinterpret_cast<void*>(code_item_accessor_.InsnsSizeInCodeUnits() - 1);
    }
    // To dump the state of the verify after a method, do something like:
    // if (dex_file_->PrettyMethod(dex_method_idx_) ==
    //     "boolean java.lang.String.equals(java.lang.Object)") {
    //   LOG(INFO) << InfoMessages().str();
    // }
  }
  return true;
}

// Setup a register line for the given return instruction.
template <bool kVerifierDebug>
static void AdjustReturnLine(MethodVerifier<kVerifierDebug>* verifier,
                             const Instruction* ret_inst,
                             RegisterLine* line) {
  Instruction::Code opcode = ret_inst->Opcode();

  switch (opcode) {
    case Instruction::RETURN_VOID:
      if (verifier->IsInstanceConstructor()) {
        // Before we mark all regs as conflicts, check that we don't have an uninitialized this.
        line->CheckConstructorReturn(verifier);
      }
      line->MarkAllRegistersAsConflicts(verifier);
      break;

    case Instruction::RETURN:
    case Instruction::RETURN_OBJECT:
      line->MarkAllRegistersAsConflictsExcept(verifier, ret_inst->VRegA_11x());
      break;

    case Instruction::RETURN_WIDE:
      line->MarkAllRegistersAsConflictsExceptWide(verifier, ret_inst->VRegA_11x());
      break;

    default:
      LOG(FATAL) << "Unknown return opcode " << opcode;
      UNREACHABLE();
  }
}

template <bool kVerifierDebug>
bool MethodVerifier<kVerifierDebug>::CodeFlowVerifyInstruction(uint32_t* start_guess) {
  /*
   * Once we finish decoding the instruction, we need to figure out where
   * we can go from here. There are three possible ways to transfer
   * control to another statement:
   *
   * (1) Continue to the next instruction. Applies to all but
   *     unconditional branches, method returns, and exception throws.
   * (2) Branch to one or more possible locations. Applies to branches
   *     and switch statements.
   * (3) Exception handlers. Applies to any instruction that can
   *     throw an exception that is handled by an encompassing "try"
   *     block.
   *
   * We can also return, in which case there is no successor instruction
   * from this point.
   *
   * The behavior can be determined from the opcode flags.
   */
  const uint16_t* insns = code_item_accessor_.Insns() + work_insn_idx_;
  const Instruction* inst = Instruction::At(insns);
  int opcode_flags = Instruction::FlagsOf(inst->Opcode());

  int32_t branch_target = 0;
  bool just_set_result = false;
  if (kVerifierDebug) {
    // Generate processing back trace to debug verifier
    LogVerifyInfo() << "Processing " << inst->DumpString(dex_file_) << std::endl
                    << work_line_->Dump(this);
  }

  /*
   * Make a copy of the previous register state. If the instruction
   * can throw an exception, we will copy/merge this into the "catch"
   * address rather than work_line, because we don't want the result
   * from the "successful" code path (e.g. a check-cast that "improves"
   * a type) to be visible to the exception handler.
   */
  if (((opcode_flags & Instruction::kThrow) != 0 || IsCompatThrow(inst->Opcode())) &&
      CurrentInsnFlags()->IsInTry()) {
    saved_line_->CopyFromLine(work_line_.get());
  } else if (kIsDebugBuild) {
    saved_line_->FillWithGarbage();
  }
  // Per-instruction flag, should not be set here.
  DCHECK(!flags_.have_pending_runtime_throw_failure_);
  bool exc_handler_unreachable = false;


  // We need to ensure the work line is consistent while performing validation. When we spot a
  // peephole pattern we compute a new line for either the fallthrough instruction or the
  // branch target.
  RegisterLineArenaUniquePtr branch_line;
  RegisterLineArenaUniquePtr fallthrough_line;

  using enum RegType::Kind;
  switch (inst->Opcode()) {
    case Instruction::NOP:
      /*
       * A "pure" NOP has no effect on anything. Data tables start with
       * a signature that looks like a NOP; if we see one of these in
       * the course of executing code then we have a problem.
       */
      if (inst->VRegA_10x() != 0) {
        Fail(VERIFY_ERROR_BAD_CLASS_HARD) << "encountered data table in instruction stream";
      }
      break;

    case Instruction::MOVE:
      work_line_->CopyRegister1(this, inst->VRegA_12x(), inst->VRegB_12x(), kTypeCategory1nr);
      break;
    case Instruction::MOVE_FROM16:
      work_line_->CopyRegister1(this, inst->VRegA_22x(), inst->VRegB_22x(), kTypeCategory1nr);
      break;
    case Instruction::MOVE_16:
      work_line_->CopyRegister1(this, inst->VRegA_32x(), inst->VRegB_32x(), kTypeCategory1nr);
      break;
    case Instruction::MOVE_WIDE:
      work_line_->CopyRegister2(this, inst->VRegA_12x(), inst->VRegB_12x());
      break;
    case Instruction::MOVE_WIDE_FROM16:
      work_line_->CopyRegister2(this, inst->VRegA_22x(), inst->VRegB_22x());
      break;
    case Instruction::MOVE_WIDE_16:
      work_line_->CopyRegister2(this, inst->VRegA_32x(), inst->VRegB_32x());
      break;
    case Instruction::MOVE_OBJECT:
      work_line_->CopyRegister1(this, inst->VRegA_12x(), inst->VRegB_12x(), kTypeCategoryRef);
      break;
    case Instruction::MOVE_OBJECT_FROM16:
      work_line_->CopyRegister1(this, inst->VRegA_22x(), inst->VRegB_22x(), kTypeCategoryRef);
      break;
    case Instruction::MOVE_OBJECT_16:
      work_line_->CopyRegister1(this, inst->VRegA_32x(), inst->VRegB_32x(), kTypeCategoryRef);
      break;

    /*
     * The move-result instructions copy data out of a "pseudo-register"
     * with the results from the last method invocation. In practice we
     * might want to hold the result in an actual CPU register, so the
     * Dalvik spec requires that these only appear immediately after an
     * invoke or filled-new-array.
     *
     * These calls invalidate the "result" register. (This is now
     * redundant with the reset done below, but it can make the debug info
     * easier to read in some cases.)
     */
    case Instruction::MOVE_RESULT:
      work_line_->CopyResultRegister1(this, inst->VRegA_11x(), false);
      break;
    case Instruction::MOVE_RESULT_WIDE:
      work_line_->CopyResultRegister2(this, inst->VRegA_11x());
      break;
    case Instruction::MOVE_RESULT_OBJECT:
      work_line_->CopyResultRegister1(this, inst->VRegA_11x(), true);
      break;

    case Instruction::MOVE_EXCEPTION:
      if (!HandleMoveException(inst)) {
        exc_handler_unreachable = true;
      }
      break;

    case Instruction::RETURN_VOID:
      if (!IsInstanceConstructor() || work_line_->CheckConstructorReturn(this)) {
        if (!GetMethodReturnType().IsConflict()) {
          Fail(VERIFY_ERROR_BAD_CLASS_HARD) << "return-void not expected";
        }
      }
      break;
    case Instruction::RETURN:
      if (!IsInstanceConstructor() || work_line_->CheckConstructorReturn(this)) {
        /* check the method signature */
        const RegType& return_type = GetMethodReturnType();
        if (!return_type.IsCategory1Types()) {
          Fail(VERIFY_ERROR_BAD_CLASS_HARD) << "unexpected non-category 1 return type "
                                            << return_type;
        } else {
          // Compilers may generate synthetic functions that write byte values into boolean fields.
          // Also, it may use integer values for boolean, byte, short, and character return types.
          const uint32_t vregA = inst->VRegA_11x();
          const RegType& src_type = work_line_->GetRegisterType(this, vregA);
          bool use_src = ((return_type.IsBoolean() && src_type.IsByte()) ||
                          ((return_type.IsBoolean() || return_type.IsByte() ||
                           return_type.IsShort() || return_type.IsChar()) &&
                           src_type.IsInteger()));
          /* check the register contents */
          bool success = VerifyRegisterType(vregA, use_src ? src_type : return_type);
          if (!success) {
            AppendToLastFailMessage(StringPrintf(" return-1nr on invalid register v%d", vregA));
          }
        }
      }
      break;
    case Instruction::RETURN_WIDE:
      if (!IsInstanceConstructor() || work_line_->CheckConstructorReturn(this)) {
        /* check the method signature */
        const RegType& return_type = GetMethodReturnType();
        if (!return_type.IsCategory2Types()) {
          Fail(VERIFY_ERROR_BAD_CLASS_HARD) << "return-wide not expected";
        } else {
          /* check the register contents */
          const uint32_t vregA = inst->VRegA_11x();
          bool success = VerifyRegisterTypeWide(vregA, return_type.GetKind());
          if (!success) {
            AppendToLastFailMessage(StringPrintf(" return-wide on invalid register v%d", vregA));
          }
        }
      }
      break;
    case Instruction::RETURN_OBJECT:
      if (!IsInstanceConstructor() || work_line_->CheckConstructorReturn(this)) {
        const RegType& return_type = GetMethodReturnType();
        if (!return_type.IsReferenceTypes()) {
          Fail(VERIFY_ERROR_BAD_CLASS_HARD) << "return-object not expected";
        } else {
          /* return_type is the *expected* return type, not register value */
          DCHECK(!return_type.IsZeroOrNull());
          DCHECK(!return_type.IsUninitializedReference());
          const uint32_t vregA = inst->VRegA_11x();
          const RegType& reg_type = work_line_->GetRegisterType(this, vregA);
          // Disallow returning undefined, conflict & uninitialized values and verify that the
          // reference in vAA is an instance of the "return_type."
          if (reg_type.IsUndefined()) {
            Fail(VERIFY_ERROR_BAD_CLASS_HARD) << "returning undefined register";
          } else if (reg_type.IsConflict()) {
            Fail(VERIFY_ERROR_BAD_CLASS_HARD) << "returning register with conflict";
          } else if (reg_type.IsUninitializedTypes()) {
            Fail(VERIFY_ERROR_BAD_CLASS_HARD) << "returning uninitialized object '"
                                              << reg_type << "'";
          } else if (!reg_type.IsReferenceTypes()) {
            // We really do expect a reference here.
            Fail(VERIFY_ERROR_BAD_CLASS_HARD) << "return-object returns a non-reference type "
                                              << reg_type;
          } else if (!return_type.IsAssignableFrom(reg_type, this)) {
            if (reg_type.IsUnresolvedTypes() || return_type.IsUnresolvedTypes()) {
              Fail(VERIFY_ERROR_UNRESOLVED_TYPE_CHECK)
                  << " can't resolve returned type '" << return_type << "' or '" << reg_type << "'";
            } else {
              Fail(VERIFY_ERROR_BAD_CLASS_HARD) << "returning '" << reg_type
                  << "', but expected from declaration '" << return_type << "'";
            }
          }
        }
      }
      break;

      /* could be boolean, int, float, or a null reference */
    case Instruction::CONST_4: {
      int32_t val = static_cast<int32_t>(inst->VRegB_11n() << 28) >> 28;
      work_line_->SetRegisterType(inst->VRegA_11n(), DetermineCat1Constant(val));
      break;
    }
    case Instruction::CONST_16: {
      int16_t val = static_cast<int16_t>(inst->VRegB_21s());
      work_line_->SetRegisterType(inst->VRegA_21s(), DetermineCat1Constant(val));
      break;
    }
    case Instruction::CONST: {
      int32_t val = inst->VRegB_31i();
      work_line_->SetRegisterType(inst->VRegA_31i(), DetermineCat1Constant(val));
      break;
    }
    case Instruction::CONST_HIGH16: {
      int32_t val = static_cast<int32_t>(inst->VRegB_21h() << 16);
      work_line_->SetRegisterType(inst->VRegA_21h(), DetermineCat1Constant(val));
      break;
    }
      /* could be long or double; resolved upon use */
    case Instruction::CONST_WIDE_16: {
      int64_t val = static_cast<int16_t>(inst->VRegB_21s());
      const RegType& lo = reg_types_.ConstantLo();
      const RegType& hi = reg_types_.ConstantHi();
      work_line_->SetRegisterTypeWide(inst->VRegA_21s(), lo, hi);
      break;
    }
    case Instruction::CONST_WIDE_32: {
      int64_t val = static_cast<int32_t>(inst->VRegB_31i());
      const RegType& lo = reg_types_.ConstantLo();
      const RegType& hi = reg_types_.ConstantHi();
      work_line_->SetRegisterTypeWide(inst->VRegA_31i(), lo, hi);
      break;
    }
    case Instruction::CONST_WIDE: {
      int64_t val = inst->VRegB_51l();
      const RegType& lo = reg_types_.ConstantLo();
      const RegType& hi = reg_types_.ConstantHi();
      work_line_->SetRegisterTypeWide(inst->VRegA_51l(), lo, hi);
      break;
    }
    case Instruction::CONST_WIDE_HIGH16: {
      int64_t val = static_cast<uint64_t>(inst->VRegB_21h()) << 48;
      const RegType& lo = reg_types_.ConstantLo();
      const RegType& hi = reg_types_.ConstantHi();
      work_line_->SetRegisterTypeWide(inst->VRegA_21h(), lo, hi);
      break;
    }
    case Instruction::CONST_STRING:
      work_line_->SetRegisterType<LockOp::kClear>(inst->VRegA_21c(), reg_types_.JavaLangString());
      break;
    case Instruction::CONST_STRING_JUMBO:
      work_line_->SetRegisterType<LockOp::kClear>(inst->VRegA_31c(), reg_types_.JavaLangString());
      break;
    case Instruction::CONST_CLASS: {
      // Get type from instruction if unresolved then we need an access check
      // TODO: check Compiler::CanAccessTypeWithoutChecks returns false when res_type is unresolved
      const RegType& res_type = ResolveClass<CheckAccess::kYes>(dex::TypeIndex(inst->VRegB_21c()));
      // Register holds class, ie its type is class, on error it will hold Conflict.
      work_line_->SetRegisterType<LockOp::kClear>(
          inst->VRegA_21c(),
          res_type.IsConflict() ? res_type : reg_types_.JavaLangClass());
      break;
    }
    case Instruction::CONST_METHOD_HANDLE:
      work_line_->SetRegisterType<LockOp::kClear>(
          inst->VRegA_21c(), reg_types_.JavaLangInvokeMethodHandle());
      break;
    case Instruction::CONST_METHOD_TYPE:
      work_line_->SetRegisterType<LockOp::kClear>(
          inst->VRegA_21c(), reg_types_.JavaLangInvokeMethodType());
      break;
    case Instruction::MONITOR_ENTER:
      work_line_->PushMonitor(this, inst->VRegA_11x(), work_insn_idx_);
      // Check whether the previous instruction is a move-object with vAA as a source, creating
      // untracked lock aliasing.
      if (0 != work_insn_idx_ && !GetInstructionFlags(work_insn_idx_).IsBranchTarget()) {
        uint32_t prev_idx = work_insn_idx_ - 1;
        while (0 != prev_idx && !GetInstructionFlags(prev_idx).IsOpcode()) {
          prev_idx--;
        }
        const Instruction& prev_inst = code_item_accessor_.InstructionAt(prev_idx);
        switch (prev_inst.Opcode()) {
          case Instruction::MOVE_OBJECT:
          case Instruction::MOVE_OBJECT_16:
          case Instruction::MOVE_OBJECT_FROM16:
            if (prev_inst.VRegB() == inst->VRegA_11x()) {
              // Redo the copy. This won't change the register types, but update the lock status
              // for the aliased register.
              work_line_->CopyRegister1(this,
                                        prev_inst.VRegA(),
                                        prev_inst.VRegB(),
                                        kTypeCategoryRef);
            }
            break;

          // Catch a case of register aliasing when two registers are linked to the same
          // java.lang.Class object via two consequent const-class instructions immediately
          // preceding monitor-enter called on one of those registers.
          case Instruction::CONST_CLASS: {
            // Get the second previous instruction.
            if (prev_idx == 0 || GetInstructionFlags(prev_idx).IsBranchTarget()) {
              break;
            }
            prev_idx--;
            while (0 != prev_idx && !GetInstructionFlags(prev_idx).IsOpcode()) {
              prev_idx--;
            }
            const Instruction& prev2_inst = code_item_accessor_.InstructionAt(prev_idx);

            // Match the pattern "const-class; const-class; monitor-enter;"
            if (prev2_inst.Opcode() != Instruction::CONST_CLASS) {
              break;
            }

            // Ensure both const-classes are called for the same type_idx.
            if (prev_inst.VRegB_21c() != prev2_inst.VRegB_21c()) {
              break;
            }

            // Update the lock status for the aliased register.
            if (prev_inst.VRegA() == inst->VRegA_11x()) {
              work_line_->CopyRegister1(this,
                                        prev2_inst.VRegA(),
                                        inst->VRegA_11x(),
                                        kTypeCategoryRef);
            } else if (prev2_inst.VRegA() == inst->VRegA_11x()) {
              work_line_->CopyRegister1(this,
                                        prev_inst.VRegA(),
                                        inst->VRegA_11x(),
                                        kTypeCategoryRef);
            }
            break;
          }

          default:  // Other instruction types ignored.
            break;
        }
      }
      break;
    case Instruction::MONITOR_EXIT:
      /*
       * monitor-exit instructions are odd. They can throw exceptions,
       * but when they do they act as if they succeeded and the PC is
       * pointing to the following instruction. (This behavior goes back
       * to the need to handle asynchronous exceptions, a now-deprecated
       * feature that Dalvik doesn't support.)
       *
       * In practice we don't need to worry about this. The only
       * exceptions that can be thrown from monitor-exit are for a
       * null reference and -exit without a matching -enter. If the
       * structured locking checks are working, the former would have
       * failed on the -enter instruction, and the latter is impossible.
       *
       * This is fortunate, because issue 3221411 prevents us from
       * chasing the "can throw" path when monitor verification is
       * enabled. If we can fully verify the locking we can ignore
       * some catch blocks (which will show up as "dead" code when
       * we skip them here); if we can't, then the code path could be
       * "live" so we still need to check it.
       */
      opcode_flags &= ~Instruction::kThrow;
      work_line_->PopMonitor(this, inst->VRegA_11x());
      break;
    case Instruction::CHECK_CAST:
    case Instruction::INSTANCE_OF: {
      /*
       * If this instruction succeeds, we will "downcast" register vA to the type in vB. (This
       * could be a "upcast" -- not expected, so we don't try to address it.)
       *
       * If it fails, an exception is thrown, which we deal with later by ignoring the update to
       * dec_insn.vA when branching to a handler.
       */
      const bool is_checkcast = (inst->Opcode() == Instruction::CHECK_CAST);
      const dex::TypeIndex type_idx((is_checkcast) ? inst->VRegB_21c() : inst->VRegC_22c());
      const RegType& res_type = ResolveClass<CheckAccess::kYes>(type_idx);
      if (res_type.IsConflict()) {
        // If this is a primitive type, fail HARD.
        ObjPtr<mirror::Class> klass = GetClassLinker()->LookupResolvedType(
            type_idx, dex_cache_.Get(), class_loader_.Get());
        if (klass != nullptr && klass->IsPrimitive()) {
          Fail(VERIFY_ERROR_BAD_CLASS_HARD) << "using primitive type "
              << dex_file_->GetTypeDescriptorView(type_idx) << " in instanceof in "
              << GetDeclaringClass();
          break;
        }

        DCHECK_NE(failures_.size(), 0U);
        if (!is_checkcast) {
          work_line_->SetRegisterType(inst->VRegA_22c(), kBoolean);
        }
        break;  // bad class
      }
      // TODO: check Compiler::CanAccessTypeWithoutChecks returns false when res_type is unresolved
      uint32_t orig_type_reg = (is_checkcast) ? inst->VRegA_21c() : inst->VRegB_22c();
      const RegType& orig_type = work_line_->GetRegisterType(this, orig_type_reg);
      if (!res_type.IsNonZeroReferenceTypes()) {
        if (is_checkcast) {
          Fail(VERIFY_ERROR_BAD_CLASS_HARD) << "check-cast on unexpected class " << res_type;
        } else {
          Fail(VERIFY_ERROR_BAD_CLASS_HARD) << "instance-of on unexpected class " << res_type;
        }
      } else if (!orig_type.IsReferenceTypes()) {
        if (is_checkcast) {
          Fail(VERIFY_ERROR_BAD_CLASS_HARD) << "check-cast on non-reference in v" << orig_type_reg;
        } else {
          Fail(VERIFY_ERROR_BAD_CLASS_HARD) << "instance-of on non-reference in v" << orig_type_reg;
        }
      } else if (orig_type.IsUninitializedTypes()) {
        if (is_checkcast) {
          Fail(VERIFY_ERROR_BAD_CLASS_HARD) << "check-cast on uninitialized reference in v"
                                            << orig_type_reg;
        } else {
          Fail(VERIFY_ERROR_BAD_CLASS_HARD) << "instance-of on uninitialized reference in v"
                                            << orig_type_reg;
        }
      } else {
        if (is_checkcast) {
          work_line_->SetRegisterType<LockOp::kKeep>(inst->VRegA_21c(), res_type);
        } else {
          work_line_->SetRegisterType(inst->VRegA_22c(), kBoolean);
        }
      }
      break;
    }
    case Instruction::ARRAY_LENGTH: {
      const RegType& res_type = work_line_->GetRegisterType(this, inst->VRegB_12x());
      if (res_type.IsReferenceTypes()) {
        if (!res_type.IsArrayTypes() && !res_type.IsZeroOrNull()) {
          // ie not an array or null
          Fail(VERIFY_ERROR_BAD_CLASS_HARD) << "array-length on non-array " << res_type;
        } else {
          work_line_->SetRegisterType(inst->VRegA_12x(), kInteger);
        }
      } else {
        Fail(VERIFY_ERROR_BAD_CLASS_HARD) << "array-length on non-array " << res_type;
      }
      break;
    }
    case Instruction::NEW_INSTANCE: {
      const RegType& res_type = ResolveClass<CheckAccess::kYes>(dex::TypeIndex(inst->VRegB_21c()));
      // Dex file verifier ensures that all valid type indexes reference valid descriptors and the
      // `CheckNewInstance()` ensures that the descriptor starts with an `L` before we get to the
      // code flow verification. So, we should not see a conflict (void) or a primitive type here.
      DCHECK(res_type.IsJavaLangObject() ||
             res_type.IsReference() ||
             res_type.IsUnresolvedReference()) << res_type;
      // TODO: check Compiler::CanAccessTypeWithoutChecks returns false when res_type is unresolved
      // can't create an instance of an interface or abstract class */
      if (!res_type.IsInstantiableTypes()) {
        Fail(VERIFY_ERROR_INSTANTIATION)
            << "new-instance on primitive, interface or abstract class" << res_type;
        // Soft failure so carry on to set register type.
      }
      const RegType& uninit_type = reg_types_.Uninitialized(res_type);
      // Add the new uninitialized reference to the register state and record the allocation dex pc.
      uint32_t vA = inst->VRegA_21c();
      work_line_->DCheckUniqueNewInstanceDexPc(this, work_insn_idx_);
      work_line_->SetRegisterTypeForNewInstance(vA, uninit_type, work_insn_idx_);
      break;
    }
    case Instruction::NEW_ARRAY:
      VerifyNewArray(inst, false, false);
      break;
    case Instruction::FILLED_NEW_ARRAY:
      VerifyNewArray(inst, true, false);
      just_set_result = true;  // Filled new array sets result register
      break;
    case Instruction::FILLED_NEW_ARRAY_RANGE:
      VerifyNewArray(inst, true, true);
      just_set_result = true;  // Filled new array range sets result register
      break;
    case Instruction::CMPL_FLOAT:
    case Instruction::CMPG_FLOAT:
      CheckBinaryOp(inst, kInteger, kFloat, kFloat, /*check_boolean_op=*/ false);
      break;
    case Instruction::CMPL_DOUBLE:
    case Instruction::CMPG_DOUBLE:
      CheckBinaryOpWideCmp(inst, kInteger, kDoubleLo, kDoubleLo);
      break;
    case Instruction::CMP_LONG:
      CheckBinaryOpWideCmp(inst, kInteger, kLongLo, kLongLo);
      break;
    case Instruction::THROW: {
      const RegType& res_type = work_line_->GetRegisterType(this, inst->VRegA_11x());
      if (!reg_types_.JavaLangThrowable().IsAssignableFrom(res_type, this)) {
        if (res_type.IsUninitializedTypes()) {
          Fail(VERIFY_ERROR_BAD_CLASS_HARD) << "thrown exception not initialized";
        } else if (!res_type.IsReferenceTypes()) {
          Fail(VERIFY_ERROR_BAD_CLASS_HARD) << "thrown value of non-reference type " << res_type;
        } else {
          Fail(res_type.IsUnresolvedTypes()
                  ? VERIFY_ERROR_UNRESOLVED_TYPE_CHECK : VERIFY_ERROR_BAD_CLASS_HARD)
                << "thrown class " << res_type << " not instanceof Throwable";
        }
      }
      break;
    }
    case Instruction::GOTO:
    case Instruction::GOTO_16:
    case Instruction::GOTO_32:
      /* no effect on or use of registers */
      break;

    case Instruction::PACKED_SWITCH:
    case Instruction::SPARSE_SWITCH:
      /* verify that vAA is an integer, or can be converted to one */
      VerifyRegisterType(inst->VRegA_31t(), kInteger);
      break;

    case Instruction::FILL_ARRAY_DATA: {
      /* Similar to the verification done for APUT */
      const RegType& array_type = work_line_->GetRegisterType(this, inst->VRegA_31t());
      /* array_type can be null if the reg type is Zero */
      if (!array_type.IsZeroOrNull()) {
        if (!array_type.IsArrayTypes()) {
          Fail(VERIFY_ERROR_BAD_CLASS_HARD) << "invalid fill-array-data with array type "
                                            << array_type;
        } else if (array_type.IsUnresolvedTypes()) {
          // If it's an unresolved array type, it must be non-primitive.
          Fail(VERIFY_ERROR_BAD_CLASS_HARD) << "invalid fill-array-data for array of type "
                                            << array_type;
        } else {
          const RegType& component_type = reg_types_.GetComponentType(array_type);
          DCHECK(!component_type.IsConflict());
          if (component_type.IsNonZeroReferenceTypes()) {
            Fail(VERIFY_ERROR_BAD_CLASS_HARD) << "invalid fill-array-data with component type "
                                              << component_type;
          } else {
            // Now verify if the element width in the table matches the element width declared in
            // the array
            const uint16_t* array_data =
                insns + (insns[1] | (static_cast<int32_t>(insns[2]) << 16));
            if (array_data[0] != Instruction::kArrayDataSignature) {
              Fail(VERIFY_ERROR_BAD_CLASS_HARD) << "invalid magic for array-data";
            } else {
              size_t elem_width = Primitive::ComponentSize(component_type.GetPrimitiveType());
              // Since we don't compress the data in Dex, expect to see equal width of data stored
              // in the table and expected from the array class.
              if (array_data[1] != elem_width) {
                Fail(VERIFY_ERROR_BAD_CLASS_HARD) << "array-data size mismatch (" << array_data[1]
                                                  << " vs " << elem_width << ")";
              }
            }
          }
        }
      }
      break;
    }
    case Instruction::IF_EQ:
    case Instruction::IF_NE: {
      const RegType& reg_type1 = work_line_->GetRegisterType(this, inst->VRegA_22t());
      const RegType& reg_type2 = work_line_->GetRegisterType(this, inst->VRegB_22t());
      bool mismatch = false;
      if (reg_type1.IsZeroOrNull()) {  // zero then integral or reference expected
        mismatch = !reg_type2.IsReferenceTypes() && !reg_type2.IsIntegralTypes();
      } else if (reg_type1.IsReferenceTypes()) {  // both references?
        mismatch = !reg_type2.IsReferenceTypes();
      } else {  // both integral?
        mismatch = !reg_type1.IsIntegralTypes() || !reg_type2.IsIntegralTypes();
      }
      if (mismatch) {
        Fail(VERIFY_ERROR_BAD_CLASS_HARD) << "args to if-eq/if-ne (" << reg_type1 << ","
                                          << reg_type2 << ") must both be references or integral";
      }
      break;
    }
    case Instruction::IF_LT:
    case Instruction::IF_GE:
    case Instruction::IF_GT:
    case Instruction::IF_LE: {
      const RegType& reg_type1 = work_line_->GetRegisterType(this, inst->VRegA_22t());
      const RegType& reg_type2 = work_line_->GetRegisterType(this, inst->VRegB_22t());
      if (!reg_type1.IsIntegralTypes() || !reg_type2.IsIntegralTypes()) {
        Fail(VERIFY_ERROR_BAD_CLASS_HARD) << "args to 'if' (" << reg_type1 << ","
                                          << reg_type2 << ") must be integral";
      }
      break;
    }
    case Instruction::IF_EQZ:
    case Instruction::IF_NEZ: {
      const RegType& reg_type = work_line_->GetRegisterType(this, inst->VRegA_21t());
      if (!reg_type.IsReferenceTypes() && !reg_type.IsIntegralTypes()) {
        Fail(VERIFY_ERROR_BAD_CLASS_HARD) << "type " << reg_type
                                          << " unexpected as arg to if-eqz/if-nez";
      }

      // Find previous instruction - its existence is a precondition to peephole optimization.
      if (UNLIKELY(0 == work_insn_idx_)) {
        break;
      }
      uint32_t instance_of_idx = work_insn_idx_ - 1;
      while (0 != instance_of_idx && !GetInstructionFlags(instance_of_idx).IsOpcode()) {
        instance_of_idx--;
      }
      // Dex index 0 must be an opcode.
      DCHECK(GetInstructionFlags(instance_of_idx).IsOpcode());

      const Instruction& instance_of_inst = code_item_accessor_.InstructionAt(instance_of_idx);

      /* Check for peep-hole pattern of:
       *    ...;
       *    instance-of vX, vY, T;
       *    ifXXX vX, label ;
       *    ...;
       * label:
       *    ...;
       * and sharpen the type of vY to be type T.
       * Note, this pattern can't be if:
       *  - if there are other branches to this branch,
       *  - when vX == vY.
       */
      if (!CurrentInsnFlags()->IsBranchTarget() &&
          (Instruction::INSTANCE_OF == instance_of_inst.Opcode()) &&
          (inst->VRegA_21t() == instance_of_inst.VRegA_22c()) &&
          (instance_of_inst.VRegA_22c() != instance_of_inst.VRegB_22c())) {
        // Check the type of the instance-of is different than that of registers type, as if they
        // are the same there is no work to be done here. Check that the conversion is not to or
        // from an unresolved type as type information is imprecise. If the instance-of is to an
        // interface then ignore the type information as interfaces can only be treated as Objects
        // and we don't want to disallow field and other operations on the object. If the value
        // being instance-of checked against is known null (zero) then allow the optimization as
        // we didn't have type information. If the merge of the instance-of type with the original
        // type is assignable to the original then allow optimization. This check is performed to
        // ensure that subsequent merges don't lose type information - such as becoming an
        // interface from a class that would lose information relevant to field checks.
        //
        // Note: do not do an access check. This may mark this with a runtime throw that actually
        //       happens at the instanceof, not the branch (and branches aren't flagged to throw).
        const RegType& orig_type = work_line_->GetRegisterType(this, instance_of_inst.VRegB_22c());
        const RegType& cast_type = ResolveClass<CheckAccess::kNo>(
            dex::TypeIndex(instance_of_inst.VRegC_22c()));

        if (!orig_type.Equals(cast_type) &&
            !cast_type.IsUnresolvedTypes() && !orig_type.IsUnresolvedTypes() &&
            cast_type.HasClass() &&             // Could be conflict type, make sure it has a class.
            !cast_type.GetClass()->IsInterface() &&
            !orig_type.IsZeroOrNull() &&
            orig_type.IsStrictlyAssignableFrom(
                cast_type.Merge(orig_type, &reg_types_, this), this)) {
          RegisterLine* update_line = RegisterLine::Create(code_item_accessor_.RegistersSize(),
                                                           allocator_,
                                                           GetRegTypeCache());
          if (inst->Opcode() == Instruction::IF_EQZ) {
            fallthrough_line.reset(update_line);
          } else {
            branch_line.reset(update_line);
          }
          update_line->CopyFromLine(work_line_.get());
          update_line->SetRegisterType<LockOp::kKeep>(instance_of_inst.VRegB_22c(), cast_type);
          if (!GetInstructionFlags(instance_of_idx).IsBranchTarget() && 0 != instance_of_idx) {
            // See if instance-of was preceded by a move-object operation, common due to the small
            // register encoding space of instance-of, and propagate type information to the source
            // of the move-object.
            // Note: this is only valid if the move source was not clobbered.
            uint32_t move_idx = instance_of_idx - 1;
            while (0 != move_idx && !GetInstructionFlags(move_idx).IsOpcode()) {
              move_idx--;
            }
            DCHECK(GetInstructionFlags(move_idx).IsOpcode());
            auto maybe_update_fn = [&instance_of_inst, update_line, &cast_type](
                uint16_t move_src,
                uint16_t move_trg)
                REQUIRES_SHARED(Locks::mutator_lock_) {
              if (move_trg == instance_of_inst.VRegB_22c() &&
                  move_src != instance_of_inst.VRegA_22c()) {
                update_line->SetRegisterType<LockOp::kKeep>(move_src, cast_type);
              }
            };
            const Instruction& move_inst = code_item_accessor_.InstructionAt(move_idx);
            switch (move_inst.Opcode()) {
              case Instruction::MOVE_OBJECT:
                maybe_update_fn(move_inst.VRegB_12x(), move_inst.VRegA_12x());
                break;
              case Instruction::MOVE_OBJECT_FROM16:
                maybe_update_fn(move_inst.VRegB_22x(), move_inst.VRegA_22x());
                break;
              case Instruction::MOVE_OBJECT_16:
                maybe_update_fn(move_inst.VRegB_32x(), move_inst.VRegA_32x());
                break;
              default:
                break;
            }
          }
        }
      }

      break;
    }
    case Instruction::IF_LTZ:
    case Instruction::IF_GEZ:
    case Instruction::IF_GTZ:
    case Instruction::IF_LEZ: {
      const RegType& reg_type = work_line_->GetRegisterType(this, inst->VRegA_21t());
      if (!reg_type.IsIntegralTypes()) {
        Fail(VERIFY_ERROR_BAD_CLASS_HARD) << "type " << reg_type
                                          << " unexpected as arg to if-ltz/if-gez/if-gtz/if-lez";
      }
      break;
    }
    case Instruction::AGET_BOOLEAN:
      VerifyAGet(inst, reg_types_.Boolean(), true);
      break;
    case Instruction::AGET_BYTE:
      VerifyAGet(inst, reg_types_.Byte(), true);
      break;
    case Instruction::AGET_CHAR:
      VerifyAGet(inst, reg_types_.Char(), true);
      break;
    case Instruction::AGET_SHORT:
      VerifyAGet(inst, reg_types_.Short(), true);
      break;
    case Instruction::AGET:
      VerifyAGet(inst, reg_types_.Integer(), true);
      break;
    case Instruction::AGET_WIDE:
      VerifyAGet(inst, reg_types_.LongLo(), true);
      break;
    case Instruction::AGET_OBJECT:
      VerifyAGet(inst, reg_types_.JavaLangObject(), false);
      break;

    case Instruction::APUT_BOOLEAN:
      VerifyAPut(inst, reg_types_.Boolean(), true);
      break;
    case Instruction::APUT_BYTE:
      VerifyAPut(inst, reg_types_.Byte(), true);
      break;
    case Instruction::APUT_CHAR:
      VerifyAPut(inst, reg_types_.Char(), true);
      break;
    case Instruction::APUT_SHORT:
      VerifyAPut(inst, reg_types_.Short(), true);
      break;
    case Instruction::APUT:
      VerifyAPut(inst, reg_types_.Integer(), true);
      break;
    case Instruction::APUT_WIDE:
      VerifyAPut(inst, reg_types_.LongLo(), true);
      break;
    case Instruction::APUT_OBJECT:
      VerifyAPut(inst, reg_types_.JavaLangObject(), false);
      break;

    case Instruction::IGET_BOOLEAN:
      VerifyISFieldAccess<FieldAccessType::kAccGet>(inst, true, false);
      break;
    case Instruction::IGET_BYTE:
      VerifyISFieldAccess<FieldAccessType::kAccGet>(inst, true, false);
      break;
    case Instruction::IGET_CHAR:
      VerifyISFieldAccess<FieldAccessType::kAccGet>(inst, true, false);
      break;
    case Instruction::IGET_SHORT:
      VerifyISFieldAccess<FieldAccessType::kAccGet>(inst, true, false);
      break;
    case Instruction::IGET:
      VerifyISFieldAccess<FieldAccessType::kAccGet>(inst, true, false);
      break;
    case Instruction::IGET_WIDE:
      VerifyISFieldAccess<FieldAccessType::kAccGet>(inst, true, false);
      break;
    case Instruction::IGET_OBJECT:
      VerifyISFieldAccess<FieldAccessType::kAccGet>(inst, false, false);
      break;

    case Instruction::IPUT_BOOLEAN:
      VerifyISFieldAccess<FieldAccessType::kAccPut>(inst, true, false);
      break;
    case Instruction::IPUT_BYTE:
      VerifyISFieldAccess<FieldAccessType::kAccPut>(inst, true, false);
      break;
    case Instruction::IPUT_CHAR:
      VerifyISFieldAccess<FieldAccessType::kAccPut>(inst, true, false);
      break;
    case Instruction::IPUT_SHORT:
      VerifyISFieldAccess<FieldAccessType::kAccPut>(inst, true, false);
      break;
    case Instruction::IPUT:
      VerifyISFieldAccess<FieldAccessType::kAccPut>(inst, true, false);
      break;
    case Instruction::IPUT_WIDE:
      VerifyISFieldAccess<FieldAccessType::kAccPut>(inst, true, false);
      break;
    case Instruction::IPUT_OBJECT:
      VerifyISFieldAccess<FieldAccessType::kAccPut>(inst, false, false);
      break;

    case Instruction::SGET_BOOLEAN:
      VerifyISFieldAccess<FieldAccessType::kAccGet>(inst, true, true);
      break;
    case Instruction::SGET_BYTE:
      VerifyISFieldAccess<FieldAccessType::kAccGet>(inst, true, true);
      break;
    case Instruction::SGET_CHAR:
      VerifyISFieldAccess<FieldAccessType::kAccGet>(inst, true, true);
      break;
    case Instruction::SGET_SHORT:
      VerifyISFieldAccess<FieldAccessType::kAccGet>(inst, true, true);
      break;
    case Instruction::SGET:
      VerifyISFieldAccess<FieldAccessType::kAccGet>(inst, true, true);
      break;
    case Instruction::SGET_WIDE:
      VerifyISFieldAccess<FieldAccessType::kAccGet>(inst, true, true);
      break;
    case Instruction::SGET_OBJECT:
      VerifyISFieldAccess<FieldAccessType::kAccGet>(inst, false, true);
      break;

    case Instruction::SPUT_BOOLEAN:
      VerifyISFieldAccess<FieldAccessType::kAccPut>(inst, true, true);
      break;
    case Instruction::SPUT_BYTE:
      VerifyISFieldAccess<FieldAccessType::kAccPut>(inst, true, true);
      break;
    case Instruction::SPUT_CHAR:
      VerifyISFieldAccess<FieldAccessType::kAccPut>(inst, true, true);
      break;
    case Instruction::SPUT_SHORT:
      VerifyISFieldAccess<FieldAccessType::kAccPut>(inst, true, true);
      break;
    case Instruction::SPUT:
      VerifyISFieldAccess<FieldAccessType::kAccPut>(inst, true, true);
      break;
    case Instruction::SPUT_WIDE:
      VerifyISFieldAccess<FieldAccessType::kAccPut>(inst, true, true);
      break;
    case Instruction::SPUT_OBJECT:
      VerifyISFieldAccess<FieldAccessType::kAccPut>(inst, false, true);
      break;

    case Instruction::INVOKE_VIRTUAL:
    case Instruction::INVOKE_VIRTUAL_RANGE:
    case Instruction::INVOKE_SUPER:
    case Instruction::INVOKE_SUPER_RANGE: {
      bool is_range = (inst->Opcode() == Instruction::INVOKE_VIRTUAL_RANGE ||
                       inst->Opcode() == Instruction::INVOKE_SUPER_RANGE);
      bool is_super = (inst->Opcode() == Instruction::INVOKE_SUPER ||
                       inst->Opcode() == Instruction::INVOKE_SUPER_RANGE);
      MethodType type = is_super ? METHOD_SUPER : METHOD_VIRTUAL;
      ArtMethod* called_method = VerifyInvocationArgs(inst, type, is_range);
      uint32_t method_idx = (is_range) ? inst->VRegB_3rc() : inst->VRegB_35c();
      const dex::MethodId& method_id = dex_file_->GetMethodId(method_idx);
      dex::TypeIndex return_type_idx = dex_file_->GetProtoId(method_id.proto_idx_).return_type_idx_;
      DCHECK_IMPLIES(called_method != nullptr,
                     called_method->GetReturnTypeDescriptorView() ==
                         dex_file_->GetTypeDescriptorView(return_type_idx));
      const RegType& return_type = reg_types_.FromTypeIndex(return_type_idx);
      if (!return_type.IsLowHalf()) {
        work_line_->SetResultRegisterType(this, return_type);
      } else {
        work_line_->SetResultRegisterTypeWide(return_type, return_type.HighHalf(&reg_types_));
      }
      just_set_result = true;
      break;
    }
    case Instruction::INVOKE_DIRECT:
    case Instruction::INVOKE_DIRECT_RANGE: {
      bool is_range = (inst->Opcode() == Instruction::INVOKE_DIRECT_RANGE);
      ArtMethod* called_method = VerifyInvocationArgs(inst, METHOD_DIRECT, is_range);
      uint32_t method_idx = (is_range) ? inst->VRegB_3rc() : inst->VRegB_35c();
      const dex::MethodId& method_id = dex_file_->GetMethodId(method_idx);
      dex::TypeIndex return_type_idx = dex_file_->GetProtoId(method_id.proto_idx_).return_type_idx_;
      DCHECK_IMPLIES(called_method != nullptr,
                     called_method->GetReturnTypeDescriptorView() ==
                         dex_file_->GetTypeDescriptorView(return_type_idx));
      bool is_constructor = (called_method != nullptr)
          ? called_method->IsConstructor()
          : dex_file_->GetStringView(method_id.name_idx_) == "<init>";
      if (is_constructor) {
        /*
         * Some additional checks when calling a constructor. We know from the invocation arg check
         * that the "this" argument is an instance of called_method->klass. Now we further restrict
         * that to require that called_method->klass is the same as this->klass or this->super,
         * allowing the latter only if the "this" argument is the same as the "this" argument to
         * this method (which implies that we're in a constructor ourselves).
         */
        const RegType& this_type = GetInvocationThis(inst);
        if (this_type.IsConflict())  // failure.
          break;

        /* no null refs allowed (?) */
        if (this_type.IsZeroOrNull()) {
          Fail(VERIFY_ERROR_BAD_CLASS_HARD) << "unable to initialize null ref";
          break;
        }

        /* arg must be an uninitialized reference */
        if (!this_type.IsUninitializedTypes()) {
          Fail(VERIFY_ERROR_BAD_CLASS_HARD) << "Expected initialization on uninitialized reference "
              << this_type;
          break;
        }

        // Note: According to JLS, constructors are never inherited. Therefore the target
        // constructor should be defined exactly by the `this_type`, or by the direct
        // superclass in the case of a constructor calling the superclass constructor.
        // However, ART had this check commented out for a very long time and this has
        // allowed bytecode optimizers such as R8 to inline constructors, often calling
        // `j.l.Object.<init>` directly without any intermediate constructor. Since this
        // optimization allows eliminating constructor methods, this often results in a
        // significant dex size reduction. Therefore it is undesirable to reinstate this
        // check and ART deliberately remains permissive here and diverges from the RI.

        /*
         * Replace the uninitialized reference with an initialized one. We need to do this for all
         * registers that have the same object instance in them, not just the "this" register.
         */
        work_line_->MarkRefsAsInitialized(this, inst->VRegC());
      }
      const RegType& return_type = reg_types_.FromTypeIndex(return_type_idx);
      if (!return_type.IsLowHalf()) {
        work_line_->SetResultRegisterType(this, return_type);
      } else {
        work_line_->SetResultRegisterTypeWide(return_type, return_type.HighHalf(&reg_types_));
      }
      just_set_result = true;
      break;
    }
    case Instruction::INVOKE_STATIC:
    case Instruction::INVOKE_STATIC_RANGE: {
      bool is_range = (inst->Opcode() == Instruction::INVOKE_STATIC_RANGE);
      ArtMethod* called_method = VerifyInvocationArgs(inst, METHOD_STATIC, is_range);
      uint32_t method_idx = (is_range) ? inst->VRegB_3rc() : inst->VRegB_35c();
      const dex::MethodId& method_id = dex_file_->GetMethodId(method_idx);
      dex::TypeIndex return_type_idx = dex_file_->GetProtoId(method_id.proto_idx_).return_type_idx_;
      DCHECK_IMPLIES(called_method != nullptr,
                     called_method->GetReturnTypeDescriptorView() ==
                         dex_file_->GetTypeDescriptorView(return_type_idx));
      const RegType& return_type = reg_types_.FromTypeIndex(return_type_idx);
      if (!return_type.IsLowHalf()) {
        work_line_->SetResultRegisterType(this, return_type);
      } else {
        work_line_->SetResultRegisterTypeWide(return_type, return_type.HighHalf(&reg_types_));
      }
      just_set_result = true;
      break;
    }
    case Instruction::INVOKE_INTERFACE:
    case Instruction::INVOKE_INTERFACE_RANGE: {
      bool is_range =  (inst->Opcode() == Instruction::INVOKE_INTERFACE_RANGE);
      ArtMethod* abs_method = VerifyInvocationArgs(inst, METHOD_INTERFACE, is_range);
      if (abs_method != nullptr) {
        ObjPtr<mirror::Class> called_interface = abs_method->GetDeclaringClass();
        if (!called_interface->IsInterface() && !called_interface->IsObjectClass()) {
          Fail(VERIFY_ERROR_CLASS_CHANGE) << "expected interface class in invoke-interface '"
              << abs_method->PrettyMethod() << "'";
          break;
        }
      }
      /* Get the type of the "this" arg, which should either be a sub-interface of called
       * interface or Object (see comments in RegType::JoinClass).
       */
      const RegType& this_type = GetInvocationThis(inst);
      if (this_type.IsZeroOrNull()) {
        /* null pointer always passes (and always fails at runtime) */
      } else {
        if (this_type.IsUninitializedTypes()) {
          Fail(VERIFY_ERROR_BAD_CLASS_HARD) << "interface call on uninitialized object "
              << this_type;
          break;
        }
        // In the past we have tried to assert that "called_interface" is assignable
        // from "this_type.GetClass()", however, as we do an imprecise Join
        // (RegType::JoinClass) we don't have full information on what interfaces are
        // implemented by "this_type". For example, two classes may implement the same
        // interfaces and have a common parent that doesn't implement the interface. The
        // join will set "this_type" to the parent class and a test that this implements
        // the interface will incorrectly fail.
      }
      /*
       * We don't have an object instance, so we can't find the concrete method. However, all of
       * the type information is in the abstract method, so we're good.
       */
      uint32_t method_idx = (is_range) ? inst->VRegB_3rc() : inst->VRegB_35c();
      const dex::MethodId& method_id = dex_file_->GetMethodId(method_idx);
      dex::TypeIndex return_type_idx = dex_file_->GetProtoId(method_id.proto_idx_).return_type_idx_;
      DCHECK_IMPLIES(abs_method != nullptr,
                     abs_method->GetReturnTypeDescriptorView() ==
                         dex_file_->GetTypeDescriptorView(return_type_idx));
      const RegType& return_type = reg_types_.FromTypeIndex(return_type_idx);
      if (!return_type.IsLowHalf()) {
        work_line_->SetResultRegisterType(this, return_type);
      } else {
        work_line_->SetResultRegisterTypeWide(return_type, return_type.HighHalf(&reg_types_));
      }
      just_set_result = true;
      break;
    }
    case Instruction::INVOKE_POLYMORPHIC:
    case Instruction::INVOKE_POLYMORPHIC_RANGE: {
      bool is_range = (inst->Opcode() == Instruction::INVOKE_POLYMORPHIC_RANGE);
      ArtMethod* called_method = VerifyInvocationArgs(inst, METHOD_POLYMORPHIC, is_range);
      if (called_method == nullptr) {
        // Convert potential soft failures in VerifyInvocationArgs() to hard errors.
        if (failure_messages_.size() > 0) {
          std::string message = failure_messages_.back()->str();
          Fail(VERIFY_ERROR_BAD_CLASS_HARD) << message;
        } else {
          Fail(VERIFY_ERROR_BAD_CLASS_HARD) << "invoke-polymorphic verification failure.";
        }
        break;
      }
      if (!CheckSignaturePolymorphicMethod(called_method) ||
          !CheckSignaturePolymorphicReceiver(inst)) {
        DCHECK(HasFailures());
        break;
      }
      const dex::ProtoIndex proto_idx((is_range) ? inst->VRegH_4rcc() : inst->VRegH_45cc());
      const RegType& return_type =
          reg_types_.FromTypeIndex(dex_file_->GetProtoId(proto_idx).return_type_idx_);
      if (!return_type.IsLowHalf()) {
        work_line_->SetResultRegisterType(this, return_type);
      } else {
        work_line_->SetResultRegisterTypeWide(return_type, return_type.HighHalf(&reg_types_));
      }
      just_set_result = true;
      break;
    }
    case Instruction::INVOKE_CUSTOM:
    case Instruction::INVOKE_CUSTOM_RANGE: {
      // Verify registers based on method_type in the call site.
      bool is_range = (inst->Opcode() == Instruction::INVOKE_CUSTOM_RANGE);

      // Step 1. Check the call site that produces the method handle for invocation
      const uint32_t call_site_idx = is_range ? inst->VRegB_3rc() : inst->VRegB_35c();
      if (!CheckCallSite(call_site_idx)) {
        DCHECK(HasFailures());
        break;
      }

      // Step 2. Check the register arguments correspond to the expected arguments for the
      // method handle produced by step 1. The dex file verifier has checked ranges for
      // the first three arguments and CheckCallSite has checked the method handle type.
      const dex::ProtoIndex proto_idx = dex_file_->GetProtoIndexForCallSite(call_site_idx);
      const dex::ProtoId& proto_id = dex_file_->GetProtoId(proto_idx);
      DexFileParameterIterator param_it(*dex_file_, proto_id);
      // Treat method as static as it has yet to be determined.
      VerifyInvocationArgsFromIterator(&param_it, inst, METHOD_STATIC, is_range, nullptr);

      // Step 3. Propagate return type information
      const RegType& return_type = reg_types_.FromTypeIndex(proto_id.return_type_idx_);
      if (!return_type.IsLowHalf()) {
        work_line_->SetResultRegisterType(this, return_type);
      } else {
        work_line_->SetResultRegisterTypeWide(return_type, return_type.HighHalf(&reg_types_));
      }
      just_set_result = true;
      break;
    }
    case Instruction::NEG_INT:
    case Instruction::NOT_INT:
      CheckUnaryOp(inst, kInteger, kInteger);
      break;
    case Instruction::NEG_LONG:
    case Instruction::NOT_LONG:
      CheckUnaryOpWide(inst, kLongLo, kLongLo);
      break;
    case Instruction::NEG_FLOAT:
      CheckUnaryOp(inst, kFloat, kFloat);
      break;
    case Instruction::NEG_DOUBLE:
      CheckUnaryOpWide(inst, kDoubleLo, kDoubleLo);
      break;
    case Instruction::INT_TO_LONG:
      CheckUnaryOpToWide(inst, kLongLo, kInteger);
      break;
    case Instruction::INT_TO_FLOAT:
      CheckUnaryOp(inst, kFloat, kInteger);
      break;
    case Instruction::INT_TO_DOUBLE:
      CheckUnaryOpToWide(inst, kDoubleLo, kInteger);
      break;
    case Instruction::LONG_TO_INT:
      CheckUnaryOpFromWide(inst, kInteger, kLongLo);
      break;
    case Instruction::LONG_TO_FLOAT:
      CheckUnaryOpFromWide(inst, kFloat, kLongLo);
      break;
    case Instruction::LONG_TO_DOUBLE:
      CheckUnaryOpWide(inst, kDoubleLo, kLongLo);
      break;
    case Instruction::FLOAT_TO_INT:
      CheckUnaryOp(inst, kInteger, kFloat);
      break;
    case Instruction::FLOAT_TO_LONG:
      CheckUnaryOpToWide(inst, kLongLo, kFloat);
      break;
    case Instruction::FLOAT_TO_DOUBLE:
      CheckUnaryOpToWide(inst, kDoubleLo, kFloat);
      break;
    case Instruction::DOUBLE_TO_INT:
      CheckUnaryOpFromWide(inst, kInteger, kDoubleLo);
      break;
    case Instruction::DOUBLE_TO_LONG:
      CheckUnaryOpWide(inst, kLongLo, kDoubleLo);
      break;
    case Instruction::DOUBLE_TO_FLOAT:
      CheckUnaryOpFromWide(inst, kFloat, kDoubleLo);
      break;
    case Instruction::INT_TO_BYTE:
      CheckUnaryOp(inst, kByte, kInteger);
      break;
    case Instruction::INT_TO_CHAR:
      CheckUnaryOp(inst, kChar, kInteger);
      break;
    case Instruction::INT_TO_SHORT:
      CheckUnaryOp(inst, kShort, kInteger);
      break;

    case Instruction::ADD_INT:
    case Instruction::SUB_INT:
    case Instruction::MUL_INT:
    case Instruction::REM_INT:
    case Instruction::DIV_INT:
    case Instruction::SHL_INT:
    case Instruction::SHR_INT:
    case Instruction::USHR_INT:
      CheckBinaryOp(inst, kInteger, kInteger, kInteger, /*check_boolean_op=*/ false);
      break;
    case Instruction::AND_INT:
    case Instruction::OR_INT:
    case Instruction::XOR_INT:
      CheckBinaryOp(inst, kInteger, kInteger, kInteger, /*check_boolean_op=*/ true);
      break;
    case Instruction::ADD_LONG:
    case Instruction::SUB_LONG:
    case Instruction::MUL_LONG:
    case Instruction::DIV_LONG:
    case Instruction::REM_LONG:
    case Instruction::AND_LONG:
    case Instruction::OR_LONG:
    case Instruction::XOR_LONG:
      CheckBinaryOpWide(inst, kLongLo, kLongLo, kLongLo);
      break;
    case Instruction::SHL_LONG:
    case Instruction::SHR_LONG:
    case Instruction::USHR_LONG:
      /* shift distance is Int, making these different from other binary operations */
      CheckBinaryOpWideShift(inst, kLongLo, kInteger);
      break;
    case Instruction::ADD_FLOAT:
    case Instruction::SUB_FLOAT:
    case Instruction::MUL_FLOAT:
    case Instruction::DIV_FLOAT:
    case Instruction::REM_FLOAT:
      CheckBinaryOp(inst, kFloat, kFloat, kFloat, /*check_boolean_op=*/ false);
      break;
    case Instruction::ADD_DOUBLE:
    case Instruction::SUB_DOUBLE:
    case Instruction::MUL_DOUBLE:
    case Instruction::DIV_DOUBLE:
    case Instruction::REM_DOUBLE:
      CheckBinaryOpWide(inst, kDoubleLo, kDoubleLo, kDoubleLo);
      break;
    case Instruction::ADD_INT_2ADDR:
    case Instruction::SUB_INT_2ADDR:
    case Instruction::MUL_INT_2ADDR:
    case Instruction::REM_INT_2ADDR:
    case Instruction::SHL_INT_2ADDR:
    case Instruction::SHR_INT_2ADDR:
    case Instruction::USHR_INT_2ADDR:
      CheckBinaryOp2addr(inst, kInteger, kInteger, kInteger, /*check_boolean_op=*/ false);
      break;
    case Instruction::AND_INT_2ADDR:
    case Instruction::OR_INT_2ADDR:
    case Instruction::XOR_INT_2ADDR:
      CheckBinaryOp2addr(inst, kInteger, kInteger, kInteger, /*check_boolean_op=*/ true);
      break;
    case Instruction::DIV_INT_2ADDR:
      CheckBinaryOp2addr(inst, kInteger, kInteger, kInteger, /*check_boolean_op=*/ false);
      break;
    case Instruction::ADD_LONG_2ADDR:
    case Instruction::SUB_LONG_2ADDR:
    case Instruction::MUL_LONG_2ADDR:
    case Instruction::DIV_LONG_2ADDR:
    case Instruction::REM_LONG_2ADDR:
    case Instruction::AND_LONG_2ADDR:
    case Instruction::OR_LONG_2ADDR:
    case Instruction::XOR_LONG_2ADDR:
      CheckBinaryOp2addrWide(inst, kLongLo, kLongLo, kLongLo);
      break;
    case Instruction::SHL_LONG_2ADDR:
    case Instruction::SHR_LONG_2ADDR:
    case Instruction::USHR_LONG_2ADDR:
      CheckBinaryOp2addrWideShift(inst, kLongLo, kInteger);
      break;
    case Instruction::ADD_FLOAT_2ADDR:
    case Instruction::SUB_FLOAT_2ADDR:
    case Instruction::MUL_FLOAT_2ADDR:
    case Instruction::DIV_FLOAT_2ADDR:
    case Instruction::REM_FLOAT_2ADDR:
      CheckBinaryOp2addr(inst, kFloat, kFloat, kFloat, /*check_boolean_op=*/ false);
      break;
    case Instruction::ADD_DOUBLE_2ADDR:
    case Instruction::SUB_DOUBLE_2ADDR:
    case Instruction::MUL_DOUBLE_2ADDR:
    case Instruction::DIV_DOUBLE_2ADDR:
    case Instruction::REM_DOUBLE_2ADDR:
      CheckBinaryOp2addrWide(inst, kDoubleLo, kDoubleLo, kDoubleLo);
      break;
    case Instruction::ADD_INT_LIT16:
    case Instruction::RSUB_INT_LIT16:
    case Instruction::MUL_INT_LIT16:
    case Instruction::DIV_INT_LIT16:
    case Instruction::REM_INT_LIT16:
      CheckLiteralOp(inst, kInteger, kInteger, /*check_boolean_op=*/ false, /*is_lit16=*/ true);
      break;
    case Instruction::AND_INT_LIT16:
    case Instruction::OR_INT_LIT16:
    case Instruction::XOR_INT_LIT16:
      CheckLiteralOp(inst, kInteger, kInteger, /*check_boolean_op=*/ true, /*is_lit16=*/ true);
      break;
    case Instruction::ADD_INT_LIT8:
    case Instruction::RSUB_INT_LIT8:
    case Instruction::MUL_INT_LIT8:
    case Instruction::DIV_INT_LIT8:
    case Instruction::REM_INT_LIT8:
    case Instruction::SHL_INT_LIT8:
    case Instruction::SHR_INT_LIT8:
    case Instruction::USHR_INT_LIT8:
      CheckLiteralOp(inst, kInteger, kInteger, /*check_boolean_op=*/ false, /*is_lit16=*/ false);
      break;
    case Instruction::AND_INT_LIT8:
    case Instruction::OR_INT_LIT8:
    case Instruction::XOR_INT_LIT8:
      CheckLiteralOp(inst, kInteger, kInteger, /*check_boolean_op=*/ true, /*is_lit16=*/ false);
      break;

    /* These should never appear during verification. */
    case Instruction::UNUSED_3E ... Instruction::UNUSED_43:
    case Instruction::UNUSED_E3 ... Instruction::UNUSED_F9:
    case Instruction::UNUSED_73:
    case Instruction::UNUSED_79:
    case Instruction::UNUSED_7A:
      Fail(VERIFY_ERROR_BAD_CLASS_HARD) << "Unexpected opcode " << inst->DumpString(dex_file_);
      break;

    /*
     * DO NOT add a "default" clause here. Without it the compiler will
     * complain if an instruction is missing (which is desirable).
     */
  }  // end - switch (dec_insn.opcode)

  if (flags_.have_pending_hard_failure_) {
    if (IsAotMode()) {
      /* When AOT compiling, check that the last failure is a hard failure */
      if (failures_[failures_.size() - 1] != VERIFY_ERROR_BAD_CLASS_HARD) {
        LOG(ERROR) << "Pending failures:";
        for (auto& error : failures_) {
          LOG(ERROR) << error;
        }
        for (auto& error_msg : failure_messages_) {
          LOG(ERROR) << error_msg->str();
        }
        LOG(FATAL) << "Pending hard failure, but last failure not hard.";
      }
    }
    /* immediate failure, reject class */
    InfoMessages() << "Rejecting opcode " << inst->DumpString(dex_file_);
    return false;
  } else if (flags_.have_pending_runtime_throw_failure_) {
    LogVerifyInfo() << "Elevating opcode flags from " << opcode_flags << " to Throw";
    /* checking interpreter will throw, mark following code as unreachable */
    opcode_flags = Instruction::kThrow;
    // Note: the flag must be reset as it is only global to decouple Fail and is semantically per
    //       instruction. However, RETURN checking may throw LOCKING errors, so we clear at the
    //       very end.
  }
  /*
   * If we didn't just set the result register, clear it out. This ensures that you can only use
   * "move-result" immediately after the result is set. (We could check this statically, but it's
   * not expensive and it makes our debugging output cleaner.)
   */
  if (!just_set_result) {
    work_line_->SetResultTypeToUnknown(GetRegTypeCache());
  }

  /*
   * Handle "branch". Tag the branch target.
   *
   * NOTE: instructions like Instruction::EQZ provide information about the
   * state of the register when the branch is taken or not taken. For example,
   * somebody could get a reference field, check it for zero, and if the
   * branch is taken immediately store that register in a boolean field
   * since the value is known to be zero. We do not currently account for
   * that, and will reject the code.
   *
   * TODO: avoid re-fetching the branch target
   */
  if ((opcode_flags & Instruction::kBranch) != 0) {
    bool isConditional, selfOkay;
    if (!GetBranchOffset(work_insn_idx_, &branch_target, &isConditional, &selfOkay)) {
      /* should never happen after static verification */
      Fail(VERIFY_ERROR_BAD_CLASS_HARD) << "bad branch";
      return false;
    }
    DCHECK_EQ(isConditional, (opcode_flags & Instruction::kContinue) != 0);
    if (!CheckNotMoveExceptionOrMoveResult(code_item_accessor_.Insns(),
                                           work_insn_idx_ + branch_target)) {
      return false;
    }
    /* update branch target, set "changed" if appropriate */
    if (nullptr != branch_line) {
      if (!UpdateRegisters(work_insn_idx_ + branch_target, branch_line.get(), false)) {
        return false;
      }
    } else {
      if (!UpdateRegisters(work_insn_idx_ + branch_target, work_line_.get(), false)) {
        return false;
      }
    }
  }

  /*
   * Handle "switch". Tag all possible branch targets.
   *
   * We've already verified that the table is structurally sound, so we
   * just need to walk through and tag the targets.
   */
  if ((opcode_flags & Instruction::kSwitch) != 0) {
    int offset_to_switch = insns[1] | (static_cast<int32_t>(insns[2]) << 16);
    const uint16_t* switch_insns = insns + offset_to_switch;
    int switch_count = switch_insns[1];
    int offset_to_targets, targ;

    if ((*insns & 0xff) == Instruction::PACKED_SWITCH) {
      /* 0 = sig, 1 = count, 2/3 = first key */
      offset_to_targets = 4;
    } else {
      /* 0 = sig, 1 = count, 2..count * 2 = keys */
      DCHECK((*insns & 0xff) == Instruction::SPARSE_SWITCH);
      offset_to_targets = 2 + 2 * switch_count;
    }

    /* verify each switch target */
    for (targ = 0; targ < switch_count; targ++) {
      int offset;
      uint32_t abs_offset;

      /* offsets are 32-bit, and only partly endian-swapped */
      offset = switch_insns[offset_to_targets + targ * 2] |
         (static_cast<int32_t>(switch_insns[offset_to_targets + targ * 2 + 1]) << 16);
      abs_offset = work_insn_idx_ + offset;
      DCHECK_LT(abs_offset, code_item_accessor_.InsnsSizeInCodeUnits());
      if (!CheckNotMoveExceptionOrMoveResult(code_item_accessor_.Insns(), abs_offset)) {
        return false;
      }
      if (!UpdateRegisters(abs_offset, work_line_.get(), false)) {
        return false;
      }
    }
  }

  /*
   * Handle instructions that can throw and that are sitting in a "try" block. (If they're not in a
   * "try" block when they throw, control transfers out of the method.)
   */
  if ((opcode_flags & Instruction::kThrow) != 0 && GetInstructionFlags(work_insn_idx_).IsInTry()) {
    bool has_catch_all_handler = false;
    const dex::TryItem* try_item = code_item_accessor_.FindTryItem(work_insn_idx_);
    CHECK(try_item != nullptr);
    CatchHandlerIterator iterator(code_item_accessor_, *try_item);

    // Need the linker to try and resolve the handled class to check if it's Throwable.
    ClassLinker* linker = GetClassLinker();

    for (; iterator.HasNext(); iterator.Next()) {
      dex::TypeIndex handler_type_idx = iterator.GetHandlerTypeIndex();
      if (!handler_type_idx.IsValid()) {
        has_catch_all_handler = true;
      } else {
        // It is also a catch-all if it is java.lang.Throwable.
        ObjPtr<mirror::Class> klass =
            linker->ResolveType(handler_type_idx, dex_cache_, class_loader_);
        if (klass != nullptr) {
          if (klass == GetClassRoot<mirror::Throwable>()) {
            has_catch_all_handler = true;
          }
        } else {
          // Clear exception.
          DCHECK(self_->IsExceptionPending());
          self_->ClearException();
        }
      }
      /*
       * Merge registers into the "catch" block. We want to use the "savedRegs" rather than
       * "work_regs", because at runtime the exception will be thrown before the instruction
       * modifies any registers.
       */
      if (kVerifierDebug) {
        LogVerifyInfo() << "Updating exception handler 0x"
                        << std::hex << iterator.GetHandlerAddress();
      }
      if (!UpdateRegisters(iterator.GetHandlerAddress(), saved_line_.get(), false)) {
        return false;
      }
    }

    /*
     * If the monitor stack depth is nonzero, there must be a "catch all" handler for this
     * instruction. This does apply to monitor-exit because of async exception handling.
     */
    if (work_line_->MonitorStackDepth() > 0 && !has_catch_all_handler) {
      /*
       * The state in work_line reflects the post-execution state. If the current instruction is a
       * monitor-enter and the monitor stack was empty, we don't need a catch-all (if it throws,
       * it will do so before grabbing the lock).
       */
      if (inst->Opcode() != Instruction::MONITOR_ENTER || work_line_->MonitorStackDepth() != 1) {
        Fail(VERIFY_ERROR_BAD_CLASS_HARD)
            << "expected to be within a catch-all for an instruction where a monitor is held";
        return false;
      }
    }
  }

  /* Handle "continue". Tag the next consecutive instruction.
   *  Note: Keep the code handling "continue" case below the "branch" and "switch" cases,
   *        because it changes work_line_ when performing peephole optimization
   *        and this change should not be used in those cases.
   */
  if ((opcode_flags & Instruction::kContinue) != 0 && !exc_handler_unreachable) {
    DCHECK_EQ(&code_item_accessor_.InstructionAt(work_insn_idx_), inst);
    uint32_t next_insn_idx = work_insn_idx_ + inst->SizeInCodeUnits();
    if (next_insn_idx >= code_item_accessor_.InsnsSizeInCodeUnits()) {
      Fail(VERIFY_ERROR_BAD_CLASS_HARD) << "Execution can walk off end of code area";
      return false;
    }
    // The only way to get to a move-exception instruction is to get thrown there. Make sure the
    // next instruction isn't one.
    if (!CheckNotMoveException(code_item_accessor_.Insns(), next_insn_idx)) {
      return false;
    }
    if (nullptr != fallthrough_line) {
      // Make workline consistent with fallthrough computed from peephole optimization.
      work_line_->CopyFromLine(fallthrough_line.get());
    }
    if (GetInstructionFlags(next_insn_idx).IsReturn()) {
      // For returns we only care about the operand to the return, all other registers are dead.
      const Instruction* ret_inst = &code_item_accessor_.InstructionAt(next_insn_idx);
      AdjustReturnLine(this, ret_inst, work_line_.get());
    }
    RegisterLine* next_line = reg_table_.GetLine(next_insn_idx);
    if (next_line != nullptr) {
      // Merge registers into what we have for the next instruction, and set the "changed" flag if
      // needed. If the merge changes the state of the registers then the work line will be
      // updated.
      if (!UpdateRegisters(next_insn_idx, work_line_.get(), true)) {
        return false;
      }
    } else {
      /*
       * We're not recording register data for the next instruction, so we don't know what the
       * prior state was. We have to assume that something has changed and re-evaluate it.
       */
      GetModifiableInstructionFlags(next_insn_idx).SetChanged();
    }
  }

  /* If we're returning from the method, make sure monitor stack is empty. */
  if ((opcode_flags & Instruction::kReturn) != 0) {
    work_line_->VerifyMonitorStackEmpty(this);
  }

  /*
   * Update start_guess. Advance to the next instruction of that's
   * possible, otherwise use the branch target if one was found. If
   * neither of those exists we're in a return or throw; leave start_guess
   * alone and let the caller sort it out.
   */
  if ((opcode_flags & Instruction::kContinue) != 0) {
    DCHECK_EQ(&code_item_accessor_.InstructionAt(work_insn_idx_), inst);
    *start_guess = work_insn_idx_ + inst->SizeInCodeUnits();
  } else if ((opcode_flags & Instruction::kBranch) != 0) {
    /* we're still okay if branch_target is zero */
    *start_guess = work_insn_idx_ + branch_target;
  }

  DCHECK_LT(*start_guess, code_item_accessor_.InsnsSizeInCodeUnits());
  DCHECK(GetInstructionFlags(*start_guess).IsOpcode());

  if (flags_.have_pending_runtime_throw_failure_) {
    Fail(VERIFY_ERROR_RUNTIME_THROW, /* pending_exc= */ false);
    // Reset the pending_runtime_throw flag now.
    flags_.have_pending_runtime_throw_failure_ = false;
  }

  return true;
}  // NOLINT(readability/fn_size)

template <bool kVerifierDebug>
template <CheckAccess C>
const RegType& MethodVerifier<kVerifierDebug>::ResolveClass(dex::TypeIndex class_idx) {
  // FIXME: `RegTypeCache` can currently return a few fundamental classes such as j.l.Object
  // or j.l.Class without resolving them using the current class loader and recording them
  // in the corresponding `ClassTable`. The subsequent method and field lookup by callers of
  // `ResolveClass<>()` can then put their methods and fields to the `DexCache` which should
  // not be done for classes that are not in the `ClassTable`, potentially leading to crashes.
  // For now, we force the class resolution here to avoid the inconsistency.
  // Note that there's nothing we can do if we cannot load classes. (The only code path that
  // does not allow loading classes is `FindLocksAtDexPc()` which should really need only to
  // distinguish between reference and non-reference types and track locking. All the other
  // work, including class lookup, is unnecessary as the class has already been verified.)
  if (CanLoadClasses()) {
    ClassLinker* linker = GetClassLinker();
    ObjPtr<mirror::Class> klass =  linker->ResolveType(class_idx, dex_cache_, class_loader_);
    if (klass == nullptr) {
      DCHECK(self_->IsExceptionPending());
      self_->ClearException();
    }
  }

  const RegType& result = reg_types_.FromTypeIndex(class_idx);
  if (result.IsConflict()) {
    const char* descriptor = dex_file_->GetTypeDescriptor(class_idx);
    Fail(VERIFY_ERROR_BAD_CLASS_HARD) << "accessing broken descriptor '" << descriptor
        << "' in " << GetDeclaringClass();
    return result;
  }

  // If requested, check if access is allowed. Unresolved types are included in this check, as the
  // interpreter only tests whether access is allowed when a class is not pre-verified and runs in
  // the access-checks interpreter. If result is primitive, skip the access check.
  //
  // Note: we do this for unresolved classes to trigger re-verification at runtime.
  if (C != CheckAccess::kNo &&
      result.IsNonZeroReferenceTypes() &&
      ((C == CheckAccess::kYes && IsSdkVersionSetAndAtLeast(api_level_, SdkVersion::kP))
          || !result.IsUnresolvedTypes())) {
    const RegType& referrer = GetDeclaringClass();
    if ((IsSdkVersionSetAndAtLeast(api_level_, SdkVersion::kP) || !referrer.IsUnresolvedTypes()) &&
        !CanAccess(result)) {
      if (IsAotMode()) {
        Fail(VERIFY_ERROR_ACCESS_CLASS);
        VLOG(verifier)
            << "(possibly) illegal class access: '" << referrer << "' -> '" << result << "'";
      } else {
        Fail(VERIFY_ERROR_ACCESS_CLASS)
            << "(possibly) illegal class access: '" << referrer << "' -> '" << result << "'";
      }
    }
  }
  return result;
}

template <bool kVerifierDebug>
bool MethodVerifier<kVerifierDebug>::HandleMoveException(const Instruction* inst)  {
  // We do not allow MOVE_EXCEPTION as the first instruction in a method. This is a simple case
  // where one entrypoint to the catch block is not actually an exception path.
  if (work_insn_idx_ == 0) {
    Fail(VERIFY_ERROR_BAD_CLASS_HARD) << "move-exception at pc 0x0";
    return true;
  }
  /*
   * This statement can only appear as the first instruction in an exception handler. We verify
   * that as part of extracting the exception type from the catch block list.
   */
  auto caught_exc_type_fn = [&]() REQUIRES_SHARED(Locks::mutator_lock_) ->
      std::pair<bool, const RegType*> {
    const RegType* common_super = nullptr;
    if (code_item_accessor_.TriesSize() != 0) {
      const uint8_t* handlers_ptr = code_item_accessor_.GetCatchHandlerData();
      uint32_t handlers_size = DecodeUnsignedLeb128(&handlers_ptr);
      const RegType* unresolved = nullptr;
      for (uint32_t i = 0; i < handlers_size; i++) {
        CatchHandlerIterator iterator(handlers_ptr);
        for (; iterator.HasNext(); iterator.Next()) {
          if (iterator.GetHandlerAddress() == (uint32_t) work_insn_idx_) {
            if (!iterator.GetHandlerTypeIndex().IsValid()) {
              common_super = &reg_types_.JavaLangThrowable();
            } else {
              // Do access checks only on resolved exception classes.
              const RegType& exception =
                  ResolveClass<CheckAccess::kOnResolvedClass>(iterator.GetHandlerTypeIndex());
              if (!reg_types_.JavaLangThrowable().IsAssignableFrom(exception, this)) {
                DCHECK(!exception.IsUninitializedTypes());  // Comes from dex, shouldn't be uninit.
                if (exception.IsUnresolvedTypes()) {
                  if (unresolved == nullptr) {
                    unresolved = &exception;
                  } else {
                    unresolved = &unresolved->SafeMerge(exception, &reg_types_, this);
                  }
                } else {
                  Fail(VERIFY_ERROR_BAD_CLASS_HARD) << "unexpected non-throwable class "
                                                    << exception;
                  return std::make_pair(true, &reg_types_.Conflict());
                }
              } else if (common_super == nullptr) {
                common_super = &exception;
              } else if (common_super->Equals(exception)) {
                // odd case, but nothing to do
              } else {
                common_super = &common_super->Merge(exception, &reg_types_, this);
                if (FailOrAbort(reg_types_.JavaLangThrowable().IsAssignableFrom(
                    *common_super, this),
                    "java.lang.Throwable is not assignable-from common_super at ",
                    work_insn_idx_)) {
                  break;
                }
              }
            }
          }
        }
        handlers_ptr = iterator.EndDataPointer();
      }
      if (unresolved != nullptr) {
        // Soft-fail, but do not handle this with a synthetic throw.
        Fail(VERIFY_ERROR_UNRESOLVED_TYPE_CHECK, /*pending_exc=*/ false)
            << "Unresolved catch handler";
        bool should_continue = true;
        if (common_super != nullptr) {
          unresolved = &unresolved->Merge(*common_super, &reg_types_, this);
        } else {
          should_continue = !PotentiallyMarkRuntimeThrow();
        }
        return std::make_pair(should_continue, unresolved);
      }
    }
    if (common_super == nullptr) {
      /* No catch block */
      Fail(VERIFY_ERROR_BAD_CLASS_HARD) << "unable to find exception handler";
      return std::make_pair(true, &reg_types_.Conflict());
    }
    DCHECK(common_super->HasClass());
    CheckForFinalAbstractClass(common_super->GetClass());
    return std::make_pair(true, common_super);
  };
  auto result = caught_exc_type_fn();
  work_line_->SetRegisterType<LockOp::kClear>(inst->VRegA_11x(), *result.second);
  return result.first;
}

template <bool kVerifierDebug>
ArtMethod* MethodVerifier<kVerifierDebug>::ResolveMethodAndCheckAccess(
    uint32_t dex_method_idx, MethodType method_type) {
  const dex::MethodId& method_id = dex_file_->GetMethodId(dex_method_idx);
  const RegType& klass_type = ResolveClass<CheckAccess::kYes>(method_id.class_idx_);
  if (klass_type.IsConflict()) {
    std::string append(" in attempt to access method ");
    append += dex_file_->GetMethodName(method_id);
    AppendToLastFailMessage(append);
    return nullptr;
  }
  if (klass_type.IsUnresolvedTypes()) {
    return nullptr;  // Can't resolve Class so no more to do here
  }
  ClassLinker* class_linker = GetClassLinker();
  ObjPtr<mirror::Class> klass = GetRegTypeClass(klass_type);

  ArtMethod* res_method = dex_cache_->GetResolvedMethod(dex_method_idx);
  if (res_method == nullptr) {
    res_method = class_linker->FindResolvedMethod(
        klass, dex_cache_.Get(), class_loader_.Get(), dex_method_idx);
  }

  bool must_fail = false;
  // This is traditional and helps with screwy bytecode. It will tell you that, yes, a method
  // exists, but that it's called incorrectly. This significantly helps debugging, as locally it's
  // hard to see the differences.
  // If we don't have res_method here we must fail. Just use this bool to make sure of that with a
  // DCHECK.
  if (res_method == nullptr) {
    must_fail = true;
    // Try to find the method also with the other type for better error reporting below
    // but do not store such bogus lookup result in the DexCache or VerifierDeps.
    res_method = class_linker->FindIncompatibleMethod(
        klass, dex_cache_.Get(), class_loader_.Get(), dex_method_idx);
  }

  if (res_method == nullptr) {
    Fail(VERIFY_ERROR_NO_METHOD) << "couldn't find method "
                                 << klass->PrettyDescriptor() << "."
                                 << dex_file_->GetMethodName(method_id) << " "
                                 << dex_file_->GetMethodSignature(method_id);
    return nullptr;
  }

  // Make sure calls to constructors are "direct". There are additional restrictions but we don't
  // enforce them here.
  if (res_method->IsConstructor() && method_type != METHOD_DIRECT) {
    Fail(VERIFY_ERROR_BAD_CLASS_HARD) << "rejecting non-direct call to constructor "
                                      << res_method->PrettyMethod();
    return nullptr;
  }
  // Disallow any calls to class initializers.
  if (res_method->IsClassInitializer()) {
    Fail(VERIFY_ERROR_BAD_CLASS_HARD) << "rejecting call to class initializer "
                                      << res_method->PrettyMethod();
    return nullptr;
  }

  // Check that interface methods are static or match interface classes.
  // We only allow statics if we don't have default methods enabled.
  //
  // Note: this check must be after the initializer check, as those are required to fail a class,
  //       while this check implies an IncompatibleClassChangeError.
  if (klass->IsInterface()) {
    // methods called on interfaces should be invoke-interface, invoke-super, invoke-direct (if
    // default methods are supported for the dex file), or invoke-static.
    if (method_type != METHOD_INTERFACE &&
        method_type != METHOD_STATIC &&
        (!dex_file_->SupportsDefaultMethods() ||
         method_type != METHOD_DIRECT) &&
        method_type != METHOD_SUPER) {
      Fail(VERIFY_ERROR_CLASS_CHANGE)
          << "non-interface method " << dex_file_->PrettyMethod(dex_method_idx)
          << " is in an interface class " << klass->PrettyClass();
      return nullptr;
    }
  } else {
    if (method_type == METHOD_INTERFACE) {
      Fail(VERIFY_ERROR_CLASS_CHANGE)
          << "interface method " << dex_file_->PrettyMethod(dex_method_idx)
          << " is in a non-interface class " << klass->PrettyClass();
      return nullptr;
    }
  }

  // Check specifically for non-public object methods being provided for interface dispatch. This
  // can occur if we failed to find a method with FindInterfaceMethod but later find one with
  // FindClassMethod for error message use.
  if (method_type == METHOD_INTERFACE &&
      res_method->GetDeclaringClass()->IsObjectClass() &&
      !res_method->IsPublic()) {
    Fail(VERIFY_ERROR_NO_METHOD) << "invoke-interface " << klass->PrettyDescriptor() << "."
                                 << dex_file_->GetMethodName(method_id) << " "
                                 << dex_file_->GetMethodSignature(method_id) << " resolved to "
                                 << "non-public object method " << res_method->PrettyMethod() << " "
                                 << "but non-public Object methods are excluded from interface "
                                 << "method resolution.";
    return nullptr;
  }
  // Check if access is allowed.
  if (!CanAccessMember(res_method->GetDeclaringClass(), res_method->GetAccessFlags())) {
    Fail(VERIFY_ERROR_ACCESS_METHOD) << "illegal method access (call "
                                     << res_method->PrettyMethod()
                                     << " from " << GetDeclaringClass() << ")";
    return res_method;
  }
  // Check that invoke-virtual and invoke-super are not used on private methods of the same class.
  if (res_method->IsPrivate() && (method_type == METHOD_VIRTUAL || method_type == METHOD_SUPER)) {
    Fail(VERIFY_ERROR_BAD_CLASS_HARD) << "invoke-super/virtual can't be used on private method "
                                      << res_method->PrettyMethod();
    return nullptr;
  }
  // See if the method type implied by the invoke instruction matches the access flags for the
  // target method. The flags for METHOD_POLYMORPHIC are based on there being precisely two
  // signature polymorphic methods supported by the run-time which are native methods with variable
  // arguments.
  if ((method_type == METHOD_DIRECT && (!res_method->IsDirect() || res_method->IsStatic())) ||
      (method_type == METHOD_STATIC && !res_method->IsStatic()) ||
      ((method_type == METHOD_SUPER ||
        method_type == METHOD_VIRTUAL ||
        method_type == METHOD_INTERFACE) && res_method->IsDirect()) ||
      ((method_type == METHOD_POLYMORPHIC) &&
       (!res_method->IsNative() || !res_method->IsVarargs()))) {
    Fail(VERIFY_ERROR_CLASS_CHANGE) << "invoke type (" << method_type << ") does not match method "
                                       "type of " << res_method->PrettyMethod();
    return nullptr;
  }
  // Make sure we weren't expecting to fail.
  DCHECK(!must_fail) << "invoke type (" << method_type << ")"
                     << klass->PrettyDescriptor() << "."
                     << dex_file_->GetMethodName(method_id) << " "
                     << dex_file_->GetMethodSignature(method_id) << " unexpectedly resolved to "
                     << res_method->PrettyMethod() << " without error. Initially this method was "
                     << "not found so we were expecting to fail for some reason.";
  return res_method;
}

template <bool kVerifierDebug>
template <class T>
ArtMethod* MethodVerifier<kVerifierDebug>::VerifyInvocationArgsFromIterator(
    T* it, const Instruction* inst, MethodType method_type, bool is_range, ArtMethod* res_method) {
  DCHECK_EQ(!is_range, inst->HasVarArgs());

  // We use vAA as our expected arg count, rather than res_method->insSize, because we need to
  // match the call to the signature. Also, we might be calling through an abstract method
  // definition (which doesn't have register count values).
  const size_t expected_args = inst->VRegA();
  /* caught by static verifier */
  DCHECK(is_range || expected_args <= 5);

  if (expected_args > code_item_accessor_.OutsSize()) {
    Fail(VERIFY_ERROR_BAD_CLASS_HARD) << "invalid argument count (" << expected_args
                                      << ") exceeds outsSize ("
                                      << code_item_accessor_.OutsSize() << ")";
    return nullptr;
  }

  /*
   * Check the "this" argument, which must be an instance of the class that declared the method.
   * For an interface class, we don't do the full interface merge (see JoinClass), so we can't do a
   * rigorous check here (which is okay since we have to do it at runtime).
   */
  if (method_type != METHOD_STATIC) {
    const RegType& actual_arg_type = GetInvocationThis(inst);
    if (actual_arg_type.IsConflict()) {  // GetInvocationThis failed.
      CHECK(flags_.have_pending_hard_failure_);
      return nullptr;
    }
    bool is_init = false;
    if (actual_arg_type.IsUninitializedTypes()) {
      if (res_method != nullptr) {
        if (!res_method->IsConstructor()) {
          Fail(VERIFY_ERROR_BAD_CLASS_HARD) << "'this' arg must be initialized";
          return nullptr;
        }
      } else {
        // Check whether the name of the called method is "<init>"
        const uint32_t method_idx = GetMethodIdxOfInvoke(inst);
        if (strcmp(dex_file_->GetMethodName(dex_file_->GetMethodId(method_idx)), "<init>") != 0) {
          Fail(VERIFY_ERROR_BAD_CLASS_HARD) << "'this' arg must be initialized";
          return nullptr;
        }
      }
      is_init = true;
    }
    const RegType& adjusted_type = is_init
                                       ? GetRegTypeCache()->FromUninitialized(actual_arg_type)
                                       : actual_arg_type;
    if (method_type != METHOD_INTERFACE && !adjusted_type.IsZeroOrNull()) {
      // Get the referenced class first. This is fast because it's already cached by the type
      // index due to method resolution. It is usually the resolved method's declaring class.
      const uint32_t method_idx = GetMethodIdxOfInvoke(inst);
      const dex::TypeIndex class_idx = dex_file_->GetMethodId(method_idx).class_idx_;
      const RegType* res_method_class = &reg_types_.FromTypeIndex(class_idx);
      DCHECK_IMPLIES(res_method != nullptr,
                     res_method_class->IsJavaLangObject() || res_method_class->IsReference());
      DCHECK_IMPLIES(res_method != nullptr && res_method_class->IsJavaLangObject(),
                     res_method->GetDeclaringClass()->IsObjectClass());
      // Miranda methods have the declaring interface as their declaring class, not the abstract
      // class. It would be wrong to use this for the type check (interface type checks are
      // postponed to runtime).
      if (res_method != nullptr && res_method_class->IsReference() && !res_method->IsMiranda()) {
        ObjPtr<mirror::Class> klass = res_method->GetDeclaringClass();
        if (res_method_class->GetClass() != klass) {
          // The resolved method is in a superclass, not directly in the referenced class.
          res_method_class = &reg_types_.FromClass(klass);
        }
      }
      if (!res_method_class->IsAssignableFrom(adjusted_type, this)) {
        Fail(adjusted_type.IsUnresolvedTypes()
                 ? VERIFY_ERROR_UNRESOLVED_TYPE_CHECK
                 : VERIFY_ERROR_BAD_CLASS_HARD)
            << "'this' argument '" << actual_arg_type << "' not instance of '"
            << *res_method_class << "'";
        // Continue on soft failures. We need to find possible hard failures to avoid problems in
        // the compiler.
        if (flags_.have_pending_hard_failure_) {
          return nullptr;
        }
      }
    }
  }

  uint32_t arg[5];
  if (!is_range) {
    inst->GetVarArgs(arg);
  }
  uint32_t sig_registers = (method_type == METHOD_STATIC) ? 0 : 1;
  for ( ; it->HasNext(); it->Next()) {
    if (sig_registers >= expected_args) {
      Fail(VERIFY_ERROR_BAD_CLASS_HARD) << "Rejecting invocation, expected " << inst->VRegA() <<
          " argument registers, method signature has " << sig_registers + 1 << " or more";
      return nullptr;
    }

    const RegType& reg_type = reg_types_.FromTypeIndex(it->GetTypeIdx());
    uint32_t get_reg = is_range ? inst->VRegC() + static_cast<uint32_t>(sig_registers) :
        arg[sig_registers];
    if (reg_type.IsIntegralTypes()) {
      const RegType& src_type = work_line_->GetRegisterType(this, get_reg);
      if (!src_type.IsIntegralTypes()) {
        Fail(VERIFY_ERROR_BAD_CLASS_HARD) << "register v" << get_reg << " has type " << src_type
            << " but expected " << reg_type;
        return nullptr;
      }
    } else {
      if (!VerifyRegisterType(get_reg, reg_type)) {
        // Continue on soft failures. We need to find possible hard failures to avoid problems in
        // the compiler.
        if (flags_.have_pending_hard_failure_) {
          return nullptr;
        }
      } else if (reg_type.IsLongOrDoubleTypes()) {
        // Check that registers are consecutive (for non-range invokes). Invokes are the only
        // instructions not specifying register pairs by the first component, but require them
        // nonetheless. Only check when there's an actual register in the parameters. If there's
        // none, this will fail below.
        if (!is_range && sig_registers + 1 < expected_args) {
          uint32_t second_reg = arg[sig_registers + 1];
          if (second_reg != get_reg + 1) {
            Fail(VERIFY_ERROR_BAD_CLASS_HARD) << "Rejecting invocation, long or double parameter "
                "at index " << sig_registers << " is not a pair: " << get_reg << " + "
                << second_reg << ".";
            return nullptr;
          }
        }
      }
    }
    sig_registers += reg_type.IsLongOrDoubleTypes() ?  2 : 1;
  }
  if (expected_args != sig_registers) {
    Fail(VERIFY_ERROR_BAD_CLASS_HARD) << "Rejecting invocation, expected " << expected_args <<
        " argument registers, method signature has " << sig_registers;
    return nullptr;
  }
  return res_method;
}

template <bool kVerifierDebug>
void MethodVerifier<kVerifierDebug>::VerifyInvocationArgsUnresolvedMethod(const Instruction* inst,
                                                                          MethodType method_type,
                                                                          bool is_range) {
  // As the method may not have been resolved, make this static check against what we expect.
  // The main reason for this code block is to fail hard when we find an illegal use, e.g.,
  // wrong number of arguments or wrong primitive types, even if the method could not be resolved.
  const uint32_t method_idx = GetMethodIdxOfInvoke(inst);
  DexFileParameterIterator it(*dex_file_,
                              dex_file_->GetProtoId(dex_file_->GetMethodId(method_idx).proto_idx_));
  VerifyInvocationArgsFromIterator(&it, inst, method_type, is_range, nullptr);
}

template <bool kVerifierDebug>
bool MethodVerifier<kVerifierDebug>::CheckCallSite(uint32_t call_site_idx) {
  if (call_site_idx >= dex_file_->NumCallSiteIds()) {
    Fail(VERIFY_ERROR_BAD_CLASS_HARD) << "Bad call site id #" << call_site_idx
                                      << " >= " << dex_file_->NumCallSiteIds();
    return false;
  }

  CallSiteArrayValueIterator it(*dex_file_, dex_file_->GetCallSiteId(call_site_idx));
  // Check essential arguments are provided. The dex file verifier has verified indices of the
  // main values (method handle, name, method_type).
  static const size_t kRequiredArguments = 3;
  if (it.Size() < kRequiredArguments) {
    Fail(VERIFY_ERROR_BAD_CLASS_HARD) << "Call site #" << call_site_idx
                                      << " has too few arguments: "
                                      << it.Size() << " < " << kRequiredArguments;
    return false;
  }

  std::pair<const EncodedArrayValueIterator::ValueType, size_t> type_and_max[kRequiredArguments] =
      { { EncodedArrayValueIterator::ValueType::kMethodHandle, dex_file_->NumMethodHandles() },
        { EncodedArrayValueIterator::ValueType::kString, dex_file_->NumStringIds() },
        { EncodedArrayValueIterator::ValueType::kMethodType, dex_file_->NumProtoIds() }
      };
  uint32_t index[kRequiredArguments];

  // Check arguments have expected types and are within permitted ranges.
  for (size_t i = 0; i < kRequiredArguments; ++i) {
    if (it.GetValueType() != type_and_max[i].first) {
      Fail(VERIFY_ERROR_BAD_CLASS_HARD) << "Call site id #" << call_site_idx
                                        << " argument " << i << " has wrong type "
                                        << it.GetValueType() << "!=" << type_and_max[i].first;
      return false;
    }
    index[i] = static_cast<uint32_t>(it.GetJavaValue().i);
    if (index[i] >= type_and_max[i].second) {
      Fail(VERIFY_ERROR_BAD_CLASS_HARD) << "Call site id #" << call_site_idx
                                        << " argument " << i << " bad index "
                                        << index[i] << " >= " << type_and_max[i].second;
      return false;
    }
    it.Next();
  }

  // Check method handle kind is valid.
  const dex::MethodHandleItem& mh = dex_file_->GetMethodHandle(index[0]);
  if (mh.method_handle_type_ != static_cast<uint16_t>(DexFile::MethodHandleType::kInvokeStatic)) {
    Fail(VERIFY_ERROR_BAD_CLASS_HARD) << "Call site #" << call_site_idx
                                      << " argument 0 method handle type is not InvokeStatic: "
                                      << mh.method_handle_type_;
    return false;
  }
  return true;
}

template <bool kVerifierDebug>
ArtMethod* MethodVerifier<kVerifierDebug>::VerifyInvocationArgs(
    const Instruction* inst, MethodType method_type, bool is_range) {
  // Resolve the method. This could be an abstract or concrete method depending on what sort of call
  // we're making.
  const uint32_t method_idx = GetMethodIdxOfInvoke(inst);
  ArtMethod* res_method = ResolveMethodAndCheckAccess(method_idx, method_type);
  if (res_method == nullptr) {  // error or class is unresolved
    // Check what we can statically.
    if (!flags_.have_pending_hard_failure_) {
      VerifyInvocationArgsUnresolvedMethod(inst, method_type, is_range);
    }
    return nullptr;
  }

  // If we're using invoke-super(method), make sure that the executing method's class' superclass
  // has a vtable entry for the target method. Or the target is on a interface.
  if (method_type == METHOD_SUPER) {
    dex::TypeIndex class_idx = dex_file_->GetMethodId(method_idx).class_idx_;
    const RegType& reference_type = reg_types_.FromTypeIndex(class_idx);
    if (reference_type.IsUnresolvedTypes()) {
      // We cannot differentiate on whether this is a class change error or just
      // a missing method. This will be handled at runtime.
      Fail(VERIFY_ERROR_NO_METHOD) << "Unable to find referenced class from invoke-super";
      VerifyInvocationArgsUnresolvedMethod(inst, method_type, is_range);
      return nullptr;
    }
    DCHECK(reference_type.IsJavaLangObject() || reference_type.IsReference());
    if (reference_type.IsReference() && reference_type.GetClass()->IsInterface()) {
      if (!GetDeclaringClass().HasClass()) {
        Fail(VERIFY_ERROR_NO_CLASS) << "Unable to resolve the full class of 'this' used in an"
                                    << "interface invoke-super";
        VerifyInvocationArgsUnresolvedMethod(inst, method_type, is_range);
        return nullptr;
      } else if (!reference_type.IsStrictlyAssignableFrom(GetDeclaringClass(), this)) {
        Fail(VERIFY_ERROR_CLASS_CHANGE)
            << "invoke-super in " << mirror::Class::PrettyClass(GetDeclaringClass().GetClass())
            << " in method "
            << dex_file_->PrettyMethod(dex_method_idx_) << " to method "
            << dex_file_->PrettyMethod(method_idx) << " references "
            << "non-super-interface type " << mirror::Class::PrettyClass(reference_type.GetClass());
        VerifyInvocationArgsUnresolvedMethod(inst, method_type, is_range);
        return nullptr;
      }
    } else {
      if (UNLIKELY(!class_def_.superclass_idx_.IsValid())) {
        // Verification error in `j.l.Object` leads to a hang while trying to verify
        // the exception class. It is better to crash directly.
        LOG(FATAL) << "No superclass for invoke-super from "
                   << dex_file_->PrettyMethod(dex_method_idx_)
                   << " to super " << res_method->PrettyMethod() << ".";
        UNREACHABLE();
      }
      const RegType& super = reg_types_.FromTypeIndex(class_def_.superclass_idx_);
      if (super.IsUnresolvedTypes()) {
        Fail(VERIFY_ERROR_NO_METHOD) << "unknown super class in invoke-super from "
                                    << dex_file_->PrettyMethod(dex_method_idx_)
                                    << " to super " << res_method->PrettyMethod();
        VerifyInvocationArgsUnresolvedMethod(inst, method_type, is_range);
        return nullptr;
      }
      if (!reference_type.IsStrictlyAssignableFrom(GetDeclaringClass(), this) ||
          (res_method->GetMethodIndex() >= GetRegTypeClass(super)->GetVTableLength())) {
        Fail(VERIFY_ERROR_NO_METHOD) << "invalid invoke-super from "
                                    << dex_file_->PrettyMethod(dex_method_idx_)
                                    << " to super " << super
                                    << "." << res_method->GetName()
                                    << res_method->GetSignature();
        VerifyInvocationArgsUnresolvedMethod(inst, method_type, is_range);
        return nullptr;
      }
    }
  }

  dex::ProtoIndex proto_idx;
  if (UNLIKELY(method_type == METHOD_POLYMORPHIC)) {
    // Process the signature of the calling site that is invoking the method handle.
    proto_idx = dex::ProtoIndex(inst->VRegH());
  } else {
    // Process the target method's signature.
    proto_idx = dex_file_->GetMethodId(method_idx).proto_idx_;
  }
  DexFileParameterIterator it(*dex_file_, dex_file_->GetProtoId(proto_idx));
  ArtMethod* verified_method =
      VerifyInvocationArgsFromIterator(&it, inst, method_type, is_range, res_method);

  if (verified_method != nullptr && !verified_method->GetDeclaringClass()->IsInterface()) {
    CheckForFinalAbstractClass(res_method->GetDeclaringClass());
  }

  return verified_method;
}

template <bool kVerifierDebug>
bool MethodVerifier<kVerifierDebug>::CheckSignaturePolymorphicMethod(ArtMethod* method) {
  ObjPtr<mirror::Class> klass = method->GetDeclaringClass();
  const char* method_name = method->GetName();

  const char* expected_return_descriptor;
  ObjPtr<mirror::ObjectArray<mirror::Class>> class_roots = GetClassLinker()->GetClassRoots();
  if (klass == GetClassRoot<mirror::MethodHandle>(class_roots)) {
    expected_return_descriptor = mirror::MethodHandle::GetReturnTypeDescriptor(method_name);
  } else if (klass == GetClassRoot<mirror::VarHandle>(class_roots)) {
    expected_return_descriptor = mirror::VarHandle::GetReturnTypeDescriptor(method_name);
  } else {
    Fail(VERIFY_ERROR_BAD_CLASS_HARD)
        << "Signature polymorphic method in unsuppported class: " << klass->PrettyDescriptor();
    return false;
  }

  if (expected_return_descriptor == nullptr) {
    Fail(VERIFY_ERROR_BAD_CLASS_HARD)
        << "Signature polymorphic method name invalid: " << method_name;
    return false;
  }

  const dex::TypeList* types = method->GetParameterTypeList();
  if (types->Size() != 1) {
    Fail(VERIFY_ERROR_BAD_CLASS_HARD)
        << "Signature polymorphic method has too many arguments " << types->Size() << " != 1";
    return false;
  }

  const dex::TypeIndex argument_type_index = types->GetTypeItem(0).type_idx_;
  const char* argument_descriptor = method->GetTypeDescriptorFromTypeIdx(argument_type_index);
  if (strcmp(argument_descriptor, "[Ljava/lang/Object;") != 0) {
    Fail(VERIFY_ERROR_BAD_CLASS_HARD)
        << "Signature polymorphic method has unexpected argument type: " << argument_descriptor;
    return false;
  }

  const char* return_descriptor = method->GetReturnTypeDescriptor();
  if (strcmp(return_descriptor, expected_return_descriptor) != 0) {
    Fail(VERIFY_ERROR_BAD_CLASS_HARD)
        << "Signature polymorphic method has unexpected return type: " << return_descriptor
        << " != " << expected_return_descriptor;
    return false;
  }

  return true;
}

template <bool kVerifierDebug>
bool MethodVerifier<kVerifierDebug>::CheckSignaturePolymorphicReceiver(const Instruction* inst) {
  const RegType& this_type = GetInvocationThis(inst);
  if (this_type.IsZeroOrNull()) {
    /* null pointer always passes (and always fails at run time) */
    return true;
  } else if (!this_type.IsNonZeroReferenceTypes()) {
    Fail(VERIFY_ERROR_BAD_CLASS_HARD)
        << "invoke-polymorphic receiver is not a reference: "
        << this_type;
    return false;
  } else if (this_type.IsUninitializedReference()) {
    Fail(VERIFY_ERROR_BAD_CLASS_HARD)
        << "invoke-polymorphic receiver is uninitialized: "
        << this_type;
    return false;
  } else if (!this_type.HasClass()) {
    Fail(VERIFY_ERROR_BAD_CLASS_HARD)
        << "invoke-polymorphic receiver has no class: "
        << this_type;
    return false;
  } else {
    ObjPtr<mirror::ObjectArray<mirror::Class>> class_roots = GetClassLinker()->GetClassRoots();
    if (!this_type.GetClass()->IsSubClass(GetClassRoot<mirror::MethodHandle>(class_roots)) &&
        !this_type.GetClass()->IsSubClass(GetClassRoot<mirror::VarHandle>(class_roots))) {
      Fail(VERIFY_ERROR_BAD_CLASS_HARD)
          << "invoke-polymorphic receiver is not a subclass of MethodHandle or VarHandle: "
          << this_type;
      return false;
    }
  }
  return true;
}

template <bool kVerifierDebug>
void MethodVerifier<kVerifierDebug>::VerifyNewArray(const Instruction* inst,
                                                    bool is_filled,
                                                    bool is_range) {
  dex::TypeIndex type_idx;
  if (!is_filled) {
    DCHECK_EQ(inst->Opcode(), Instruction::NEW_ARRAY);
    type_idx = dex::TypeIndex(inst->VRegC_22c());
  } else if (!is_range) {
    DCHECK_EQ(inst->Opcode(), Instruction::FILLED_NEW_ARRAY);
    type_idx = dex::TypeIndex(inst->VRegB_35c());
  } else {
    DCHECK_EQ(inst->Opcode(), Instruction::FILLED_NEW_ARRAY_RANGE);
    type_idx = dex::TypeIndex(inst->VRegB_3rc());
  }
  const RegType& res_type = ResolveClass<CheckAccess::kYes>(type_idx);
  if (res_type.IsConflict()) {  // bad class
    DCHECK_NE(failures_.size(), 0U);
  } else {
    // TODO: check Compiler::CanAccessTypeWithoutChecks returns false when res_type is unresolved
    if (!res_type.IsArrayTypes()) {
      Fail(VERIFY_ERROR_BAD_CLASS_HARD) << "new-array on non-array class " << res_type;
    } else if (!is_filled) {
      /* make sure "size" register is valid type */
      VerifyRegisterType(inst->VRegB_22c(), RegType::Kind::kInteger);
      /* set register type to array class */
      work_line_->SetRegisterType<LockOp::kClear>(inst->VRegA_22c(), res_type);
    } else {
      DCHECK(!res_type.IsUnresolvedMergedReference());
      // Verify each register. If "arg_count" is bad, VerifyRegisterType() will run off the end of
      // the list and fail. It's legal, if silly, for arg_count to be zero.
      const RegType& expected_type = reg_types_.GetComponentType(res_type);
      uint32_t arg_count = (is_range) ? inst->VRegA_3rc() : inst->VRegA_35c();
      uint32_t arg[5];
      if (!is_range) {
        inst->GetVarArgs(arg);
      }
      for (size_t ui = 0; ui < arg_count; ui++) {
        uint32_t get_reg = is_range ? inst->VRegC_3rc() + ui : arg[ui];
        VerifyRegisterType(get_reg, expected_type);
        if (flags_.have_pending_hard_failure_) {
          // Don't continue on hard failures.
          return;
        }
      }
      // filled-array result goes into "result" register
      work_line_->SetResultRegisterType(this, res_type);
    }
  }
}

template <bool kVerifierDebug>
void MethodVerifier<kVerifierDebug>::VerifyAGet(const Instruction* inst,
                                                const RegType& insn_type,
                                                bool is_primitive) {
  const RegType& index_type = work_line_->GetRegisterType(this, inst->VRegC_23x());
  if (!index_type.IsArrayIndexTypes()) {
    Fail(VERIFY_ERROR_BAD_CLASS_HARD) << "Invalid reg type for array index (" << index_type << ")";
  } else {
    const RegType& array_type = work_line_->GetRegisterType(this, inst->VRegB_23x());
    if (array_type.IsZeroOrNull()) {
      // Null array class; this code path will fail at runtime. Infer a merge-able type from the
      // instruction type.
      if (!is_primitive) {
        work_line_->SetRegisterType<LockOp::kClear>(inst->VRegA_23x(), reg_types_.Null());
      } else if (insn_type.IsInteger()) {
        // Pick a non-zero constant (to distinguish with null) that can fit in any primitive.
        // We cannot use 'insn_type' as it could be a float array or an int array.
        work_line_->SetRegisterType(inst->VRegA_23x(), DetermineCat1Constant(1));
      } else if (insn_type.IsCategory1Types()) {
        // Category 1
        // The 'insn_type' is exactly the type we need.
        work_line_->SetRegisterType<LockOp::kClear>(inst->VRegA_23x(), insn_type);
      } else {
        // Category 2
        work_line_->SetRegisterTypeWide(inst->VRegA_23x(),
                                        reg_types_.ConstantLo(),
                                        reg_types_.ConstantHi());
      }
    } else if (!array_type.IsArrayTypes()) {
      Fail(VERIFY_ERROR_BAD_CLASS_HARD) << "not array type " << array_type << " with aget";
    } else if (array_type.IsUnresolvedMergedReference()) {
      // Unresolved array types must be reference array types.
      if (is_primitive) {
        Fail(VERIFY_ERROR_BAD_CLASS_HARD) << "reference array type " << array_type
                    << " source for category 1 aget";
      } else {
        Fail(VERIFY_ERROR_NO_CLASS) << "cannot verify aget for " << array_type
            << " because of missing class";
        // Approximate with java.lang.Object[].
        work_line_->SetRegisterType(inst->VRegA_23x(), RegType::Kind::kJavaLangObject);
      }
    } else {
      /* verify the class */
      const RegType& component_type = reg_types_.GetComponentType(array_type);
      if (!component_type.IsReferenceTypes() && !is_primitive) {
        Fail(VERIFY_ERROR_BAD_CLASS_HARD) << "primitive array type " << array_type
            << " source for aget-object";
      } else if (component_type.IsNonZeroReferenceTypes() && is_primitive) {
        Fail(VERIFY_ERROR_BAD_CLASS_HARD) << "reference array type " << array_type
            << " source for category 1 aget";
      } else if (is_primitive && !insn_type.Equals(component_type) &&
                 !((insn_type.IsInteger() && component_type.IsFloat()) ||
                 (insn_type.IsLongLo() && component_type.IsDoubleLo()))) {
        Fail(VERIFY_ERROR_BAD_CLASS_HARD) << "array type " << array_type
            << " incompatible with aget of type " << insn_type;
      } else {
        // Use knowledge of the field type which is stronger than the type inferred from the
        // instruction, which can't differentiate object types and ints from floats, longs from
        // doubles.
        if (!component_type.IsLowHalf()) {
          work_line_->SetRegisterType<LockOp::kClear>(inst->VRegA_23x(), component_type);
        } else {
          work_line_->SetRegisterTypeWide(inst->VRegA_23x(), component_type,
                                          component_type.HighHalf(&reg_types_));
        }
      }
    }
  }
}

template <bool kVerifierDebug>
void MethodVerifier<kVerifierDebug>::VerifyPrimitivePut(const RegType& target_type,
                                                        uint32_t vregA) {
  // Primitive assignability rules are weaker than regular assignability rules.
  bool value_compatible;
  const RegType& value_type = work_line_->GetRegisterType(this, vregA);
  if (target_type.IsIntegralTypes()) {
    value_compatible = value_type.IsIntegralTypes();
  } else if (target_type.IsFloat()) {
    value_compatible = value_type.IsFloatTypes();
  } else if (target_type.IsLongLo()) {
    DCHECK_LT(vregA + 1, work_line_->NumRegs());
    const RegType& value_type_hi = work_line_->GetRegisterType(this, vregA + 1);
    value_compatible = value_type.IsLongTypes() && value_type.CheckWidePair(value_type_hi);
  } else if (target_type.IsDoubleLo()) {
    DCHECK_LT(vregA + 1, work_line_->NumRegs());
    const RegType& value_type_hi = work_line_->GetRegisterType(this, vregA + 1);
    value_compatible = value_type.IsDoubleTypes() && value_type.CheckWidePair(value_type_hi);
  } else {
    value_compatible = false;  // unused
  }
  if (!value_compatible) {
    Fail(VERIFY_ERROR_BAD_CLASS_HARD) << "unexpected value in v" << vregA
        << " of type " << value_type << " but expected " << target_type << " for put";
    return;
  }
}

template <bool kVerifierDebug>
void MethodVerifier<kVerifierDebug>::VerifyAPut(const Instruction* inst,
                                                const RegType& insn_type,
                                                bool is_primitive) {
  const RegType& index_type = work_line_->GetRegisterType(this, inst->VRegC_23x());
  if (!index_type.IsArrayIndexTypes()) {
    Fail(VERIFY_ERROR_BAD_CLASS_HARD) << "Invalid reg type for array index (" << index_type << ")";
  } else {
    const RegType& array_type = work_line_->GetRegisterType(this, inst->VRegB_23x());
    if (array_type.IsZeroOrNull()) {
      // Null array type; this code path will fail at runtime.
      // Still check that the given value matches the instruction's type.
      // Note: this is, as usual, complicated by the fact the the instruction isn't fully typed
      //       and fits multiple register types.
      const RegType* modified_reg_type = &insn_type;
      if ((modified_reg_type == &reg_types_.Integer()) ||
          (modified_reg_type == &reg_types_.LongLo())) {
        // May be integer or float | long or double. Overwrite insn_type accordingly.
        const RegType& value_type = work_line_->GetRegisterType(this, inst->VRegA_23x());
        if (modified_reg_type == &reg_types_.Integer()) {
          if (&value_type == &reg_types_.Float()) {
            modified_reg_type = &value_type;
          }
        } else {
          if (&value_type == &reg_types_.DoubleLo()) {
            modified_reg_type = &value_type;
          }
        }
      }
      VerifyRegisterType(inst->VRegA_23x(), *modified_reg_type);
    } else if (!array_type.IsArrayTypes()) {
      Fail(VERIFY_ERROR_BAD_CLASS_HARD) << "not array type " << array_type << " with aput";
    } else if (array_type.IsUnresolvedMergedReference()) {
      // Unresolved array types must be reference array types.
      if (is_primitive) {
        Fail(VERIFY_ERROR_BAD_CLASS_HARD) << "aput insn has type '" << insn_type
                                          << "' but unresolved type '" << array_type << "'";
      } else {
        Fail(VERIFY_ERROR_NO_CLASS) << "cannot verify aput for " << array_type
                                    << " because of missing class";
      }
    } else {
      const RegType& component_type = reg_types_.GetComponentType(array_type);
      const uint32_t vregA = inst->VRegA_23x();
      if (is_primitive) {
        bool instruction_compatible;
        if (component_type.IsIntegralTypes()) {
          instruction_compatible = component_type.Equals(insn_type);
        } else if (component_type.IsFloat()) {
          instruction_compatible = insn_type.IsInteger();  // no put-float, so expect put-int
        } else if (component_type.IsLongLo()) {
          instruction_compatible = insn_type.IsLongLo();
        } else if (component_type.IsDoubleLo()) {
          instruction_compatible = insn_type.IsLongLo();  // no put-double, so expect put-long
        } else {
          instruction_compatible = false;  // reference with primitive store
        }
        if (!instruction_compatible) {
          // This is a global failure rather than a class change failure as the instructions and
          // the descriptors for the type should have been consistent within the same file at
          // compile time.
          Fail(VERIFY_ERROR_BAD_CLASS_HARD) << "aput insn has type '" << insn_type
              << "' but expected type '" << component_type << "'";
          return;
        }
        VerifyPrimitivePut(component_type, vregA);
      } else {
        if (!component_type.IsReferenceTypes()) {
          Fail(VERIFY_ERROR_BAD_CLASS_HARD) << "primitive array type " << array_type
              << " source for aput-object";
        } else {
          // The instruction agrees with the type of array, confirm the value to be stored does too
          // Note: we use the instruction type (rather than the component type) for aput-object as
          // incompatible classes will be caught at runtime as an array store exception
          VerifyRegisterType(vregA, insn_type);
        }
      }
    }
  }
}

template <bool kVerifierDebug>
ArtField* MethodVerifier<kVerifierDebug>::GetStaticField(uint32_t field_idx) {
  const dex::FieldId& field_id = dex_file_->GetFieldId(field_idx);
  // Check access to class
  const RegType& klass_type = ResolveClass<CheckAccess::kYes>(field_id.class_idx_);
  // Dex file verifier ensures that field ids reference valid descriptors starting with `L`.
  DCHECK(klass_type.IsJavaLangObject() ||
         klass_type.IsReference() ||
         klass_type.IsUnresolvedReference());
  if (klass_type.IsUnresolvedReference()) {
    // Accessibility checks depend on resolved fields.
    DCHECK(klass_type.Equals(GetDeclaringClass()) ||
           !failures_.empty() ||
           IsSdkVersionSetAndLessThan(api_level_, SdkVersion::kP));

    return nullptr;  // Can't resolve Class so no more to do here, will do checking at runtime.
  }
  ClassLinker* class_linker = GetClassLinker();
  ArtField* field = class_linker->ResolveFieldJLS(field_idx, dex_cache_, class_loader_);

  if (field == nullptr) {
    VLOG(verifier) << "Unable to resolve static field " << field_idx << " ("
              << dex_file_->GetFieldName(field_id) << ") in "
              << dex_file_->GetFieldDeclaringClassDescriptor(field_id);
    DCHECK(self_->IsExceptionPending());
    self_->ClearException();
    return nullptr;
  } else if (!CanAccessMember(field->GetDeclaringClass(), field->GetAccessFlags())) {
    Fail(VERIFY_ERROR_ACCESS_FIELD) << "cannot access static field " << field->PrettyField()
                                    << " from " << GetDeclaringClass();
    return nullptr;
  } else if (!field->IsStatic()) {
    Fail(VERIFY_ERROR_CLASS_CHANGE) << "expected field " << field->PrettyField() << " to be static";
    return nullptr;
  }
  return field;
}

template <bool kVerifierDebug>
ArtField* MethodVerifier<kVerifierDebug>::GetInstanceField(uint32_t vregB,
                                                           uint32_t field_idx,
                                                           bool is_put) {
  const RegType& obj_type = work_line_->GetRegisterType(this, vregB);
  if (!obj_type.IsReferenceTypes()) {
    // Trying to read a field from something that isn't a reference.
    Fail(VERIFY_ERROR_BAD_CLASS_HARD)
        << "instance field access on object that has non-reference type " << obj_type;
    return nullptr;
  }
  const dex::FieldId& field_id = dex_file_->GetFieldId(field_idx);
  // Check access to class.
  const RegType& klass_type = ResolveClass<CheckAccess::kYes>(field_id.class_idx_);
  // Dex file verifier ensures that field ids reference valid descriptors starting with `L`.
  DCHECK(klass_type.IsJavaLangObject() ||
         klass_type.IsReference() ||
         klass_type.IsUnresolvedReference());
  ArtField* field = nullptr;
  if (klass_type.IsUnresolvedReference()) {
    // Accessibility checks depend on resolved fields.
    DCHECK(klass_type.Equals(GetDeclaringClass()) ||
           !failures_.empty() ||
           IsSdkVersionSetAndLessThan(api_level_, SdkVersion::kP));
  } else {
    ClassLinker* class_linker = GetClassLinker();
    field = class_linker->ResolveFieldJLS(field_idx, dex_cache_, class_loader_);
    if (field == nullptr) {
      VLOG(verifier) << "Unable to resolve instance field " << field_idx << " ("
                     << dex_file_->GetFieldName(field_id) << ") in "
                     << dex_file_->GetFieldDeclaringClassDescriptor(field_id);
      DCHECK(self_->IsExceptionPending());
      self_->ClearException();
    }
  }

  if (obj_type.IsUninitializedTypes()) {
    // One is not allowed to access fields on uninitialized references, except to write to
    // fields in the constructor (before calling another constructor). We strictly check
    // that the field id references the class directly instead of some subclass.
    if (is_put && field_id.class_idx_ == GetClassDef().class_idx_) {
      if (obj_type.IsUnresolvedUninitializedThisReference()) {
        DCHECK(GetDeclaringClass().IsUnresolvedReference());
        DCHECK(GetDeclaringClass().Equals(reg_types_.FromUninitialized(obj_type)));
        ClassAccessor accessor(*dex_file_, GetClassDef());
        auto it = std::find_if(
            accessor.GetInstanceFields().begin(),
            accessor.GetInstanceFields().end(),
            [field_idx] (const ClassAccessor::Field& f) { return f.GetIndex() == field_idx; });
        if (it != accessor.GetInstanceFields().end()) {
          // There are no soft failures to report anymore, other than the class being unresolved.
          return nullptr;
        }
      } else if (obj_type.IsUninitializedThisReference()) {
        DCHECK(GetDeclaringClass().IsJavaLangObject() || GetDeclaringClass().IsReference());
        DCHECK(GetDeclaringClass().Equals(reg_types_.FromUninitialized(obj_type)));
        if (field != nullptr &&
            field->GetDeclaringClass() == GetDeclaringClass().GetClass() &&
            !field->IsStatic()) {
          // The field is now fully verified against the `obj_type`.
          return field;
        }
      }
    }
    // Allow `iget` on resolved uninitialized `this` for app compatibility.
    // This is rejected by the RI but there are Android apps that actually have such `iget`s.
    // TODO: Should we start rejecting such bytecode based on the SDK level?
    if (!is_put &&
        obj_type.IsUninitializedThisReference() &&
        field != nullptr &&
        field->GetDeclaringClass() == GetDeclaringClass().GetClass()) {
      return field;
    }
    Fail(VERIFY_ERROR_BAD_CLASS_HARD)
        << "cannot access instance field " << dex_file_->PrettyField(field_idx)
        << " of a not fully initialized object within the context of "
        << dex_file_->PrettyMethod(dex_method_idx_);
    return nullptr;
  }

  DCHECK_IMPLIES(klass_type.IsUnresolvedReference(), field == nullptr);
  if (field == nullptr) {
    return nullptr;  // Can't resolve class or field, so no more to do here.
  } else if (obj_type.IsZeroOrNull()) {
    // Cannot infer and check type, however, access will cause null pointer exception.
    // Fall through into a few last soft failure checks below.
  } else {
    ObjPtr<mirror::Class> klass = field->GetDeclaringClass();
    DCHECK_IMPLIES(klass_type.IsJavaLangObject(), klass->IsObjectClass());
    const RegType& field_klass =
        LIKELY(klass_type.IsJavaLangObject() || klass_type.GetClass() == klass)
            ? klass_type
            : reg_types_.FromClass(klass);
    DCHECK(!obj_type.IsUninitializedTypes());
    if (!field_klass.IsAssignableFrom(obj_type, this)) {
      // Trying to access C1.field1 using reference of type C2, which is neither C1 or a sub-class
      // of C1. For resolution to occur the declared class of the field must be compatible with
      // obj_type, we've discovered this wasn't so, so report the field didn't exist.
      DCHECK(!field_klass.IsUnresolvedTypes());
      Fail(obj_type.IsUnresolvedTypes()
                 ? VERIFY_ERROR_UNRESOLVED_TYPE_CHECK
                 : VERIFY_ERROR_BAD_CLASS_HARD)
          << "cannot access instance field " << field->PrettyField()
          << " from object of type " << obj_type;
      return nullptr;
    }
  }

  // Few last soft failure checks.
  if (!CanAccessMember(field->GetDeclaringClass(), field->GetAccessFlags())) {
    Fail(VERIFY_ERROR_ACCESS_FIELD) << "cannot access instance field " << field->PrettyField()
                                    << " from " << GetDeclaringClass();
    return nullptr;
  } else if (field->IsStatic()) {
    Fail(VERIFY_ERROR_CLASS_CHANGE) << "expected field " << field->PrettyField()
                                    << " to not be static";
    return nullptr;
  }

  return field;
}

template <bool kVerifierDebug>
template <FieldAccessType kAccType>
void MethodVerifier<kVerifierDebug>::VerifyISFieldAccess(const Instruction* inst,
                                                         bool is_primitive,
                                                         bool is_static) {
  uint32_t field_idx = GetFieldIdxOfFieldAccess(inst, is_static);
  DCHECK(!flags_.have_pending_hard_failure_);
  ArtField* field;
  if (is_static) {
    field = GetStaticField(field_idx);
  } else {
    field = GetInstanceField(inst->VRegB_22c(), field_idx, kAccType == FieldAccessType::kAccPut);
    if (UNLIKELY(flags_.have_pending_hard_failure_)) {
      return;
    }
  }
  DCHECK(!flags_.have_pending_hard_failure_);
  if (field != nullptr) {
    CheckForFinalAbstractClass(field->GetDeclaringClass());
    if (kAccType == FieldAccessType::kAccPut) {
      if (field->IsFinal() && field->GetDeclaringClass() != GetDeclaringClass().GetClass()) {
        Fail(VERIFY_ERROR_ACCESS_FIELD) << "cannot modify final field " << field->PrettyField()
                                        << " from other class " << GetDeclaringClass();
        // Keep hunting for possible hard fails.
      }
    }
  } else if (IsSdkVersionSetAndAtLeast(api_level_, SdkVersion::kP)) {
    // If we don't have the field (it seems we failed resolution) and this is a PUT, we need to
    // redo verification at runtime as the field may be final, unless the field id shows it's in
    // the same class.
    //
    // For simplicity, it is OK to not distinguish compile-time vs runtime, and post this an
    // ACCESS_FIELD failure at runtime. This has the same effect as NO_FIELD - punting the class
    // to the access-checks interpreter.
    //
    // Note: see b/34966607. This and above may be changed in the future.
    if (kAccType == FieldAccessType::kAccPut) {
      const dex::FieldId& field_id = dex_file_->GetFieldId(field_idx);
      const RegType& field_class_type = reg_types_.FromTypeIndex(field_id.class_idx_);
      if (!field_class_type.Equals(GetDeclaringClass())) {
        Fail(VERIFY_ERROR_ACCESS_FIELD) << "could not check field put for final field modify of "
                                        << dex_file_->GetFieldDeclaringClassDescriptor(field_id)
                                        << "."
                                        << dex_file_->GetFieldName(field_id)
                                        << " from other class "
                                        << GetDeclaringClass();
      }
    }
  }
  const dex::FieldId& field_id = dex_file_->GetFieldId(field_idx);
  const RegType& field_type = reg_types_.FromTypeIndex(field_id.type_idx_);
  const uint32_t vregA = (is_static) ? inst->VRegA_21c() : inst->VRegA_22c();
  static_assert(kAccType == FieldAccessType::kAccPut || kAccType == FieldAccessType::kAccGet,
                "Unexpected third access type");
  if (kAccType == FieldAccessType::kAccPut) {
    // sput or iput.
    if (is_primitive) {
      VerifyPrimitivePut(field_type, vregA);
    } else {
<<<<<<< HEAD
      DCHECK(insn_type.IsJavaLangObject());
      if (!insn_type.IsAssignableFrom(field_type, this)) {
        DCHECK(!field_type.IsReferenceTypes());
        Fail(VERIFY_ERROR_BAD_CLASS_HARD) << "expected field " << ArtField::PrettyField(field)
                                          << " to be compatible with type '" << insn_type
                                          << "' but found type '" << field_type
                                          << "' in put-object";
        return;
      }
=======
>>>>>>> 4fb7f04b
      VerifyRegisterType(vregA, field_type);
    }
  } else if (kAccType == FieldAccessType::kAccGet) {
    // sget or iget.
<<<<<<< HEAD
    if (is_primitive) {
      if (field_type.Equals(insn_type) ||
          (field_type.IsFloat() && insn_type.IsInteger()) ||
          (field_type.IsDoubleLo() && insn_type.IsLongLo())) {
        // expected that read is of the correct primitive type or that int reads are reading
        // floats or long reads are reading doubles
      } else {
        // This is a global failure rather than a class change failure as the instructions and
        // the descriptors for the type should have been consistent within the same file at
        // compile time
        Fail(VERIFY_ERROR_BAD_CLASS_HARD) << "expected field " << ArtField::PrettyField(field)
                                          << " to be of type '" << insn_type
                                          << "' but found type '" << field_type << "' in get";
        return;
      }
    } else {
      DCHECK(insn_type.IsJavaLangObject());
      if (!insn_type.IsAssignableFrom(field_type, this)) {
        DCHECK(!field_type.IsReferenceTypes());
        Fail(VERIFY_ERROR_BAD_CLASS_HARD) << "expected field " << ArtField::PrettyField(field)
                                          << " to be compatible with type '" << insn_type
                                          << "' but found type '" << field_type
                                          << "' in get-object";
        return;
      }
    }
=======
>>>>>>> 4fb7f04b
    if (!field_type.IsLowHalf()) {
      work_line_->SetRegisterType<LockOp::kClear>(vregA, field_type);
    } else {
      work_line_->SetRegisterTypeWide(vregA, field_type, field_type.HighHalf(&reg_types_));
    }
  } else {
    LOG(FATAL) << "Unexpected case.";
  }
}

template <bool kVerifierDebug>
bool MethodVerifier<kVerifierDebug>::UpdateRegisters(uint32_t next_insn,
                                                     RegisterLine* merge_line,
                                                     bool update_merge_line) {
  bool changed = true;
  RegisterLine* target_line = reg_table_.GetLine(next_insn);
  if (!GetInstructionFlags(next_insn).IsVisitedOrChanged()) {
    /*
     * We haven't processed this instruction before, and we haven't touched the registers here, so
     * there's nothing to "merge". Copy the registers over and mark it as changed. (This is the
     * only way a register can transition out of "unknown", so this is not just an optimization.)
     */
    target_line->CopyFromLine(merge_line);
    if (GetInstructionFlags(next_insn).IsReturn()) {
      // Verify that the monitor stack is empty on return.
      merge_line->VerifyMonitorStackEmpty(this);

      // For returns we only care about the operand to the return, all other registers are dead.
      // Initialize them as conflicts so they don't add to GC and deoptimization information.
      const Instruction* ret_inst = &code_item_accessor_.InstructionAt(next_insn);
      AdjustReturnLine(this, ret_inst, target_line);
      // Directly bail if a hard failure was found.
      if (flags_.have_pending_hard_failure_) {
        return false;
      }
    }
  } else {
    RegisterLineArenaUniquePtr copy;
    if (kVerifierDebug) {
      copy.reset(RegisterLine::Create(target_line->NumRegs(), allocator_, GetRegTypeCache()));
      copy->CopyFromLine(target_line);
    }
    changed = target_line->MergeRegisters(this, merge_line);
    if (flags_.have_pending_hard_failure_) {
      return false;
    }
    if (kVerifierDebug && changed) {
      LogVerifyInfo() << "Merging at [" << reinterpret_cast<void*>(work_insn_idx_) << "]"
                      << " to [" << reinterpret_cast<void*>(next_insn) << "]: " << "\n"
                      << copy->Dump(this) << "  MERGE\n"
                      << merge_line->Dump(this) << "  ==\n"
                      << target_line->Dump(this);
    }
    if (update_merge_line && changed) {
      merge_line->CopyFromLine(target_line);
    }
  }
  if (changed) {
    GetModifiableInstructionFlags(next_insn).SetChanged();
  }
  return true;
}

template <bool kVerifierDebug>
const RegType& MethodVerifier<kVerifierDebug>::GetMethodReturnType() {
  if (return_type_ == nullptr) {
    const dex::MethodId& method_id = dex_file_->GetMethodId(dex_method_idx_);
    const dex::ProtoId& proto_id = dex_file_->GetMethodPrototype(method_id);
    return_type_ = &reg_types_.FromTypeIndex(proto_id.return_type_idx_);
  }
  return *return_type_;
}

template <bool kVerifierDebug>
RegType::Kind MethodVerifier<kVerifierDebug>::DetermineCat1Constant(int32_t value) {
  // Imprecise constant type.
  if (value < -32768) {
    return RegType::Kind::kIntegerConstant;
  } else if (value < -128) {
    return RegType::Kind::kShortConstant;
  } else if (value < 0) {
    return RegType::Kind::kByteConstant;
  } else if (value == 0) {
    return RegType::Kind::kZero;
  } else if (value == 1) {
    return RegType::Kind::kBooleanConstant;
  } else if (value < 128) {
    return RegType::Kind::kPositiveByteConstant;
  } else if (value < 32768) {
    return RegType::Kind::kPositiveShortConstant;
  } else if (value < 65536) {
    return RegType::Kind::kCharConstant;
  } else {
    return RegType::Kind::kIntegerConstant;
  }
}

template <bool kVerifierDebug>
bool MethodVerifier<kVerifierDebug>::PotentiallyMarkRuntimeThrow() {
  if (IsAotMode() || IsSdkVersionSetAndAtLeast(api_level_, SdkVersion::kS_V2)) {
    return false;
  }
  // Compatibility mode: we treat the following code unreachable and the verifier
  // will not analyze it.
  // The verifier may fail before we touch any instruction, for the signature of a method. So
  // add a check.
  if (work_insn_idx_ < dex::kDexNoIndex) {
    const Instruction& inst = code_item_accessor_.InstructionAt(work_insn_idx_);
    Instruction::Code opcode = inst.Opcode();
    if (opcode == Instruction::MOVE_EXCEPTION) {
      // This is an unreachable handler. The instruction doesn't throw, but we
      // mark the method as having a pending runtime throw failure so that
      // the compiler does not try to compile it.
      Fail(VERIFY_ERROR_RUNTIME_THROW, /* pending_exc= */ false);
      return true;
    }
    // How to handle runtime failures for instructions that are not flagged kThrow.
    if ((Instruction::FlagsOf(opcode) & Instruction::kThrow) == 0 &&
        !impl::IsCompatThrow(opcode) &&
        GetInstructionFlags(work_insn_idx_).IsInTry()) {
      if (Runtime::Current()->IsVerifierMissingKThrowFatal()) {
        LOG(FATAL) << "Unexpected throw: " << std::hex << work_insn_idx_ << " " << opcode;
        UNREACHABLE();
      }
      // We need to save the work_line if the instruction wasn't throwing before. Otherwise
      // we'll try to merge garbage.
      // Note: this assumes that Fail is called before we do any work_line modifications.
      saved_line_->CopyFromLine(work_line_.get());
    }
  }
  flags_.have_pending_runtime_throw_failure_ = true;
  return true;
}

}  // namespace
}  // namespace impl

inline ClassLinker* MethodVerifier::GetClassLinker() const {
  return reg_types_.GetClassLinker();
}

MethodVerifier::MethodVerifier(Thread* self,
                               ArenaPool* arena_pool,
                               RegTypeCache* reg_types,
                               VerifierDeps* verifier_deps,
                               const dex::ClassDef& class_def,
                               const dex::CodeItem* code_item,
                               uint32_t dex_method_idx,
                               bool aot_mode)
    : self_(self),
      allocator_(arena_pool),
      reg_types_(*reg_types),
      reg_table_(allocator_),
      work_insn_idx_(dex::kDexNoIndex),
      dex_method_idx_(dex_method_idx),
      dex_file_(reg_types->GetDexFile()),
      class_def_(class_def),
      code_item_accessor_(*dex_file_, code_item),
      flags_{ .have_pending_hard_failure_ = false, .have_pending_runtime_throw_failure_ = false },
      const_flags_{ .aot_mode_ = aot_mode, .can_load_classes_ = reg_types->CanLoadClasses() },
      encountered_failure_types_(0),
      info_messages_(std::nullopt),
      verifier_deps_(verifier_deps),
      link_(nullptr) {
}

MethodVerifier::~MethodVerifier() {
  STLDeleteElements(&failure_messages_);
}

MethodVerifier::FailureData MethodVerifier::VerifyMethod(Thread* self,
                                                         ArenaPool* arena_pool,
                                                         RegTypeCache* reg_types,
                                                         VerifierDeps* verifier_deps,
                                                         uint32_t method_idx,
                                                         Handle<mirror::DexCache> dex_cache,
                                                         const dex::ClassDef& class_def,
                                                         const dex::CodeItem* code_item,
                                                         uint32_t method_access_flags,
                                                         HardFailLogMode log_level,
                                                         uint32_t api_level,
                                                         bool aot_mode,
                                                         std::string* hard_failure_msg) {
  if (VLOG_IS_ON(verifier_debug)) {
    return VerifyMethod<true>(self,
                              arena_pool,
                              reg_types,
                              verifier_deps,
                              method_idx,
                              dex_cache,
                              class_def,
                              code_item,
                              method_access_flags,
                              log_level,
                              api_level,
                              aot_mode,
                              hard_failure_msg);
  } else {
    return VerifyMethod<false>(self,
                               arena_pool,
                               reg_types,
                               verifier_deps,
                               method_idx,
                               dex_cache,
                               class_def,
                               code_item,
                               method_access_flags,
                               log_level,
                               api_level,
                               aot_mode,
                               hard_failure_msg);
  }
}

// Return whether the runtime knows how to execute a method without needing to
// re-verify it at runtime (and therefore save on first use of the class).
// The AOT/JIT compiled code is not affected.
static inline bool CanRuntimeHandleVerificationFailure(uint32_t encountered_failure_types) {
  constexpr uint32_t unresolved_mask =
      verifier::VerifyError::VERIFY_ERROR_UNRESOLVED_TYPE_CHECK |
      verifier::VerifyError::VERIFY_ERROR_NO_CLASS |
      verifier::VerifyError::VERIFY_ERROR_CLASS_CHANGE |
      verifier::VerifyError::VERIFY_ERROR_INSTANTIATION |
      verifier::VerifyError::VERIFY_ERROR_ACCESS_CLASS |
      verifier::VerifyError::VERIFY_ERROR_ACCESS_FIELD |
      verifier::VerifyError::VERIFY_ERROR_NO_METHOD |
      verifier::VerifyError::VERIFY_ERROR_ACCESS_METHOD |
      verifier::VerifyError::VERIFY_ERROR_RUNTIME_THROW;
  return (encountered_failure_types & (~unresolved_mask)) == 0;
}

template <bool kVerifierDebug>
MethodVerifier::FailureData MethodVerifier::VerifyMethod(Thread* self,
                                                         ArenaPool* arena_pool,
                                                         RegTypeCache* reg_types,
                                                         VerifierDeps* verifier_deps,
                                                         uint32_t method_idx,
                                                         Handle<mirror::DexCache> dex_cache,
                                                         const dex::ClassDef& class_def,
                                                         const dex::CodeItem* code_item,
                                                         uint32_t method_access_flags,
                                                         HardFailLogMode log_level,
                                                         uint32_t api_level,
                                                         bool aot_mode,
                                                         std::string* hard_failure_msg) {
  MethodVerifier::FailureData result;
  uint64_t start_ns = kTimeVerifyMethod ? NanoTime() : 0;

  impl::MethodVerifier<kVerifierDebug> verifier(self,
                                                arena_pool,
                                                reg_types,
                                                verifier_deps,
                                                code_item,
                                                method_idx,
                                                aot_mode,
                                                dex_cache,
                                                class_def,
                                                method_access_flags,
                                                /* verify_to_dump= */ false,
                                                api_level);
  if (verifier.Verify()) {
    // Verification completed, however failures may be pending that didn't cause the verification
    // to hard fail.
    CHECK(!verifier.flags_.have_pending_hard_failure_);

    if (verifier.failures_.size() != 0) {
      if (VLOG_IS_ON(verifier)) {
        verifier.DumpFailures(VLOG_STREAM(verifier)
            << "Soft verification failures in "
            << reg_types->GetDexFile()->PrettyMethod(method_idx) << "\n");
      }
      if (kVerifierDebug) {
        LOG(INFO) << verifier.InfoMessages().str();
        verifier.Dump(LOG_STREAM(INFO));
      }
      if (CanRuntimeHandleVerificationFailure(verifier.encountered_failure_types_)) {
        if (verifier.encountered_failure_types_ & VERIFY_ERROR_UNRESOLVED_TYPE_CHECK) {
          result.kind = FailureKind::kTypeChecksFailure;
        } else {
          result.kind = FailureKind::kAccessChecksFailure;
        }
      } else {
        result.kind = FailureKind::kSoftFailure;
      }
    }
  } else {
    // Bad method data.
    CHECK_NE(verifier.failures_.size(), 0U);
    CHECK(verifier.flags_.have_pending_hard_failure_);
    if (VLOG_IS_ON(verifier)) {
      log_level = std::max(HardFailLogMode::kLogVerbose, log_level);
    }
    if (log_level >= HardFailLogMode::kLogVerbose) {
      LogSeverity severity;
      switch (log_level) {
        case HardFailLogMode::kLogVerbose:
          severity = LogSeverity::VERBOSE;
          break;
        case HardFailLogMode::kLogWarning:
          severity = LogSeverity::WARNING;
          break;
        case HardFailLogMode::kLogInternalFatal:
          severity = LogSeverity::FATAL_WITHOUT_ABORT;
          break;
        default:
          LOG(FATAL) << "Unsupported log-level " << static_cast<uint32_t>(log_level);
          UNREACHABLE();
      }
      verifier.DumpFailures(LOG_STREAM(severity)
          << "Verification error in "
          << reg_types->GetDexFile()->PrettyMethod(method_idx) << "\n");
    }
    if (hard_failure_msg != nullptr) {
      CHECK(!verifier.failure_messages_.empty());
      *hard_failure_msg =
          verifier.failure_messages_[verifier.failure_messages_.size() - 1]->str();
    }
    result.kind = FailureKind::kHardFailure;

    if (kVerifierDebug || VLOG_IS_ON(verifier)) {
      LOG(ERROR) << verifier.InfoMessages().str();
      verifier.Dump(LOG_STREAM(ERROR));
    }
    // Under verifier-debug, dump the complete log into the error message.
    if (kVerifierDebug && hard_failure_msg != nullptr) {
      hard_failure_msg->append("\n");
      hard_failure_msg->append(verifier.InfoMessages().str());
      hard_failure_msg->append("\n");
      std::ostringstream oss;
      verifier.Dump(oss);
      hard_failure_msg->append(oss.str());
    }
  }
  if (kTimeVerifyMethod) {
    uint64_t duration_ns = NanoTime() - start_ns;
    if (duration_ns > MsToNs(Runtime::Current()->GetVerifierLoggingThresholdMs())) {
      double bytecodes_per_second =
          verifier.code_item_accessor_.InsnsSizeInCodeUnits() / (duration_ns * 1e-9);
      LOG(WARNING) << "Verification of " << reg_types->GetDexFile()->PrettyMethod(method_idx)
                   << " took " << PrettyDuration(duration_ns)
                   << (impl::IsLargeMethod(verifier.CodeItem()) ? " (large method)" : "")
                   << " (" << StringPrintf("%.2f", bytecodes_per_second) << " bytecodes/s)"
                   << " (" << verifier.allocator_.BytesAllocated() << "B arena alloc)";
    }
  }
  result.types = verifier.encountered_failure_types_;
  return result;
}

MethodVerifier* MethodVerifier::CalculateVerificationInfo(
      Thread* self,
      RegTypeCache* reg_types,
      ArtMethod* method,
      Handle<mirror::DexCache> dex_cache,
      uint32_t dex_pc) {
  Runtime* runtime = Runtime::Current();
  std::unique_ptr<impl::MethodVerifier<false>> verifier(
      new impl::MethodVerifier<false>(self,
                                      runtime->GetArenaPool(),
                                      reg_types,
                                      /* verifier_deps= */ nullptr,
                                      method->GetCodeItem(),
                                      method->GetDexMethodIndex(),
                                      runtime->IsAotCompiler(),
                                      dex_cache,
                                      *method->GetDeclaringClass()->GetClassDef(),
                                      method->GetAccessFlags(),
                                      /* verify_to_dump= */ false,
                                      // Just use the verifier at the current skd-version.
                                      // This might affect what soft-verifier errors are reported.
                                      // Callers can then filter out relevant errors if needed.
                                      runtime->GetTargetSdkVersion()));
  verifier->interesting_dex_pc_ = dex_pc;
  verifier->Verify();
  if (VLOG_IS_ON(verifier)) {
    verifier->DumpFailures(VLOG_STREAM(verifier));
    VLOG(verifier) << verifier->InfoMessages().str();
    verifier->Dump(VLOG_STREAM(verifier));
  }
  if (verifier->flags_.have_pending_hard_failure_) {
    return nullptr;
  } else {
    return verifier.release();
  }
}

void MethodVerifier::VerifyMethodAndDump(Thread* self,
                                         VariableIndentationOutputStream* vios,
                                         uint32_t dex_method_idx,
                                         const DexFile* dex_file,
                                         Handle<mirror::DexCache> dex_cache,
                                         Handle<mirror::ClassLoader> class_loader,
                                         const dex::ClassDef& class_def,
                                         const dex::CodeItem* code_item,
                                         uint32_t method_access_flags,
                                         uint32_t api_level) {
  Runtime* runtime = Runtime::Current();
  ClassLinker* class_linker = runtime->GetClassLinker();
  ArenaPool* arena_pool = runtime->GetArenaPool();
  RegTypeCache reg_types(self, class_linker, arena_pool, class_loader, dex_file);
  impl::MethodVerifier<false> verifier(
      self,
      arena_pool,
      &reg_types,
      /* verifier_deps= */ nullptr,
      code_item,
      dex_method_idx,
      runtime->IsAotCompiler(),
      dex_cache,
      class_def,
      method_access_flags,
      /* verify_to_dump= */ true,
      api_level);
  verifier.Verify();
  verifier.DumpFailures(vios->Stream());
  vios->Stream() << verifier.InfoMessages().str();
  // Only dump if no hard failures. Otherwise the verifier may be not fully initialized
  // and querying any info is dangerous/can abort.
  if (!verifier.flags_.have_pending_hard_failure_) {
    verifier.Dump(vios);
  }
}

void MethodVerifier::FindLocksAtDexPc(
    ArtMethod* m,
    uint32_t dex_pc,
    std::vector<MethodVerifier::DexLockInfo>* monitor_enter_dex_pcs,
    uint32_t api_level) {
  Thread* self = Thread::Current();
  StackHandleScope<2> hs(self);
  Handle<mirror::DexCache> dex_cache(hs.NewHandle(m->GetDexCache()));
  Handle<mirror::ClassLoader> class_loader(hs.NewHandle(m->GetClassLoader()));
  Runtime* runtime = Runtime::Current();
  ClassLinker* class_linker = runtime->GetClassLinker();
  ArenaPool* arena_pool = runtime->GetArenaPool();
  RegTypeCache reg_types(self,
                         class_linker,
                         arena_pool,
                         class_loader,
                         dex_cache->GetDexFile(),
                         /* can_load_classes= */ false,
                         /* can_suspend= */ false);
  impl::MethodVerifier<false> verifier(self,
                                       arena_pool,
                                       &reg_types,
                                       /* verifier_deps= */ nullptr,
                                       m->GetCodeItem(),
                                       m->GetDexMethodIndex(),
                                       runtime->IsAotCompiler(),
                                       dex_cache,
                                       m->GetClassDef(),
                                       m->GetAccessFlags(),
                                       /* verify_to_dump= */ false,
                                       api_level);
  verifier.interesting_dex_pc_ = dex_pc;
  verifier.monitor_enter_dex_pcs_ = monitor_enter_dex_pcs;
  verifier.FindLocksAtDexPc();
}

MethodVerifier* MethodVerifier::CreateVerifier(Thread* self,
                                               RegTypeCache* reg_types,
                                               VerifierDeps* verifier_deps,
                                               Handle<mirror::DexCache> dex_cache,
                                               const dex::ClassDef& class_def,
                                               const dex::CodeItem* code_item,
                                               uint32_t method_idx,
                                               uint32_t access_flags,
                                               bool verify_to_dump,
                                               uint32_t api_level) {
  return new impl::MethodVerifier<false>(self,
                                         Runtime::Current()->GetArenaPool(),
                                         reg_types,
                                         verifier_deps,
                                         code_item,
                                         method_idx,
                                         Runtime::Current()->IsAotCompiler(),
                                         dex_cache,
                                         class_def,
                                         access_flags,
                                         verify_to_dump,
                                         api_level);
}

std::ostream& MethodVerifier::Fail(VerifyError error, bool pending_exc) {
  // Mark the error type as encountered.
  encountered_failure_types_ |= static_cast<uint32_t>(error);

  if (pending_exc) {
    switch (error) {
      case VERIFY_ERROR_NO_CLASS:
      case VERIFY_ERROR_UNRESOLVED_TYPE_CHECK:
      case VERIFY_ERROR_NO_METHOD:
      case VERIFY_ERROR_ACCESS_CLASS:
      case VERIFY_ERROR_ACCESS_FIELD:
      case VERIFY_ERROR_ACCESS_METHOD:
      case VERIFY_ERROR_INSTANTIATION:
      case VERIFY_ERROR_CLASS_CHANGE: {
        PotentiallyMarkRuntimeThrow();
        break;
      }

      case VERIFY_ERROR_LOCKING:
        PotentiallyMarkRuntimeThrow();
        // This will be reported to the runtime as a soft failure.
        break;

      // Hard verification failures at compile time will still fail at runtime, so the class is
      // marked as rejected to prevent it from being compiled.
      case VERIFY_ERROR_BAD_CLASS_HARD: {
        flags_.have_pending_hard_failure_ = true;
        break;
      }

      case VERIFY_ERROR_RUNTIME_THROW: {
        LOG(FATAL) << "UNREACHABLE";
      }
    }
  } else if (kIsDebugBuild) {
    CHECK_NE(error, VERIFY_ERROR_BAD_CLASS_HARD);
  }

  failures_.push_back(error);
  std::string location(StringPrintf("%s: [0x%X] ", dex_file_->PrettyMethod(dex_method_idx_).c_str(),
                                    work_insn_idx_));
  std::ostringstream* failure_message = new std::ostringstream(location, std::ostringstream::ate);
  failure_messages_.push_back(failure_message);
  return *failure_message;
}

ScopedNewLine MethodVerifier::LogVerifyInfo() {
  ScopedNewLine ret{InfoMessages()};
  ret << "VFY: " << dex_file_->PrettyMethod(dex_method_idx_)
      << '[' << reinterpret_cast<void*>(work_insn_idx_) << "] : ";
  return ret;
}

static FailureKind FailureKindMax(FailureKind fk1, FailureKind fk2) {
  static_assert(FailureKind::kNoFailure < FailureKind::kSoftFailure
                    && FailureKind::kSoftFailure < FailureKind::kHardFailure,
                "Unexpected FailureKind order");
  return std::max(fk1, fk2);
}

void MethodVerifier::FailureData::Merge(const MethodVerifier::FailureData& fd) {
  kind = FailureKindMax(kind, fd.kind);
  types |= fd.types;
}

const RegType& MethodVerifier::GetInvocationThis(const Instruction* inst) {
  DCHECK(inst->IsInvoke());
  const size_t args_count = inst->VRegA();
  if (args_count < 1) {
    Fail(VERIFY_ERROR_BAD_CLASS_HARD) << "invoke lacks 'this'";
    return reg_types_.Conflict();
  }
  const uint32_t this_reg = inst->VRegC();
  const RegType& this_type = work_line_->GetRegisterType(this, this_reg);
  if (!this_type.IsReferenceTypes()) {
    Fail(VERIFY_ERROR_BAD_CLASS_HARD)
        << "tried to get class from non-reference register v" << this_reg
        << " (type=" << this_type << ")";
    return reg_types_.Conflict();
  }
  return this_type;
}

}  // namespace verifier
}  // namespace art<|MERGE_RESOLUTION|>--- conflicted
+++ resolved
@@ -40,6 +40,7 @@
 #include "dex/dex_file-inl.h"
 #include "dex/dex_file_exception_helpers.h"
 #include "dex/dex_instruction-inl.h"
+#include "dex/dex_instruction_list.h"
 #include "dex/dex_instruction_utils.h"
 #include "experimental_flags.h"
 #include "gc/accounting/card_table-inl.h"
@@ -284,7 +285,10 @@
    * - (earlier) for each exception handler, the handler must start at a valid
    *   instruction
    */
-  bool VerifyInstruction(const Instruction* inst, uint32_t code_offset);
+  template <Instruction::Code kDispatchOpcode>
+  ALWAYS_INLINE bool VerifyInstruction(const Instruction* inst,
+                                       uint32_t code_offset,
+                                       uint16_t inst_data);
 
   /* Ensure that the register index is valid for this code item. */
   bool CheckRegisterIndex(uint32_t idx) {
@@ -318,14 +322,6 @@
     return true;
   }
 
-<<<<<<< HEAD
-  // Perform static checks on a field Get or set instruction. All we do here is ensure that the
-  // field index is in the valid range.
-  bool CheckFieldIndex(uint32_t idx) {
-    if (UNLIKELY(idx >= dex_file_->GetHeader().field_ids_size_)) {
-      Fail(VERIFY_ERROR_BAD_CLASS_HARD) << "bad field index " << idx << " (max "
-                                        << dex_file_->GetHeader().field_ids_size_ << ")";
-=======
   // Perform static checks on a field Get or set instruction. We ensure that the field index
   // is in the valid range and we check that the field descriptor matches the instruction.
   ALWAYS_INLINE bool CheckFieldIndex(const Instruction* inst,
@@ -333,7 +329,6 @@
                                      uint32_t field_idx) {
     if (UNLIKELY(field_idx >= dex_file_->NumFieldIds())) {
       FailBadFieldIndex(field_idx);
->>>>>>> 4fb7f04b
       return false;
     }
 
@@ -424,10 +419,9 @@
 
   // Perform static checks on a method invocation instruction. All we do here is ensure that the
   // method index is in the valid range.
-  bool CheckMethodIndex(uint32_t idx) {
-    if (UNLIKELY(idx >= dex_file_->GetHeader().method_ids_size_)) {
-      Fail(VERIFY_ERROR_BAD_CLASS_HARD) << "bad method index " << idx << " (max "
-                                        << dex_file_->GetHeader().method_ids_size_ << ")";
+  ALWAYS_INLINE bool CheckMethodIndex(uint32_t method_idx) {
+    if (UNLIKELY(method_idx >= dex_file_->NumMethodIds())) {
+      FailBadMethodIndex(method_idx);
       return false;
     }
     return true;
@@ -501,20 +495,29 @@
 
   // Check the register indices used in a "vararg" instruction, such as invoke-virtual or
   // filled-new-array.
-  // - vA holds word count (0-5), args[] have values.
+  // - inst is the instruction from which we retrieve the arguments
+  // - vA holds the argument count (0-5)
   // There are some tests we don't do here, e.g. we don't try to verify that invoking a method that
   // takes a double is done with consecutive registers. This requires parsing the target method
   // signature, which we will be doing later on during the code flow analysis.
-  bool CheckVarArgRegs(uint32_t vA, uint32_t arg[]) {
+  bool CheckVarArgRegs(const Instruction* inst, uint32_t vA) {
     uint16_t registers_size = code_item_accessor_.RegistersSize();
-    for (uint32_t idx = 0; idx < vA; idx++) {
-      if (UNLIKELY(arg[idx] >= registers_size)) {
-        Fail(VERIFY_ERROR_BAD_CLASS_HARD) << "invalid reg index (" << arg[idx]
-                                          << ") in non-range invoke (>= " << registers_size << ")";
-        return false;
-      }
-    }
-
+    // All args are 4-bit and therefore under 16. We do not need to check args for
+    // `registers_size >= 16u` but let's check them anyway in debug builds.
+    if (registers_size < 16u || kIsDebugBuild) {
+      uint32_t args[Instruction::kMaxVarArgRegs];
+      inst->GetVarArgs(args);
+      for (uint32_t idx = 0; idx < vA; idx++) {
+        DCHECK_LT(args[idx], 16u);
+        if (UNLIKELY(args[idx] >= registers_size)) {
+          DCHECK_LT(registers_size, 16u);
+          Fail(VERIFY_ERROR_BAD_CLASS_HARD)
+              << "invalid reg index (" << args[idx]
+              << ") in non-range invoke (>= " << registers_size << ")";
+          return false;
+        }
+      }
+    }
     return true;
   }
 
@@ -636,7 +639,10 @@
       REQUIRES_SHARED(Locks::mutator_lock_);
 
   // Lookup static field and fail for resolution violations
-  ArtField* GetStaticField(uint32_t field_idx) REQUIRES_SHARED(Locks::mutator_lock_);
+  ArtField* GetStaticField(uint32_t field_idx, bool is_put) REQUIRES_SHARED(Locks::mutator_lock_);
+
+  // Common checks for `GetInstanceField()` and `GetStaticField()`.
+  ArtField* GetISFieldCommon(ArtField* field, bool is_put) REQUIRES_SHARED(Locks::mutator_lock_);
 
   // Perform verification of an iget/sget/iput/sput instruction.
   template <FieldAccessType kAccType>
@@ -798,6 +804,25 @@
     }
   }
 
+  NO_INLINE void FailInvalidArgCount(const Instruction* inst, uint32_t arg_count) {
+    Fail(VERIFY_ERROR_BAD_CLASS_HARD)
+        << "invalid arg count (" << arg_count << ") in " << inst->Name();
+  }
+
+  NO_INLINE void FailUnexpectedOpcode(const Instruction* inst) {
+    Fail(VERIFY_ERROR_BAD_CLASS_HARD) << "unexpected opcode " << inst->Name();
+  }
+
+  NO_INLINE void FailBadFieldIndex(uint32_t field_idx) {
+    Fail(VERIFY_ERROR_BAD_CLASS_HARD)
+        << "bad field index " << field_idx << " (max " << dex_file_->NumFieldIds() << ")";
+  }
+
+  NO_INLINE void FailBadMethodIndex(uint32_t method_idx) {
+    Fail(VERIFY_ERROR_BAD_CLASS_HARD)
+        << "bad method index " << method_idx << " (max " << dex_file_->NumMethodIds() << ")";
+  }
+
   NO_INLINE void FailForRegisterType(uint32_t vsrc,
                                      const RegType& check_type,
                                      const RegType& src_type,
@@ -835,7 +860,7 @@
       REQUIRES_SHARED(Locks::mutator_lock_) {
     // Verify the src register type against the check type refining the type of the register
     const RegType& src_type = work_line_->GetRegisterType(this, vsrc);
-    if (UNLIKELY(!check_type.IsAssignableFrom(src_type, this))) {
+    if (UNLIKELY(!IsAssignableFrom(check_type, src_type))) {
       enum VerifyError fail_type;
       if (!check_type.IsNonZeroReferenceTypes() || !src_type.IsNonZeroReferenceTypes()) {
         // Hard fail if one of the types is primitive, since they are concretely known.
@@ -1275,50 +1300,32 @@
 
 template <bool kVerifierDebug>
 bool MethodVerifier<kVerifierDebug>::Verify() {
-  // Some older code doesn't correctly mark constructors as such. Test for this case by looking at
-  // the name.
-  const dex::MethodId& method_id = dex_file_->GetMethodId(dex_method_idx_);
-  const std::string_view method_name = dex_file_->GetStringView(method_id.name_idx_);
-  bool instance_constructor_by_name = method_name == "<init>";
-  bool static_constructor_by_name = method_name == "<clinit>";
-  bool constructor_by_name = instance_constructor_by_name || static_constructor_by_name;
-  // Check that only constructors are tagged, and check for bad code that doesn't tag constructors.
+  // Some older code doesn't correctly mark constructors as such, so we need look
+  // at the name if the constructor flag is not present.
   if ((method_access_flags_ & kAccConstructor) != 0) {
-    if (!constructor_by_name) {
-      Fail(VERIFY_ERROR_BAD_CLASS_HARD)
-            << "method is marked as constructor, but not named accordingly";
-      return false;
-    }
+    // `DexFileVerifier` rejects methods with the constructor flag without a constructor name.
+    DCHECK(dex_file_->GetMethodNameView(dex_method_idx_) == "<init>" ||
+           dex_file_->GetMethodNameView(dex_method_idx_) == "<clinit>");
     is_constructor_ = true;
-  } else if (constructor_by_name) {
+  } else if (dex_file_->GetMethodName(dex_method_idx_)[0] == '<') {
+    // `DexFileVerifier` rejects method names starting with '<' other than constructors.
+    DCHECK(dex_file_->GetMethodNameView(dex_method_idx_) == "<init>" ||
+           dex_file_->GetMethodNameView(dex_method_idx_) == "<clinit>");
     LOG(WARNING) << "Method " << dex_file_->PrettyMethod(dex_method_idx_)
                  << " not marked as constructor.";
     is_constructor_ = true;
   }
-  // If it's a constructor, check whether IsStatic() matches the name.
-  // This should have been rejected by the dex file verifier. Only do in debug build.
-  if (kIsDebugBuild) {
-    if (IsConstructor()) {
-      if (IsStatic() ^ static_constructor_by_name) {
-        Fail(VERIFY_ERROR_BAD_CLASS_HARD)
-              << "constructor name doesn't match static flag";
-        return false;
-      }
-    }
+  // If it's a constructor, check whether IsStatic() matches the name for newer dex files.
+  // This should be rejected by the `DexFileVerifier` but it's  accepted for older dex files.
+  if (kIsDebugBuild && IsConstructor() && dex_file_->SupportsDefaultMethods()) {
+    CHECK_EQ(IsStatic(), dex_file_->GetMethodNameView(dex_method_idx_) == "<clinit>");
   }
 
   // Methods may only have one of public/protected/private.
   // This should have been rejected by the dex file verifier. Only do in debug build.
-  if (kIsDebugBuild) {
-    size_t access_mod_count =
-        (((method_access_flags_ & kAccPublic) == 0) ? 0 : 1) +
-        (((method_access_flags_ & kAccProtected) == 0) ? 0 : 1) +
-        (((method_access_flags_ & kAccPrivate) == 0) ? 0 : 1);
-    if (access_mod_count > 1) {
-      Fail(VERIFY_ERROR_BAD_CLASS_HARD) << "method has more than one of public/protected/private";
-      return false;
-    }
-  }
+  constexpr uint32_t kAccPublicProtectedPrivate = kAccPublic | kAccProtected | kAccPrivate;
+  DCHECK_IMPLIES((method_access_flags_ & kAccPublicProtectedPrivate) != 0u,
+                 IsPowerOfTwo(method_access_flags_ & kAccPublicProtectedPrivate));
 
   // If there aren't any instructions, make sure that's expected, then exit successfully.
   if (!code_item_accessor_.HasCodeItem()) {
@@ -1350,7 +1357,7 @@
           Fail(VERIFY_ERROR_BAD_CLASS_HARD) << "critical native methods must be static";
           return false;
         }
-        const char* shorty = dex_file_->GetMethodShorty(method_id);
+        const char* shorty = dex_file_->GetMethodShorty(dex_method_idx_);
         for (size_t i = 0, len = strlen(shorty); i < len; ++i) {
           if (Primitive::GetType(shorty[i]) == Primitive::kPrimNot) {
             Fail(VERIFY_ERROR_BAD_CLASS_HARD) <<
@@ -1458,9 +1465,12 @@
   insn_flags_.reset(allocator_.AllocArray<InstructionFlags>(
       code_item_accessor_.InsnsSizeInCodeUnits()));
   DCHECK(insn_flags_ != nullptr);
-  std::uninitialized_fill_n(insn_flags_.get(),
-                            code_item_accessor_.InsnsSizeInCodeUnits(),
-                            InstructionFlags());
+  // `ArenaAllocator` guarantees zero-initialization.
+  static_assert(std::is_same_v<decltype(allocator_), ArenaAllocator>);
+  DCHECK(std::all_of(
+      insn_flags_.get(),
+      insn_flags_.get() + code_item_accessor_.InsnsSizeInCodeUnits(),
+      [](const InstructionFlags& flags) { return flags.Equals(InstructionFlags()); }));
   // Run through the instructions and see if the width checks out.
   bool result = ComputeWidthsAndCountOps();
   // Flag instructions guarded by a "try" block and check exception handlers.
@@ -1567,98 +1577,171 @@
 bool MethodVerifier<kVerifierDebug>::VerifyInstructions() {
   // Flag the start of the method as a branch target.
   GetModifiableInstructionFlags(0).SetBranchTarget();
-  for (const DexInstructionPcPair& inst : code_item_accessor_) {
-    const uint32_t dex_pc = inst.DexPc();
-    if (!VerifyInstruction(&inst.Inst(), dex_pc)) {
-      DCHECK_NE(failures_.size(), 0U);
-      return false;
+  const Instruction* inst = Instruction::At(code_item_accessor_.Insns());
+  uint32_t dex_pc = 0u;
+  const uint32_t end_dex_pc = code_item_accessor_.InsnsSizeInCodeUnits();
+  while (dex_pc != end_dex_pc) {
+    auto find_dispatch_opcode = [](Instruction::Code opcode) constexpr {
+      // NOP needs its own dipatch because it needs special code for instruction size.
+      if (opcode == Instruction::NOP) {
+        return opcode;
+      }
+      DCHECK_GT(Instruction::SizeInCodeUnits(Instruction::FormatOf(opcode)), 0u);
+      for (uint32_t raw_other = 0; raw_other != opcode; ++raw_other) {
+        Instruction::Code other = enum_cast<Instruction::Code>(raw_other);
+        if (other == Instruction::NOP) {
+          continue;
+        }
+        // We dispatch to `VerifyInstruction()` based on the format and verify flags but
+        // we also treat return instructions separately to update instruction flags.
+        if (Instruction::FormatOf(opcode) == Instruction::FormatOf(other) &&
+            Instruction::VerifyFlagsOf(opcode) == Instruction::VerifyFlagsOf(other) &&
+            Instruction::IsReturn(opcode) == Instruction::IsReturn(other)) {
+          return other;
+        }
+      }
+      return opcode;
+    };
+
+    uint16_t inst_data = inst->Fetch16(0);
+    Instruction::Code dispatch_opcode = Instruction::NOP;
+    switch (inst->Opcode(inst_data)) {
+#define DEFINE_CASE(opcode, c, p, format, index, flags, eflags, vflags) \
+      case opcode: {                                                    \
+        /* Enforce compile-time evaluation. */                          \
+        constexpr Instruction::Code kDispatchOpcode =                   \
+            find_dispatch_opcode(enum_cast<Instruction::Code>(opcode)); \
+        dispatch_opcode = kDispatchOpcode;                              \
+        break;                                                          \
+      }
+      DEX_INSTRUCTION_LIST(DEFINE_CASE)
+#undef DEFINE_CASE
+    }
+    bool is_return = false;
+    uint32_t instruction_size = 0u;
+    switch (dispatch_opcode) {
+#define DEFINE_CASE(opcode, c, p, format, index, flags, eflags, vflags)             \
+      case opcode: {                                                                \
+        constexpr Instruction::Code kOpcode = enum_cast<Instruction::Code>(opcode); \
+        if (!VerifyInstruction<kOpcode>(inst, dex_pc, inst_data)) {                 \
+          DCHECK_NE(failures_.size(), 0U);                                          \
+          return false;                                                             \
+        }                                                                           \
+        is_return = Instruction::IsReturn(kOpcode);                                 \
+        instruction_size = (opcode == Instruction::NOP)                             \
+            ? inst->SizeInCodeUnitsComplexOpcode()                                  \
+            : Instruction::SizeInCodeUnits(Instruction::FormatOf(kOpcode));         \
+        DCHECK_EQ(instruction_size, inst->SizeInCodeUnits());                       \
+        break;                                                                      \
+      }
+      DEX_INSTRUCTION_LIST(DEFINE_CASE)
+#undef DEFINE_CASE
     }
     // Flag some interesting instructions.
-    if (inst->IsReturn()) {
+    if (is_return) {
       GetModifiableInstructionFlags(dex_pc).SetReturn();
-    } else if (inst->Opcode() == Instruction::CHECK_CAST) {
-      // The dex-to-dex compiler wants type information to elide check-casts.
-      GetModifiableInstructionFlags(dex_pc).SetCompileTimeInfoPoint();
-    }
+    }
+    DCHECK_NE(instruction_size, 0u);
+    DCHECK_LE(instruction_size, end_dex_pc - dex_pc);
+    dex_pc += instruction_size;
+    inst = inst->RelativeAt(instruction_size);
   }
   return true;
 }
 
 template <bool kVerifierDebug>
-bool MethodVerifier<kVerifierDebug>::VerifyInstruction(const Instruction* inst,
-                                                       uint32_t code_offset) {
+template <Instruction::Code kDispatchOpcode>
+inline bool MethodVerifier<kVerifierDebug>::VerifyInstruction(const Instruction* inst,
+                                                              uint32_t code_offset,
+                                                              uint16_t inst_data) {
+  // The `kDispatchOpcode` may differ from the actual opcode but it shall have the
+  // same verification flags and format. We explicitly `DCHECK` these below and
+  // the format is also `DCHECK`ed in VReg getters that take it as an argument.
+  constexpr Instruction::Format kFormat = Instruction::FormatOf(kDispatchOpcode);
+  DCHECK_EQ(kFormat, Instruction::FormatOf(inst->Opcode()));
+
   bool result = true;
-  switch (inst->GetVerifyTypeArgumentA()) {
+  constexpr uint32_t kVerifyA = Instruction::GetVerifyTypeArgumentAOf(kDispatchOpcode);
+  DCHECK_EQ(kVerifyA, inst->GetVerifyTypeArgumentA());
+  switch (kVerifyA) {
     case Instruction::kVerifyRegA:
-      result = result && CheckRegisterIndex(inst->VRegA());
+      result = result && CheckRegisterIndex(inst->VRegA(kFormat, inst_data));
       break;
     case Instruction::kVerifyRegAWide:
-      result = result && CheckWideRegisterIndex(inst->VRegA());
-      break;
-  }
-  switch (inst->GetVerifyTypeArgumentB()) {
+      result = result && CheckWideRegisterIndex(inst->VRegA(kFormat, inst_data));
+      break;
+    case Instruction::kVerifyNothing:
+      break;
+  }
+  constexpr uint32_t kVerifyB = Instruction::GetVerifyTypeArgumentBOf(kDispatchOpcode);
+  DCHECK_EQ(kVerifyB, inst->GetVerifyTypeArgumentB());
+  switch (kVerifyB) {
     case Instruction::kVerifyRegB:
-      result = result && CheckRegisterIndex(inst->VRegB());
+      result = result && CheckRegisterIndex(inst->VRegB(kFormat, inst_data));
       break;
     case Instruction::kVerifyRegBField:
-<<<<<<< HEAD
-      result = result && CheckFieldIndex(inst->VRegB());
-=======
       result = result && CheckFieldIndex(inst, inst_data, inst->VRegB(kFormat, inst_data));
->>>>>>> 4fb7f04b
       break;
     case Instruction::kVerifyRegBMethod:
-      result = result && CheckMethodIndex(inst->VRegB());
+      result = result && CheckMethodIndex(inst->VRegB(kFormat, inst_data));
       break;
     case Instruction::kVerifyRegBNewInstance:
-      result = result && CheckNewInstance(dex::TypeIndex(inst->VRegB()));
+      result = result && CheckNewInstance(dex::TypeIndex(inst->VRegB(kFormat, inst_data)));
       break;
     case Instruction::kVerifyRegBString:
-      result = result && CheckStringIndex(inst->VRegB());
+      result = result && CheckStringIndex(inst->VRegB(kFormat, inst_data));
       break;
     case Instruction::kVerifyRegBType:
-      result = result && CheckTypeIndex(dex::TypeIndex(inst->VRegB()));
+      result = result && CheckTypeIndex(dex::TypeIndex(inst->VRegB(kFormat, inst_data)));
       break;
     case Instruction::kVerifyRegBWide:
-      result = result && CheckWideRegisterIndex(inst->VRegB());
+      result = result && CheckWideRegisterIndex(inst->VRegB(kFormat, inst_data));
       break;
     case Instruction::kVerifyRegBCallSite:
-      result = result && CheckCallSiteIndex(inst->VRegB());
+      result = result && CheckCallSiteIndex(inst->VRegB(kFormat, inst_data));
       break;
     case Instruction::kVerifyRegBMethodHandle:
-      result = result && CheckMethodHandleIndex(inst->VRegB());
+      result = result && CheckMethodHandleIndex(inst->VRegB(kFormat, inst_data));
       break;
     case Instruction::kVerifyRegBPrototype:
-      result = result && CheckPrototypeIndex(inst->VRegB());
-      break;
-  }
-  switch (inst->GetVerifyTypeArgumentC()) {
+      result = result && CheckPrototypeIndex(inst->VRegB(kFormat, inst_data));
+      break;
+    case Instruction::kVerifyNothing:
+      break;
+  }
+  constexpr uint32_t kVerifyC = Instruction::GetVerifyTypeArgumentCOf(kDispatchOpcode);
+  DCHECK_EQ(kVerifyC, inst->GetVerifyTypeArgumentC());
+  switch (kVerifyC) {
     case Instruction::kVerifyRegC:
-      result = result && CheckRegisterIndex(inst->VRegC());
+      result = result && CheckRegisterIndex(inst->VRegC(kFormat));
       break;
     case Instruction::kVerifyRegCField:
-<<<<<<< HEAD
-      result = result && CheckFieldIndex(inst->VRegC());
-=======
       result = result && CheckFieldIndex(inst, inst_data, inst->VRegC(kFormat));
->>>>>>> 4fb7f04b
       break;
     case Instruction::kVerifyRegCNewArray:
-      result = result && CheckNewArray(dex::TypeIndex(inst->VRegC()));
+      result = result && CheckNewArray(dex::TypeIndex(inst->VRegC(kFormat)));
       break;
     case Instruction::kVerifyRegCType:
-      result = result && CheckTypeIndex(dex::TypeIndex(inst->VRegC()));
+      result = result && CheckTypeIndex(dex::TypeIndex(inst->VRegC(kFormat)));
       break;
     case Instruction::kVerifyRegCWide:
-      result = result && CheckWideRegisterIndex(inst->VRegC());
-      break;
-  }
-  switch (inst->GetVerifyTypeArgumentH()) {
+      result = result && CheckWideRegisterIndex(inst->VRegC(kFormat));
+      break;
+    case Instruction::kVerifyNothing:
+      break;
+  }
+  constexpr uint32_t kVerifyH = Instruction::GetVerifyTypeArgumentHOf(kDispatchOpcode);
+  DCHECK_EQ(kVerifyH, inst->GetVerifyTypeArgumentH());
+  switch (kVerifyH) {
     case Instruction::kVerifyRegHPrototype:
-      result = result && CheckPrototypeIndex(inst->VRegH());
-      break;
-  }
-  switch (inst->GetVerifyExtraFlags()) {
+      result = result && CheckPrototypeIndex(inst->VRegH(kFormat));
+      break;
+    case Instruction::kVerifyNothing:
+      break;
+  }
+  constexpr uint32_t kVerifyExtra = Instruction::GetVerifyExtraFlagsOf(kDispatchOpcode);
+  DCHECK_EQ(kVerifyExtra, inst->GetVerifyExtraFlags());
+  switch (kVerifyExtra) {
     case Instruction::kVerifyArrayData:
       result = result && CheckArrayData(code_offset);
       break;
@@ -1672,33 +1755,32 @@
       // Fall-through.
     case Instruction::kVerifyVarArg: {
       // Instructions that can actually return a negative value shouldn't have this flag.
-      uint32_t v_a = dchecked_integral_cast<uint32_t>(inst->VRegA());
-      if ((inst->GetVerifyExtraFlags() == Instruction::kVerifyVarArgNonZero && v_a == 0) ||
+      uint32_t v_a = dchecked_integral_cast<uint32_t>(inst->VRegA(kFormat, inst_data));
+      if ((kVerifyExtra == Instruction::kVerifyVarArgNonZero && v_a == 0) ||
           v_a > Instruction::kMaxVarArgRegs) {
-        Fail(VERIFY_ERROR_BAD_CLASS_HARD) << "invalid arg count (" << v_a << ") in "
-                                             "non-range invoke";
+        FailInvalidArgCount(inst, v_a);
         return false;
       }
 
-      uint32_t args[Instruction::kMaxVarArgRegs];
-      inst->GetVarArgs(args);
-      result = result && CheckVarArgRegs(v_a, args);
+      result = result && CheckVarArgRegs(inst, v_a);
       break;
     }
     case Instruction::kVerifyVarArgRangeNonZero:
       // Fall-through.
-    case Instruction::kVerifyVarArgRange:
-      if (inst->GetVerifyExtraFlags() == Instruction::kVerifyVarArgRangeNonZero &&
-          inst->VRegA() <= 0) {
-        Fail(VERIFY_ERROR_BAD_CLASS_HARD) << "invalid arg count (" << inst->VRegA() << ") in "
-                                             "range invoke";
+    case Instruction::kVerifyVarArgRange: {
+      uint32_t v_a = inst->VRegA(kFormat, inst_data);
+      if (inst->GetVerifyExtraFlags() == Instruction::kVerifyVarArgRangeNonZero && v_a == 0) {
+        FailInvalidArgCount(inst, v_a);
         return false;
       }
-      result = result && CheckVarArgRangeRegs(inst->VRegA(), inst->VRegC());
-      break;
+      result = result && CheckVarArgRangeRegs(v_a, inst->VRegC(kFormat));
+      break;
+    }
     case Instruction::kVerifyError:
-      Fail(VERIFY_ERROR_BAD_CLASS_HARD) << "unexpected opcode " << inst->Name();
+      FailUnexpectedOpcode(inst);
       result = false;
+      break;
+    case Instruction::kVerifyNothing:
       break;
   }
   return result;
@@ -2048,22 +2130,6 @@
       vios->Stream() << inst->DumpHex(5) << " ";
     }
     vios->Stream() << inst->DumpString(dex_file_) << "\n";
-  }
-}
-
-static bool IsPrimitiveDescriptor(char descriptor) {
-  switch (descriptor) {
-    case 'I':
-    case 'C':
-    case 'S':
-    case 'B':
-    case 'Z':
-    case 'F':
-    case 'D':
-    case 'J':
-      return true;
-    default:
-      return false;
   }
 }
 
@@ -2189,40 +2255,9 @@
                                       << " arguments, found " << cur_arg;
     return false;
   }
-  const char* descriptor = dex_file_->GetReturnTypeDescriptor(proto_id);
-  // Validate return type. We don't do the type lookup; just want to make sure that it has the right
-  // format. Only major difference from the method argument format is that 'V' is supported.
-  bool result;
-  if (IsPrimitiveDescriptor(descriptor[0]) || descriptor[0] == 'V') {
-    result = descriptor[1] == '\0';
-  } else if (descriptor[0] == '[') {  // single/multi-dimensional array of object/primitive
-    size_t i = 0;
-    do {
-      i++;
-    } while (descriptor[i] == '[');  // process leading [
-    if (descriptor[i] == 'L') {  // object array
-      do {
-        i++;  // find closing ;
-      } while (descriptor[i] != ';' && descriptor[i] != '\0');
-      result = descriptor[i] == ';';
-    } else {  // primitive array
-      result = IsPrimitiveDescriptor(descriptor[i]) && descriptor[i + 1] == '\0';
-    }
-  } else if (descriptor[0] == 'L') {
-    // could be more thorough here, but shouldn't be required
-    size_t i = 0;
-    do {
-      i++;
-    } while (descriptor[i] != ';' && descriptor[i] != '\0');
-    result = descriptor[i] == ';';
-  } else {
-    result = false;
-  }
-  if (!result) {
-    Fail(VERIFY_ERROR_BAD_CLASS_HARD) << "unexpected char in return type descriptor '"
-                                      << descriptor << "'";
-  }
-  return result;
+  // Dex file verifier ensures that all valid type indexes reference valid descriptors.
+  DCHECK(IsValidDescriptor(dex_file_->GetReturnTypeDescriptor(proto_id)));
+  return true;
 }
 
 COLD_ATTR
@@ -2601,7 +2636,7 @@
             // We really do expect a reference here.
             Fail(VERIFY_ERROR_BAD_CLASS_HARD) << "return-object returns a non-reference type "
                                               << reg_type;
-          } else if (!return_type.IsAssignableFrom(reg_type, this)) {
+          } else if (!IsAssignableFrom(return_type, reg_type)) {
             if (reg_type.IsUnresolvedTypes() || return_type.IsUnresolvedTypes()) {
               Fail(VERIFY_ERROR_UNRESOLVED_TYPE_CHECK)
                   << " can't resolve returned type '" << return_type << "' or '" << reg_type << "'";
@@ -2901,7 +2936,7 @@
       break;
     case Instruction::THROW: {
       const RegType& res_type = work_line_->GetRegisterType(this, inst->VRegA_11x());
-      if (!reg_types_.JavaLangThrowable().IsAssignableFrom(res_type, this)) {
+      if (!IsAssignableFrom(reg_types_.JavaLangThrowable(), res_type)) {
         if (res_type.IsUninitializedTypes()) {
           Fail(VERIFY_ERROR_BAD_CLASS_HARD) << "thrown exception not initialized";
         } else if (!res_type.IsReferenceTypes()) {
@@ -3054,8 +3089,7 @@
             cast_type.HasClass() &&             // Could be conflict type, make sure it has a class.
             !cast_type.GetClass()->IsInterface() &&
             !orig_type.IsZeroOrNull() &&
-            orig_type.IsStrictlyAssignableFrom(
-                cast_type.Merge(orig_type, &reg_types_, this), this)) {
+            IsStrictlyAssignableFrom(orig_type, cast_type.Merge(orig_type, &reg_types_, this))) {
           RegisterLine* update_line = RegisterLine::Create(code_item_accessor_.RegistersSize(),
                                                            allocator_,
                                                            GetRegTypeCache());
@@ -3992,7 +4026,7 @@
               // Do access checks only on resolved exception classes.
               const RegType& exception =
                   ResolveClass<CheckAccess::kOnResolvedClass>(iterator.GetHandlerTypeIndex());
-              if (!reg_types_.JavaLangThrowable().IsAssignableFrom(exception, this)) {
+              if (!IsAssignableFrom(reg_types_.JavaLangThrowable(), exception)) {
                 DCHECK(!exception.IsUninitializedTypes());  // Comes from dex, shouldn't be uninit.
                 if (exception.IsUnresolvedTypes()) {
                   if (unresolved == nullptr) {
@@ -4011,10 +4045,9 @@
                 // odd case, but nothing to do
               } else {
                 common_super = &common_super->Merge(exception, &reg_types_, this);
-                if (FailOrAbort(reg_types_.JavaLangThrowable().IsAssignableFrom(
-                    *common_super, this),
-                    "java.lang.Throwable is not assignable-from common_super at ",
-                    work_insn_idx_)) {
+                if (FailOrAbort(IsAssignableFrom(reg_types_.JavaLangThrowable(), *common_super),
+                                "java.lang.Throwable is not assignable-from common_super at ",
+                                work_insn_idx_)) {
                   break;
                 }
               }
@@ -4259,7 +4292,7 @@
           res_method_class = &reg_types_.FromClass(klass);
         }
       }
-      if (!res_method_class->IsAssignableFrom(adjusted_type, this)) {
+      if (!IsAssignableFrom(*res_method_class, adjusted_type)) {
         Fail(adjusted_type.IsUnresolvedTypes()
                  ? VERIFY_ERROR_UNRESOLVED_TYPE_CHECK
                  : VERIFY_ERROR_BAD_CLASS_HARD)
@@ -4431,7 +4464,7 @@
                                     << "interface invoke-super";
         VerifyInvocationArgsUnresolvedMethod(inst, method_type, is_range);
         return nullptr;
-      } else if (!reference_type.IsStrictlyAssignableFrom(GetDeclaringClass(), this)) {
+      } else if (!IsStrictlyAssignableFrom(reference_type, GetDeclaringClass())) {
         Fail(VERIFY_ERROR_CLASS_CHANGE)
             << "invoke-super in " << mirror::Class::PrettyClass(GetDeclaringClass().GetClass())
             << " in method "
@@ -4458,7 +4491,7 @@
         VerifyInvocationArgsUnresolvedMethod(inst, method_type, is_range);
         return nullptr;
       }
-      if (!reference_type.IsStrictlyAssignableFrom(GetDeclaringClass(), this) ||
+      if (!IsStrictlyAssignableFrom(reference_type, GetDeclaringClass()) ||
           (res_method->GetMethodIndex() >= GetRegTypeClass(super)->GetVTableLength())) {
         Fail(VERIFY_ERROR_NO_METHOD) << "invalid invoke-super from "
                                     << dex_file_->PrettyMethod(dex_method_idx_)
@@ -4804,7 +4837,7 @@
 }
 
 template <bool kVerifierDebug>
-ArtField* MethodVerifier<kVerifierDebug>::GetStaticField(uint32_t field_idx) {
+ArtField* MethodVerifier<kVerifierDebug>::GetStaticField(uint32_t field_idx, bool is_put) {
   const dex::FieldId& field_id = dex_file_->GetFieldId(field_idx);
   // Check access to class
   const RegType& klass_type = ResolveClass<CheckAccess::kYes>(field_id.class_idx_);
@@ -4817,28 +4850,26 @@
     DCHECK(klass_type.Equals(GetDeclaringClass()) ||
            !failures_.empty() ||
            IsSdkVersionSetAndLessThan(api_level_, SdkVersion::kP));
-
     return nullptr;  // Can't resolve Class so no more to do here, will do checking at runtime.
   }
   ClassLinker* class_linker = GetClassLinker();
   ArtField* field = class_linker->ResolveFieldJLS(field_idx, dex_cache_, class_loader_);
-
   if (field == nullptr) {
     VLOG(verifier) << "Unable to resolve static field " << field_idx << " ("
               << dex_file_->GetFieldName(field_id) << ") in "
               << dex_file_->GetFieldDeclaringClassDescriptor(field_id);
     DCHECK(self_->IsExceptionPending());
     self_->ClearException();
-    return nullptr;
-  } else if (!CanAccessMember(field->GetDeclaringClass(), field->GetAccessFlags())) {
-    Fail(VERIFY_ERROR_ACCESS_FIELD) << "cannot access static field " << field->PrettyField()
-                                    << " from " << GetDeclaringClass();
+    Fail(VERIFY_ERROR_NO_FIELD)
+        << "field " << dex_file_->PrettyField(field_idx)
+        << " not found in the resolved type " << klass_type;
     return nullptr;
   } else if (!field->IsStatic()) {
     Fail(VERIFY_ERROR_CLASS_CHANGE) << "expected field " << field->PrettyField() << " to be static";
     return nullptr;
   }
-  return field;
+
+  return GetISFieldCommon(field, is_put);
 }
 
 template <bool kVerifierDebug>
@@ -4860,12 +4891,7 @@
          klass_type.IsReference() ||
          klass_type.IsUnresolvedReference());
   ArtField* field = nullptr;
-  if (klass_type.IsUnresolvedReference()) {
-    // Accessibility checks depend on resolved fields.
-    DCHECK(klass_type.Equals(GetDeclaringClass()) ||
-           !failures_.empty() ||
-           IsSdkVersionSetAndLessThan(api_level_, SdkVersion::kP));
-  } else {
+  if (!klass_type.IsUnresolvedReference()) {
     ClassLinker* class_linker = GetClassLinker();
     field = class_linker->ResolveFieldJLS(field_idx, dex_cache_, class_loader_);
     if (field == nullptr) {
@@ -4921,9 +4947,17 @@
     return nullptr;
   }
 
-  DCHECK_IMPLIES(klass_type.IsUnresolvedReference(), field == nullptr);
-  if (field == nullptr) {
-    return nullptr;  // Can't resolve class or field, so no more to do here.
+  if (klass_type.IsUnresolvedReference()) {
+    // Accessibility checks depend on resolved fields.
+    DCHECK(klass_type.Equals(GetDeclaringClass()) ||
+           !failures_.empty() ||
+           IsSdkVersionSetAndLessThan(api_level_, SdkVersion::kP));
+    return nullptr;  // Can't resolve Class so no more to do here, will do checking at runtime.
+  } else if (field == nullptr) {
+    Fail(VERIFY_ERROR_NO_FIELD)
+        << "field " << dex_file_->PrettyField(field_idx)
+        << " not found in the resolved type " << klass_type;
+    return nullptr;
   } else if (obj_type.IsZeroOrNull()) {
     // Cannot infer and check type, however, access will cause null pointer exception.
     // Fall through into a few last soft failure checks below.
@@ -4935,7 +4969,7 @@
             ? klass_type
             : reg_types_.FromClass(klass);
     DCHECK(!obj_type.IsUninitializedTypes());
-    if (!field_klass.IsAssignableFrom(obj_type, this)) {
+    if (!IsAssignableFrom(field_klass, obj_type)) {
       // Trying to access C1.field1 using reference of type C2, which is neither C1 or a sub-class
       // of C1. For resolution to occur the declared class of the field must be compatible with
       // obj_type, we've discovered this wasn't so, so report the field didn't exist.
@@ -4950,16 +4984,31 @@
   }
 
   // Few last soft failure checks.
-  if (!CanAccessMember(field->GetDeclaringClass(), field->GetAccessFlags())) {
-    Fail(VERIFY_ERROR_ACCESS_FIELD) << "cannot access instance field " << field->PrettyField()
-                                    << " from " << GetDeclaringClass();
-    return nullptr;
-  } else if (field->IsStatic()) {
+  if (field->IsStatic()) {
     Fail(VERIFY_ERROR_CLASS_CHANGE) << "expected field " << field->PrettyField()
                                     << " to not be static";
     return nullptr;
   }
 
+  return GetISFieldCommon(field, is_put);
+}
+
+template <bool kVerifierDebug>
+ArtField* MethodVerifier<kVerifierDebug>::GetISFieldCommon(ArtField* field, bool is_put) {
+  DCHECK(field != nullptr);
+  if (!CanAccessMember(field->GetDeclaringClass(), field->GetAccessFlags())) {
+    Fail(VERIFY_ERROR_ACCESS_FIELD)
+        << "cannot access " << (field->IsStatic() ? "static" : "instance") << " field "
+        << field->PrettyField() << " from " << GetDeclaringClass();
+    return nullptr;
+  }
+  if (is_put && field->IsFinal() && field->GetDeclaringClass() != GetDeclaringClass().GetClass()) {
+    Fail(VERIFY_ERROR_ACCESS_FIELD)
+        << "cannot modify final field " << field->PrettyField()
+        << " from other class " << GetDeclaringClass();
+    return nullptr;
+  }
+  CheckForFinalAbstractClass(field->GetDeclaringClass());
   return field;
 }
 
@@ -4972,7 +5021,7 @@
   DCHECK(!flags_.have_pending_hard_failure_);
   ArtField* field;
   if (is_static) {
-    field = GetStaticField(field_idx);
+    field = GetStaticField(field_idx, kAccType == FieldAccessType::kAccPut);
   } else {
     field = GetInstanceField(inst->VRegB_22c(), field_idx, kAccType == FieldAccessType::kAccPut);
     if (UNLIKELY(flags_.have_pending_hard_failure_)) {
@@ -4980,39 +5029,9 @@
     }
   }
   DCHECK(!flags_.have_pending_hard_failure_);
-  if (field != nullptr) {
-    CheckForFinalAbstractClass(field->GetDeclaringClass());
-    if (kAccType == FieldAccessType::kAccPut) {
-      if (field->IsFinal() && field->GetDeclaringClass() != GetDeclaringClass().GetClass()) {
-        Fail(VERIFY_ERROR_ACCESS_FIELD) << "cannot modify final field " << field->PrettyField()
-                                        << " from other class " << GetDeclaringClass();
-        // Keep hunting for possible hard fails.
-      }
-    }
-  } else if (IsSdkVersionSetAndAtLeast(api_level_, SdkVersion::kP)) {
-    // If we don't have the field (it seems we failed resolution) and this is a PUT, we need to
-    // redo verification at runtime as the field may be final, unless the field id shows it's in
-    // the same class.
-    //
-    // For simplicity, it is OK to not distinguish compile-time vs runtime, and post this an
-    // ACCESS_FIELD failure at runtime. This has the same effect as NO_FIELD - punting the class
-    // to the access-checks interpreter.
-    //
-    // Note: see b/34966607. This and above may be changed in the future.
-    if (kAccType == FieldAccessType::kAccPut) {
-      const dex::FieldId& field_id = dex_file_->GetFieldId(field_idx);
-      const RegType& field_class_type = reg_types_.FromTypeIndex(field_id.class_idx_);
-      if (!field_class_type.Equals(GetDeclaringClass())) {
-        Fail(VERIFY_ERROR_ACCESS_FIELD) << "could not check field put for final field modify of "
-                                        << dex_file_->GetFieldDeclaringClassDescriptor(field_id)
-                                        << "."
-                                        << dex_file_->GetFieldName(field_id)
-                                        << " from other class "
-                                        << GetDeclaringClass();
-      }
-    }
-  }
   const dex::FieldId& field_id = dex_file_->GetFieldId(field_idx);
+  DCHECK_IMPLIES(field == nullptr && IsSdkVersionSetAndAtLeast(api_level_, SdkVersion::kP),
+                 field_id.class_idx_ == class_def_.class_idx_ || !failures_.empty());
   const RegType& field_type = reg_types_.FromTypeIndex(field_id.type_idx_);
   const uint32_t vregA = (is_static) ? inst->VRegA_21c() : inst->VRegA_22c();
   static_assert(kAccType == FieldAccessType::kAccPut || kAccType == FieldAccessType::kAccGet,
@@ -5022,51 +5041,10 @@
     if (is_primitive) {
       VerifyPrimitivePut(field_type, vregA);
     } else {
-<<<<<<< HEAD
-      DCHECK(insn_type.IsJavaLangObject());
-      if (!insn_type.IsAssignableFrom(field_type, this)) {
-        DCHECK(!field_type.IsReferenceTypes());
-        Fail(VERIFY_ERROR_BAD_CLASS_HARD) << "expected field " << ArtField::PrettyField(field)
-                                          << " to be compatible with type '" << insn_type
-                                          << "' but found type '" << field_type
-                                          << "' in put-object";
-        return;
-      }
-=======
->>>>>>> 4fb7f04b
       VerifyRegisterType(vregA, field_type);
     }
   } else if (kAccType == FieldAccessType::kAccGet) {
     // sget or iget.
-<<<<<<< HEAD
-    if (is_primitive) {
-      if (field_type.Equals(insn_type) ||
-          (field_type.IsFloat() && insn_type.IsInteger()) ||
-          (field_type.IsDoubleLo() && insn_type.IsLongLo())) {
-        // expected that read is of the correct primitive type or that int reads are reading
-        // floats or long reads are reading doubles
-      } else {
-        // This is a global failure rather than a class change failure as the instructions and
-        // the descriptors for the type should have been consistent within the same file at
-        // compile time
-        Fail(VERIFY_ERROR_BAD_CLASS_HARD) << "expected field " << ArtField::PrettyField(field)
-                                          << " to be of type '" << insn_type
-                                          << "' but found type '" << field_type << "' in get";
-        return;
-      }
-    } else {
-      DCHECK(insn_type.IsJavaLangObject());
-      if (!insn_type.IsAssignableFrom(field_type, this)) {
-        DCHECK(!field_type.IsReferenceTypes());
-        Fail(VERIFY_ERROR_BAD_CLASS_HARD) << "expected field " << ArtField::PrettyField(field)
-                                          << " to be compatible with type '" << insn_type
-                                          << "' but found type '" << field_type
-                                          << "' in get-object";
-        return;
-      }
-    }
-=======
->>>>>>> 4fb7f04b
     if (!field_type.IsLowHalf()) {
       work_line_->SetRegisterType<LockOp::kClear>(vregA, field_type);
     } else {
@@ -5293,6 +5271,7 @@
       verifier::VerifyError::VERIFY_ERROR_ACCESS_CLASS |
       verifier::VerifyError::VERIFY_ERROR_ACCESS_FIELD |
       verifier::VerifyError::VERIFY_ERROR_NO_METHOD |
+      verifier::VerifyError::VERIFY_ERROR_NO_FIELD |
       verifier::VerifyError::VERIFY_ERROR_ACCESS_METHOD |
       verifier::VerifyError::VERIFY_ERROR_RUNTIME_THROW;
   return (encountered_failure_types & (~unresolved_mask)) == 0;
@@ -5559,6 +5538,7 @@
       case VERIFY_ERROR_NO_CLASS:
       case VERIFY_ERROR_UNRESOLVED_TYPE_CHECK:
       case VERIFY_ERROR_NO_METHOD:
+      case VERIFY_ERROR_NO_FIELD:
       case VERIFY_ERROR_ACCESS_CLASS:
       case VERIFY_ERROR_ACCESS_FIELD:
       case VERIFY_ERROR_ACCESS_METHOD:
@@ -5633,5 +5613,80 @@
   return this_type;
 }
 
+bool MethodVerifier::AssignableFrom(const RegType& lhs, const RegType& rhs, bool strict) const {
+  if (lhs.Equals(rhs)) {
+    return true;
+  }
+
+  RegType::Assignability assignable = RegType::AssignabilityFrom(lhs.GetKind(), rhs.GetKind());
+  DCHECK(assignable != RegType::Assignability::kInvalid)
+      << "Unexpected register type in IsAssignableFrom: '" << lhs << "' := '" << rhs << "'";
+  if (assignable == RegType::Assignability::kAssignable) {
+    return true;
+  } else if (assignable == RegType::Assignability::kNotAssignable) {
+    return false;
+  } else if (assignable == RegType::Assignability::kNarrowingConversion) {
+    // FIXME: The `MethodVerifier` is mostly doing a category check and avoiding
+    // assignability checks that would expose narrowing conversions. However, for
+    // the `return` instruction, it explicitly allows certain narrowing conversions
+    // and prohibits others by doing a modified assignability check. Without strict
+    // enforcement in all cases, this can compromise compiler optimizations that
+    // rely on knowing the range of the values. Bug: 270660613
+    return false;
+  } else {
+    DCHECK(assignable == RegType::Assignability::kReference);
+    DCHECK(lhs.IsNonZeroReferenceTypes());
+    DCHECK(rhs.IsNonZeroReferenceTypes());
+    DCHECK(!lhs.IsUninitializedTypes());
+    DCHECK(!rhs.IsUninitializedTypes());
+    DCHECK(!lhs.IsJavaLangObject());
+    if (!strict && !lhs.IsUnresolvedTypes() && lhs.GetClass()->IsInterface()) {
+      // If we're not strict allow assignment to any interface, see comment in ClassJoin.
+      return true;
+    } else if (lhs.IsJavaLangObjectArray()) {
+      return rhs.IsObjectArrayTypes();  // All reference arrays may be assigned to Object[]
+    } else if (lhs.HasClass() && rhs.IsJavaLangObject()) {
+      return false;  // Note: Non-strict check for interface `lhs` is handled above.
+    } else if (lhs.HasClass() && rhs.HasClass()) {
+      // Test assignability from the Class point-of-view.
+      bool result = lhs.GetClass()->IsAssignableFrom(rhs.GetClass());
+      // Record assignability dependency. The `verifier` is null during unit tests and
+      // VerifiedMethod::GenerateSafeCastSet.
+      if (result) {
+        VerifierDeps::MaybeRecordAssignability(GetVerifierDeps(),
+                                               GetDexFile(),
+                                               GetClassDef(),
+                                               lhs.GetClass(),
+                                               rhs.GetClass());
+      }
+      return result;
+    } else {
+      // For unresolved types, we don't know if they are assignable, and the
+      // verifier will continue assuming they are. We need to record that.
+      //
+      // Note that if `rhs` is an interface type, `lhs` may be j.l.Object
+      // and if the assignability check is not strict, then this should be
+      // OK. However we don't encode strictness in the verifier deps, and
+      // such a situation will force a full verification.
+      VerifierDeps::MaybeRecordAssignability(GetVerifierDeps(),
+                                             GetDexFile(),
+                                             GetClassDef(),
+                                             lhs,
+                                             rhs);
+      // Unresolved types are only assignable for null and equality.
+      // Null cannot be the left-hand side.
+      return false;
+    }
+  }
+}
+
+inline bool MethodVerifier::IsAssignableFrom(const RegType& lhs, const RegType& rhs) const {
+  return AssignableFrom(lhs, rhs, false);
+}
+
+inline bool MethodVerifier::IsStrictlyAssignableFrom(const RegType& lhs, const RegType& rhs) const {
+  return AssignableFrom(lhs, rhs, true);
+}
+
 }  // namespace verifier
 }  // namespace art