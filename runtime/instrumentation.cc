--- conflicted
+++ resolved
@@ -46,7 +46,9 @@
 #include "mirror/dex_cache.h"
 #include "mirror/object-inl.h"
 #include "mirror/object_array-inl.h"
+#include "nterp_helpers.h"
 #include "nth_caller_visitor.h"
+#include "oat_file_manager.h"
 #include "oat_quick_method_header.h"
 #include "runtime-inl.h"
 #include "thread.h"
@@ -59,9 +61,7 @@
 
 void InstrumentationListener::MethodExited(
     Thread* thread,
-    Handle<mirror::Object> this_object,
     ArtMethod* method,
-    uint32_t dex_pc,
     OptionalFrame frame,
     MutableHandle<mirror::Object>& return_value) {
   DCHECK_EQ(method->GetInterfaceMethodIfProxy(kRuntimePointerSize)->GetReturnTypePrimitive(),
@@ -69,7 +69,7 @@
   const void* original_ret = return_value.Get();
   JValue v;
   v.SetL(return_value.Get());
-  MethodExited(thread, this_object, method, dex_pc, frame, v);
+  MethodExited(thread, method, frame, v);
   DCHECK(original_ret == v.GetL()) << "Return value changed";
 }
 
@@ -170,9 +170,7 @@
 Instrumentation::Instrumentation()
     : current_force_deopt_id_(0),
       instrumentation_stubs_installed_(false),
-      entry_exit_stubs_installed_(false),
-      interpreter_stubs_installed_(false),
-      interpret_only_(false),
+      instrumentation_level_(InstrumentationLevel::kInstrumentNothing),
       forced_interpret_only_(false),
       have_method_entry_listeners_(false),
       have_method_exit_listeners_(false),
@@ -186,11 +184,8 @@
       have_exception_handled_listeners_(false),
       deoptimized_methods_lock_(new ReaderWriterMutex("deoptimized methods lock",
                                                       kGenericBottomLock)),
-      deoptimization_enabled_(false),
-      interpreter_handler_table_(kMainHandlerTable),
       quick_alloc_entry_points_instrumentation_counter_(0),
-      alloc_entrypoints_instrumented_(false),
-      can_use_instrumentation_trampolines_(true) {
+      alloc_entrypoints_instrumented_(false) {
 }
 
 void Instrumentation::InstallStubsForClass(ObjPtr<mirror::Class> klass) {
@@ -206,9 +201,39 @@
   }
 }
 
-static void UpdateEntrypoints(ArtMethod* method, const void* quick_code)
+static bool CanHandleInitializationCheck(const void* code) {
+  ClassLinker* class_linker = Runtime::Current()->GetClassLinker();
+  return class_linker->IsQuickResolutionStub(code) ||
+         class_linker->IsQuickToInterpreterBridge(code) ||
+         class_linker->IsQuickGenericJniStub(code) ||
+         (code == GetQuickInstrumentationEntryPoint());
+}
+
+static bool IsProxyInit(ArtMethod* method) REQUIRES_SHARED(Locks::mutator_lock_) {
+  // Annoyingly this can be called before we have actually initialized WellKnownClasses so therefore
+  // we also need to check this based on the declaring-class descriptor. The check is valid because
+  // Proxy only has a single constructor.
+  ArtMethod* well_known_proxy_init = jni::DecodeArtMethod(
+      WellKnownClasses::java_lang_reflect_Proxy_init);
+  if (well_known_proxy_init == method) {
+    return true;
+  }
+
+  if (well_known_proxy_init != nullptr) {
+    return false;
+  }
+
+  return method->IsConstructor() && !method->IsStatic() &&
+      method->GetDeclaringClass()->DescriptorEquals("Ljava/lang/reflect/Proxy;");
+}
+
+static void UpdateEntryPoints(ArtMethod* method, const void* quick_code)
     REQUIRES_SHARED(Locks::mutator_lock_) {
   if (kIsDebugBuild) {
+    if (NeedsClinitCheckBeforeCall(method) &&
+        !method->GetDeclaringClass()->IsVisiblyInitialized()) {
+      CHECK(CanHandleInitializationCheck(quick_code));
+    }
     jit::Jit* jit = Runtime::Current()->GetJit();
     if (jit != nullptr && jit->GetCodeCache()->ContainsPc(quick_code)) {
       // Ensure we always have the thumb entrypoint for JIT on arm32.
@@ -216,19 +241,185 @@
         CHECK_EQ(reinterpret_cast<uintptr_t>(quick_code) & 1, 1u);
       }
     }
-  }
-  method->SetEntryPointFromQuickCompiledCode(quick_code);
-}
-
-bool Instrumentation::NeedDebugVersionFor(ArtMethod* method) const
+    if (IsProxyInit(method)) {
+      CHECK_NE(quick_code, GetQuickInstrumentationEntryPoint());
+    }
+  }
+  // If the method is from a boot image, don't dirty it if the entrypoint
+  // doesn't change.
+  if (method->GetEntryPointFromQuickCompiledCode() != quick_code) {
+    method->SetEntryPointFromQuickCompiledCode(quick_code);
+  }
+}
+
+bool Instrumentation::CodeNeedsEntryExitStub(const void* code, ArtMethod* method)
     REQUIRES_SHARED(Locks::mutator_lock_) {
-  art::Runtime* runtime = Runtime::Current();
-  // If anything says we need the debug version or we are debuggable we will need the debug version
-  // of the method.
-  return (runtime->GetRuntimeCallbacks()->MethodNeedsDebugVersion(method) ||
-          runtime->IsJavaDebuggable()) &&
-         !method->IsNative() &&
-         !method->IsProxyMethod();
+  // Proxy.init should never have entry/exit stubs.
+  if (IsProxyInit(method)) {
+    return false;
+  }
+
+  // In some tests runtime isn't setup fully and hence the entry points could
+  // be nullptr.
+  if (code == nullptr) {
+    return true;
+  }
+
+  // Code running in the interpreter doesn't need entry/exit stubs.
+  if (Runtime::Current()->GetClassLinker()->IsQuickToInterpreterBridge(code)) {
+    return false;
+  }
+
+  // When jiting code for debuggable apps we generate the code to call method
+  // entry / exit hooks when required. Hence it is not required to update
+  // to instrumentation entry point for JITed code in debuggable mode.
+  if (!Runtime::Current()->IsJavaDebuggable()) {
+    return true;
+  }
+
+  // Native functions can have JITed entry points but we don't include support
+  // for calling entry / exit hooks directly from the JITed code for native
+  // functions. So we still have to install entry exit stubs for such cases.
+  if (method->IsNative()) {
+    return true;
+  }
+
+  jit::Jit* jit = Runtime::Current()->GetJit();
+  if (jit != nullptr && jit->GetCodeCache()->ContainsPc(code)) {
+    return false;
+  }
+  return true;
+}
+
+bool Instrumentation::InterpretOnly(ArtMethod* method) REQUIRES_SHARED(Locks::mutator_lock_) {
+  if (method->IsNative()) {
+    return false;
+  }
+  return InterpretOnly() ||
+         IsDeoptimized(method) ||
+         Runtime::Current()->GetRuntimeCallbacks()->IsMethodBeingInspected(method);
+}
+
+static bool CanUseAotCode(ArtMethod* method, const void* quick_code)
+    REQUIRES_SHARED(Locks::mutator_lock_) {
+  if (quick_code == nullptr) {
+    return false;
+  }
+  if (method->IsNative()) {
+    // AOT code for native methods can always be used.
+    return true;
+  }
+
+  Runtime* runtime = Runtime::Current();
+  // For simplicity, we never use AOT code for debuggable.
+  if (runtime->IsJavaDebuggable()) {
+    return false;
+  }
+
+  if (runtime->IsNativeDebuggable()) {
+    DCHECK(runtime->UseJitCompilation() && runtime->GetJit()->JitAtFirstUse());
+    // If we are doing native debugging, ignore application's AOT code,
+    // since we want to JIT it (at first use) with extra stackmaps for native
+    // debugging. We keep however all AOT code from the boot image,
+    // since the JIT-at-first-use is blocking and would result in non-negligible
+    // startup performance impact.
+    return runtime->GetHeap()->IsInBootImageOatFile(quick_code);
+  }
+
+  return true;
+}
+
+static bool CanUseNterp(ArtMethod* method) REQUIRES_SHARED(Locks::mutator_lock_) {
+  return interpreter::CanRuntimeUseNterp() &&
+      CanMethodUseNterp(method) &&
+      method->GetDeclaringClass()->IsVerified();
+}
+
+static const void* GetOptimizedCodeFor(ArtMethod* method) REQUIRES_SHARED(Locks::mutator_lock_) {
+  DCHECK(!Runtime::Current()->GetInstrumentation()->InterpretOnly(method));
+  CHECK(method->IsInvokable()) << method->PrettyMethod();
+  if (method->IsProxyMethod()) {
+    return GetQuickProxyInvokeHandler();
+  }
+
+  // In debuggable mode, we can only use AOT code for native methods.
+  ClassLinker* class_linker = Runtime::Current()->GetClassLinker();
+  const void* aot_code = method->GetOatMethodQuickCode(class_linker->GetImagePointerSize());
+  if (CanUseAotCode(method, aot_code)) {
+    return aot_code;
+  }
+
+  // If the method has been precompiled, there can be a JIT version.
+  jit::Jit* jit = Runtime::Current()->GetJit();
+  if (jit != nullptr) {
+    const void* code = jit->GetCodeCache()->GetSavedEntryPointOfPreCompiledMethod(method);
+    if (code != nullptr) {
+      return code;
+    }
+  }
+
+  // We need to check if the class has been verified for setting up nterp, as
+  // the verifier could punt the method to the switch interpreter in case we
+  // need to do lock counting.
+  if (CanUseNterp(method)) {
+    return interpreter::GetNterpEntryPoint();
+  }
+
+  return method->IsNative() ? GetQuickGenericJniStub() : GetQuickToInterpreterBridge();
+}
+
+void Instrumentation::InitializeMethodsCode(ArtMethod* method, const void* aot_code)
+    REQUIRES_SHARED(Locks::mutator_lock_) {
+  // Use instrumentation entrypoints if instrumentation is installed.
+  if (UNLIKELY(EntryExitStubsInstalled()) && !IsProxyInit(method)) {
+    if (!method->IsNative() && InterpretOnly()) {
+      UpdateEntryPoints(method, GetQuickToInterpreterBridge());
+    } else {
+      UpdateEntryPoints(method, GetQuickInstrumentationEntryPoint());
+    }
+    return;
+  }
+
+  if (UNLIKELY(IsForcedInterpretOnly())) {
+    UpdateEntryPoints(
+        method, method->IsNative() ? GetQuickGenericJniStub() : GetQuickToInterpreterBridge());
+    return;
+  }
+
+  // Special case if we need an initialization check.
+  if (NeedsClinitCheckBeforeCall(method) && !method->GetDeclaringClass()->IsVisiblyInitialized()) {
+    // If we have code but the method needs a class initialization check before calling
+    // that code, install the resolution stub that will perform the check.
+    // It will be replaced by the proper entry point by ClassLinker::FixupStaticTrampolines
+    // after initializing class (see ClassLinker::InitializeClass method).
+    // Note: this mimics the logic in image_writer.cc that installs the resolution
+    // stub only if we have compiled code or we can execute nterp, and the method needs a class
+    // initialization check.
+    if (aot_code != nullptr || method->IsNative() || CanUseNterp(method)) {
+      UpdateEntryPoints(method, GetQuickResolutionStub());
+    } else {
+      UpdateEntryPoints(method, GetQuickToInterpreterBridge());
+    }
+    return;
+  }
+
+  // Use the provided AOT code if possible.
+  if (CanUseAotCode(method, aot_code)) {
+    UpdateEntryPoints(method, aot_code);
+    return;
+  }
+
+  // We check if the class is verified as we need the slow interpreter for lock verification.
+  // If the class is not verified, This will be updated in
+  // ClassLinker::UpdateClassAfterVerification.
+  if (CanUseNterp(method)) {
+    UpdateEntryPoints(method, interpreter::GetNterpEntryPoint());
+    return;
+  }
+
+  // Use default entrypoints.
+  UpdateEntryPoints(
+      method, method->IsNative() ? GetQuickGenericJniStub() : GetQuickToInterpreterBridge());
 }
 
 void Instrumentation::InstallStubsForMethod(ArtMethod* method) {
@@ -239,76 +430,59 @@
   // Don't stub Proxy.<init>. Note that the Proxy class itself is not a proxy class.
   // TODO We should remove the need for this since it means we cannot always correctly detect calls
   // to Proxy.<init>
-  // Annoyingly this can be called before we have actually initialized WellKnownClasses so therefore
-  // we also need to check this based on the declaring-class descriptor. The check is valid because
-  // Proxy only has a single constructor.
-  ArtMethod* well_known_proxy_init = jni::DecodeArtMethod(
-      WellKnownClasses::java_lang_reflect_Proxy_init);
-  if ((LIKELY(well_known_proxy_init != nullptr) && UNLIKELY(method == well_known_proxy_init)) ||
-      UNLIKELY(method->IsConstructor() &&
-               method->GetDeclaringClass()->DescriptorEquals("Ljava/lang/reflect/Proxy;"))) {
-    return;
-  }
-  const void* new_quick_code;
-  bool uninstall = !entry_exit_stubs_installed_ && !interpreter_stubs_installed_;
-  Runtime* const runtime = Runtime::Current();
-  ClassLinker* const class_linker = runtime->GetClassLinker();
-  bool is_class_initialized = method->GetDeclaringClass()->IsInitialized();
-  if (uninstall) {
-    if ((forced_interpret_only_ || IsDeoptimized(method)) && !method->IsNative()) {
-      new_quick_code = GetQuickToInterpreterBridge();
-    } else if (is_class_initialized || !method->IsStatic() || method->IsConstructor()) {
-      new_quick_code = GetCodeForInvoke(method);
-    } else {
-      new_quick_code = GetQuickResolutionStub();
-    }
-  } else {  // !uninstall
-    if ((interpreter_stubs_installed_ || forced_interpret_only_ || IsDeoptimized(method)) &&
-        !method->IsNative()) {
-      new_quick_code = GetQuickToInterpreterBridge();
-    } else {
-      // Do not overwrite resolution trampoline. When the trampoline initializes the method's
-      // class, all its static methods code will be set to the instrumentation entry point.
-      // For more details, see ClassLinker::FixupStaticTrampolines.
-      if (is_class_initialized || !method->IsStatic() || method->IsConstructor()) {
-        if (entry_exit_stubs_installed_) {
-          // This needs to be checked first since the instrumentation entrypoint will be able to
-          // find the actual JIT compiled code that corresponds to this method.
-          new_quick_code = GetQuickInstrumentationEntryPoint();
-        } else if (NeedDebugVersionFor(method)) {
-          // It would be great to search the JIT for its implementation here but we cannot due to
-          // the locks we hold. Instead just set to the interpreter bridge and that code will search
-          // the JIT when it gets called and replace the entrypoint then.
-          new_quick_code = GetQuickToInterpreterBridge();
-        } else {
-          new_quick_code = class_linker->GetQuickOatCodeFor(method);
-        }
-      } else {
-        new_quick_code = GetQuickResolutionStub();
-      }
-    }
-  }
-  UpdateEntrypoints(method, new_quick_code);
+  if (IsProxyInit(method)) {
+    return;
+  }
+
+  // If the instrumentation needs to go through the interpreter, just update the
+  // entrypoint to interpreter.
+  if (InterpretOnly(method)) {
+    UpdateEntryPoints(method, GetQuickToInterpreterBridge());
+    return;
+  }
+
+  if (EntryExitStubsInstalled()) {
+    // Install the instrumentation entry point if needed.
+    if (CodeNeedsEntryExitStub(method->GetEntryPointFromQuickCompiledCode(), method)) {
+      UpdateEntryPoints(method, GetQuickInstrumentationEntryPoint());
+    }
+    return;
+  }
+
+  // We're being asked to restore the entrypoints after instrumentation.
+  CHECK_EQ(instrumentation_level_, InstrumentationLevel::kInstrumentNothing);
+  // We need to have the resolution stub still if the class is not initialized.
+  if (NeedsClinitCheckBeforeCall(method) && !method->GetDeclaringClass()->IsVisiblyInitialized()) {
+    UpdateEntryPoints(method, GetQuickResolutionStub());
+    return;
+  }
+  UpdateEntryPoints(method, GetOptimizedCodeFor(method));
 }
 
 // Places the instrumentation exit pc as the return PC for every quick frame. This also allows
-// deoptimization of quick frames to interpreter frames.
+// deoptimization of quick frames to interpreter frames. When force_deopt is
+// true the frames have to be deoptimized. If the frame has a deoptimization
+// stack slot (all Jited frames), it is set to true to indicate this. For frames
+// that do not have this slot, the force_deopt_id on the InstrumentationStack is
+// used to check if the frame needs to be deoptimized. When force_deopt is false
+// we just instrument the stack for method entry / exit hooks.
 // Since we may already have done this previously, we need to push new instrumentation frame before
 // existing instrumentation frames.
-void InstrumentationInstallStack(Thread* thread, void* arg)
+void InstrumentationInstallStack(Thread* thread, void* arg, bool deopt_all_frames)
     REQUIRES(Locks::mutator_lock_) {
   Locks::mutator_lock_->AssertExclusiveHeld(Thread::Current());
   struct InstallStackVisitor final : public StackVisitor {
     InstallStackVisitor(Thread* thread_in,
                         Context* context,
                         uintptr_t instrumentation_exit_pc,
-                        uint64_t force_deopt_id)
+                        uint64_t force_deopt_id,
+                        bool deopt_all_frames)
         : StackVisitor(thread_in, context, kInstrumentationStackWalk),
           instrumentation_stack_(thread_in->GetInstrumentationStack()),
           instrumentation_exit_pc_(instrumentation_exit_pc),
           reached_existing_instrumentation_frames_(false),
-          last_return_pc_(0),
-          force_deopt_id_(force_deopt_id) {}
+          force_deopt_id_(force_deopt_id),
+          deopt_all_frames_(deopt_all_frames) {}
 
     bool VisitFrame() override REQUIRES_SHARED(Locks::mutator_lock_) {
       ArtMethod* m = GetMethod();
@@ -316,21 +490,13 @@
         if (kVerboseInstrumentation) {
           LOG(INFO) << "  Skipping upcall. Frame " << GetFrameId();
         }
-        last_return_pc_ = 0;
         return true;  // Ignore upcalls.
       }
       if (GetCurrentQuickFrame() == nullptr) {
-        bool interpreter_frame = true;
-        InstrumentationStackFrame instrumentation_frame(GetThisObject().Ptr(),
-                                                        m,
-                                                        /*return_pc=*/ 0,
-                                                        GetFrameId(),
-                                                        interpreter_frame,
-                                                        force_deopt_id_);
         if (kVerboseInstrumentation) {
-          LOG(INFO) << "Pushing shadow frame " << instrumentation_frame.Dump();
-        }
-        shadow_stack_.push_back(instrumentation_frame);
+          LOG(INFO) << "Pushing shadow frame method " << m->PrettyMethod();
+        }
+        stack_methods_.push_back(m);
         return true;  // Continue.
       }
       uintptr_t return_pc = GetReturnPc();
@@ -343,13 +509,6 @@
         const InstrumentationStackFrame& frame = it->second;
         if (m->IsRuntimeMethod()) {
           if (frame.interpreter_entry_) {
-            // This instrumentation frame is for an interpreter bridge and is
-            // pushed when executing the instrumented interpreter bridge. So method
-            // enter event must have been reported. However we need to push a DEX pc
-            // into the dex_pcs_ list to match size of instrumentation stack.
-            uint32_t dex_pc = dex::kDexNoIndex;
-            dex_pcs_.push_back(dex_pc);
-            last_return_pc_ = frame.return_pc_;
             return true;
           }
         }
@@ -358,61 +517,73 @@
         // We should have already installed instrumentation or be interpreter on previous frames.
         reached_existing_instrumentation_frames_ = true;
 
-        CHECK_EQ(m->GetNonObsoleteMethod(), frame.method_->GetNonObsoleteMethod())
-            << "Expected " << ArtMethod::PrettyMethod(m)
-            << ", Found " << ArtMethod::PrettyMethod(frame.method_);
+        // Trampolines get replaced with their actual method in the stack,
+        // so don't do the check below for runtime methods.
+        if (!frame.method_->IsRuntimeMethod()) {
+          CHECK_EQ(m->GetNonObsoleteMethod(), frame.method_->GetNonObsoleteMethod())
+              << "Expected " << ArtMethod::PrettyMethod(m)
+              << ", Found " << ArtMethod::PrettyMethod(frame.method_);
+        }
         return_pc = frame.return_pc_;
         if (kVerboseInstrumentation) {
           LOG(INFO) << "Ignoring already instrumented " << frame.Dump();
         }
       } else {
+        // If it is a JITed frame then just set the deopt bit if required
+        // otherwise continue
+        const OatQuickMethodHeader* method_header = GetCurrentOatQuickMethodHeader();
+        if (method_header != nullptr && method_header->HasShouldDeoptimizeFlag()) {
+          if (deopt_all_frames_) {
+            SetShouldDeoptimizeFlag(DeoptimizeFlagValue::kDebug);
+          }
+          return true;
+        }
         CHECK_NE(return_pc, 0U);
         if (UNLIKELY(reached_existing_instrumentation_frames_ && !m->IsRuntimeMethod())) {
           // We already saw an existing instrumentation frame so this should be a runtime-method
           // inserted by the interpreter or runtime.
           std::string thread_name;
           GetThread()->GetThreadName(thread_name);
-          uint32_t dex_pc = dex::kDexNoIndex;
-          if (last_return_pc_ != 0 && GetCurrentOatQuickMethodHeader() != nullptr) {
-            dex_pc = GetCurrentOatQuickMethodHeader()->ToDexPc(
-                GetCurrentQuickFrame(), last_return_pc_);
-          }
           LOG(FATAL) << "While walking " << thread_name << " found unexpected non-runtime method"
                      << " without instrumentation exit return or interpreter frame."
                      << " method is " << GetMethod()->PrettyMethod()
-                     << " return_pc is " << std::hex << return_pc
-                     << " dex pc: " << dex_pc;
+                     << " return_pc is " << std::hex << return_pc;
           UNREACHABLE();
+        }
+        if (m->IsRuntimeMethod()) {
+          size_t frame_size = GetCurrentQuickFrameInfo().FrameSizeInBytes();
+          ArtMethod** caller_frame = reinterpret_cast<ArtMethod**>(
+              reinterpret_cast<uint8_t*>(GetCurrentQuickFrame()) + frame_size);
+          if (*caller_frame != nullptr && (*caller_frame)->IsNative()) {
+            // Do not install instrumentation exit on return to JNI stubs.
+            return true;
+          }
         }
         InstrumentationStackFrame instrumentation_frame(
             m->IsRuntimeMethod() ? nullptr : GetThisObject().Ptr(),
             m,
             return_pc,
-            GetFrameId(),    // A runtime method still gets a frame id.
             false,
             force_deopt_id_);
         if (kVerboseInstrumentation) {
           LOG(INFO) << "Pushing frame " << instrumentation_frame.Dump();
         }
 
+        if (!m->IsRuntimeMethod()) {
+          // Runtime methods don't need to run method entry callbacks.
+          stack_methods_.push_back(m);
+        }
         instrumentation_stack_->insert({GetReturnPcAddr(), instrumentation_frame});
         SetReturnPc(instrumentation_exit_pc_);
       }
-      uint32_t dex_pc = dex::kDexNoIndex;
-      if (last_return_pc_ != 0 && GetCurrentOatQuickMethodHeader() != nullptr) {
-        dex_pc = GetCurrentOatQuickMethodHeader()->ToDexPc(GetCurrentQuickFrame(), last_return_pc_);
-      }
-      dex_pcs_.push_back(dex_pc);
-      last_return_pc_ = return_pc;
       return true;  // Continue.
     }
     std::map<uintptr_t, InstrumentationStackFrame>* const instrumentation_stack_;
-    std::vector<InstrumentationStackFrame> shadow_stack_;
-    std::vector<uint32_t> dex_pcs_;
+    std::vector<ArtMethod*> stack_methods_;
     const uintptr_t instrumentation_exit_pc_;
     bool reached_existing_instrumentation_frames_;
-    uintptr_t last_return_pc_;
     uint64_t force_deopt_id_;
+    bool deopt_all_frames_;
   };
   if (kVerboseInstrumentation) {
     std::string thread_name;
@@ -423,37 +594,26 @@
   Instrumentation* instrumentation = reinterpret_cast<Instrumentation*>(arg);
   std::unique_ptr<Context> context(Context::Create());
   uintptr_t instrumentation_exit_pc = reinterpret_cast<uintptr_t>(GetQuickInstrumentationExitPc());
-  InstallStackVisitor visitor(
-      thread, context.get(), instrumentation_exit_pc, instrumentation->current_force_deopt_id_);
+  InstallStackVisitor visitor(thread,
+                              context.get(),
+                              instrumentation_exit_pc,
+                              instrumentation->current_force_deopt_id_,
+                              deopt_all_frames);
   visitor.WalkStack(true);
-  CHECK_EQ(visitor.dex_pcs_.size(), thread->GetInstrumentationStack()->size());
 
   if (instrumentation->ShouldNotifyMethodEnterExitEvents()) {
     // Create method enter events for all methods currently on the thread's stack. We only do this
-    // if no debugger is attached to prevent from posting events twice.
-    // TODO: This is the only place we make use of frame_id_. We should create a
-    // std::vector instead and populate it as we walk the stack.
-    auto ssi = visitor.shadow_stack_.rbegin();
-    for (auto isi = thread->GetInstrumentationStack()->rbegin(),
-        end = thread->GetInstrumentationStack()->rend(); isi != end; ++isi) {
-      while (ssi != visitor.shadow_stack_.rend() && (*ssi).frame_id_ < isi->second.frame_id_) {
-        instrumentation->MethodEnterEvent(thread, (*ssi).this_object_, (*ssi).method_, 0);
-        ++ssi;
-      }
-      uint32_t dex_pc = visitor.dex_pcs_.back();
-      visitor.dex_pcs_.pop_back();
-      if (!isi->second.interpreter_entry_ && !isi->second.method_->IsRuntimeMethod()) {
-        instrumentation->MethodEnterEvent(
-            thread, isi->second.this_object_, isi->second.method_, dex_pc);
-      }
+    // if we haven't already processed the method enter events.
+    for (auto smi = visitor.stack_methods_.rbegin(); smi != visitor.stack_methods_.rend(); smi++) {
+      instrumentation->MethodEnterEvent(thread,  *smi);
     }
   }
   thread->VerifyStack();
 }
 
-void Instrumentation::InstrumentThreadStack(Thread* thread) {
+void Instrumentation::InstrumentThreadStack(Thread* thread, bool force_deopt) {
   instrumentation_stubs_installed_ = true;
-  InstrumentationInstallStack(thread, this);
+  InstrumentationInstallStack(thread, this, force_deopt);
 }
 
 // Removes the instrumentation exit pc as the return PC for every quick frame.
@@ -509,8 +669,7 @@
           // Create the method exit events. As the methods didn't really exit the result is 0.
           // We only do this if no debugger is attached to prevent from posting events twice.
           JValue val;
-          instrumentation_->MethodExitEvent(thread_, instrumentation_frame.this_object_, m,
-                                            GetDexPc(), OptionalFrame{}, val);
+          instrumentation_->MethodExitEvent(thread_, m, OptionalFrame{}, val);
         }
         frames_removed_++;
       } else {
@@ -550,7 +709,7 @@
   ThreadList* tl = Runtime::Current()->GetThreadList();
   tl->ForEach([&](Thread* t) {
     Locks::mutator_lock_->AssertExclusiveHeld(self);
-    InstrumentThreadStack(t);
+    InstrumentThreadStack(t, /* deopt_all_frames= */ true);
   });
   current_force_deopt_id_++;
 }
@@ -577,7 +736,7 @@
   } else {
     list.push_back(listener);
   }
-  Runtime::DoAndMaybeSwitchInterpreter([=](){ *has_listener = true; });
+  *has_listener = true;
 }
 
 void Instrumentation::AddListener(InstrumentationListener* listener, uint32_t events) {
@@ -632,7 +791,6 @@
                            exception_handled_listeners_,
                            listener,
                            &have_exception_handled_listeners_);
-  UpdateInterpreterHandlerTable();
 }
 
 static void PotentiallyRemoveListenerFrom(Instrumentation::InstrumentationEvent event,
@@ -655,11 +813,11 @@
   // Check if the list contains any non-null listener, and update 'has_listener'.
   for (InstrumentationListener* l : list) {
     if (l != nullptr) {
-      Runtime::DoAndMaybeSwitchInterpreter([=](){ *has_listener = true; });
+      *has_listener = true;
       return;
     }
   }
-  Runtime::DoAndMaybeSwitchInterpreter([=](){ *has_listener = false; });
+  *has_listener = false;
 }
 
 void Instrumentation::RemoveListener(InstrumentationListener* listener, uint32_t events) {
@@ -714,35 +872,15 @@
                                 exception_handled_listeners_,
                                 listener,
                                 &have_exception_handled_listeners_);
-  UpdateInterpreterHandlerTable();
 }
 
 Instrumentation::InstrumentationLevel Instrumentation::GetCurrentInstrumentationLevel() const {
-  if (interpreter_stubs_installed_) {
-    return InstrumentationLevel::kInstrumentWithInterpreter;
-  } else if (entry_exit_stubs_installed_) {
-    return InstrumentationLevel::kInstrumentWithInstrumentationStubs;
-  } else {
-    return InstrumentationLevel::kInstrumentNothing;
-  }
+  return instrumentation_level_;
 }
 
 bool Instrumentation::RequiresInstrumentationInstallation(InstrumentationLevel new_level) const {
   // We need to reinstall instrumentation if we go to a different level.
   return GetCurrentInstrumentationLevel() != new_level;
-}
-
-void Instrumentation::UpdateInstrumentationLevels(InstrumentationLevel level) {
-  if (level == InstrumentationLevel::kInstrumentWithInterpreter) {
-    can_use_instrumentation_trampolines_ = false;
-  }
-  if (UNLIKELY(!can_use_instrumentation_trampolines_)) {
-    for (auto& p : requested_instrumentation_levels_) {
-      if (p.second == InstrumentationLevel::kInstrumentWithInstrumentationStubs) {
-        p.second = InstrumentationLevel::kInstrumentWithInterpreter;
-      }
-    }
-  }
 }
 
 void Instrumentation::ConfigureStubs(const char* key, InstrumentationLevel desired_level) {
@@ -755,15 +893,16 @@
     requested_instrumentation_levels_.Overwrite(key, desired_level);
   }
 
-  UpdateInstrumentationLevels(desired_level);
   UpdateStubs();
 }
 
-void Instrumentation::EnableSingleThreadDeopt() {
-  // Single-thread deopt only uses interpreter.
-  can_use_instrumentation_trampolines_ = false;
-  UpdateInstrumentationLevels(InstrumentationLevel::kInstrumentWithInterpreter);
-  UpdateStubs();
+void Instrumentation::EnableSingleThreadDeopt(const char* key) {
+  // Prepare for single thread deopt by installing instrumentation stubs.
+  ConfigureStubs(key, InstrumentationLevel::kInstrumentWithInstrumentationStubs);
+}
+
+void Instrumentation::UpdateInstrumentationLevel(InstrumentationLevel requested_level) {
+  instrumentation_level_ = requested_level;
 }
 
 void Instrumentation::MaybeRestoreInstrumentationStack() {
@@ -805,14 +944,6 @@
     requested_level = std::max(requested_level, v.second);
   }
 
-  DCHECK(can_use_instrumentation_trampolines_ ||
-         requested_level != InstrumentationLevel::kInstrumentWithInstrumentationStubs)
-      << "Use trampolines: " << can_use_instrumentation_trampolines_ << " level "
-      << requested_level;
-
-  interpret_only_ = (requested_level == InstrumentationLevel::kInstrumentWithInterpreter) ||
-                    forced_interpret_only_;
-
   if (!RequiresInstrumentationInstallation(requested_level)) {
     // We're already set.
     return;
@@ -821,60 +952,19 @@
   Runtime* runtime = Runtime::Current();
   Locks::mutator_lock_->AssertExclusiveHeld(self);
   Locks::thread_list_lock_->AssertNotHeld(self);
+  UpdateInstrumentationLevel(requested_level);
   if (requested_level > InstrumentationLevel::kInstrumentNothing) {
-    if (requested_level == InstrumentationLevel::kInstrumentWithInterpreter) {
-      interpreter_stubs_installed_ = true;
-      entry_exit_stubs_installed_ = true;
-    } else {
-      CHECK_EQ(requested_level, InstrumentationLevel::kInstrumentWithInstrumentationStubs);
-      entry_exit_stubs_installed_ = true;
-      interpreter_stubs_installed_ = false;
-    }
     InstallStubsClassVisitor visitor(this);
     runtime->GetClassLinker()->VisitClasses(&visitor);
     instrumentation_stubs_installed_ = true;
     MutexLock mu(self, *Locks::thread_list_lock_);
-    runtime->GetThreadList()->ForEach(InstrumentationInstallStack, this);
+    for (Thread* thread : Runtime::Current()->GetThreadList()->GetList()) {
+      InstrumentThreadStack(thread, /* deopt_all_frames= */ false);
+    }
   } else {
-    interpreter_stubs_installed_ = false;
-    entry_exit_stubs_installed_ = false;
     InstallStubsClassVisitor visitor(this);
     runtime->GetClassLinker()->VisitClasses(&visitor);
-<<<<<<< HEAD
-    // Restore stack only if there is no method currently deoptimized.
-    bool empty;
-    {
-      ReaderMutexLock mu(self, *GetDeoptimizedMethodsLock());
-      empty = IsDeoptimizedMethodsEmpty();  // Avoid lock violation.
-    }
-    if (empty) {
-      MutexLock mu(self, *Locks::thread_list_lock_);
-      bool no_remaining_deopts = true;
-      // Check that there are no other forced deoptimizations. Do it here so we only need to lock
-      // thread_list_lock once.
-      // The compiler gets confused on the thread annotations, so use
-      // NO_THREAD_SAFETY_ANALYSIS. Note that we hold the mutator lock
-      // exclusively at this point.
-      Locks::mutator_lock_->AssertExclusiveHeld(self);
-      runtime->GetThreadList()->ForEach([&](Thread* t) NO_THREAD_SAFETY_ANALYSIS {
-        no_remaining_deopts =
-            no_remaining_deopts && !t->IsForceInterpreter() &&
-            std::all_of(t->GetInstrumentationStack()->cbegin(),
-                        t->GetInstrumentationStack()->cend(),
-                        [&](const auto& frame) REQUIRES_SHARED(Locks::mutator_lock_) {
-                          return frame.second.force_deopt_id_ == current_force_deopt_id_;
-                        });
-      });
-      if (no_remaining_deopts) {
-        Runtime::Current()->GetThreadList()->ForEach(InstrumentationRestoreStack, this);
-        // Only do this after restoring, as walking the stack when restoring will see
-        // the instrumentation exit pc.
-        instrumentation_stubs_installed_ = false;
-      }
-    }
-=======
     MaybeRestoreInstrumentationStack();
->>>>>>> 7cffe899
   }
 }
 
@@ -944,61 +1034,78 @@
   }
 }
 
-void Instrumentation::UpdateMethodsCodeImpl(ArtMethod* method, const void* quick_code) {
-  const void* new_quick_code;
-  if (LIKELY(!instrumentation_stubs_installed_)) {
-    new_quick_code = quick_code;
-  } else {
-    if ((interpreter_stubs_installed_ || IsDeoptimized(method)) && !method->IsNative()) {
-      new_quick_code = GetQuickToInterpreterBridge();
-    } else {
-      ClassLinker* class_linker = Runtime::Current()->GetClassLinker();
-      if (class_linker->IsQuickResolutionStub(quick_code) ||
-          class_linker->IsQuickToInterpreterBridge(quick_code)) {
-        new_quick_code = quick_code;
-      } else if (entry_exit_stubs_installed_ &&
-                 // We need to make sure not to replace anything that InstallStubsForMethod
-                 // wouldn't. Specifically we cannot stub out Proxy.<init> since subtypes copy the
-                 // implementation directly and this will confuse the instrumentation trampolines.
-                 // TODO We should remove the need for this since it makes it impossible to profile
-                 // Proxy.<init> correctly in all cases.
-                 method != jni::DecodeArtMethod(WellKnownClasses::java_lang_reflect_Proxy_init)) {
-        new_quick_code = GetQuickInstrumentationEntryPoint();
-      } else {
-        new_quick_code = quick_code;
-      }
-    }
-  }
-  UpdateEntrypoints(method, new_quick_code);
-}
-
-void Instrumentation::UpdateNativeMethodsCodeToJitCode(ArtMethod* method, const void* quick_code) {
+std::string Instrumentation::EntryPointString(const void* code) {
+  ClassLinker* class_linker = Runtime::Current()->GetClassLinker();
+  jit::Jit* jit = Runtime::Current()->GetJit();
+  if (class_linker->IsQuickToInterpreterBridge(code)) {
+    return "interpreter";
+  } else if (class_linker->IsQuickResolutionStub(code)) {
+    return "resolution";
+  } else if (code == GetQuickInstrumentationEntryPoint()) {
+    return "instrumentation";
+  } else if (jit != nullptr && jit->GetCodeCache()->ContainsPc(code)) {
+    return "jit";
+  } else if (code == GetInvokeObsoleteMethodStub()) {
+    return "obsolete";
+  } else if (code == interpreter::GetNterpEntryPoint()) {
+    return "nterp";
+  } else if (class_linker->IsQuickGenericJniStub(code)) {
+    return "generic jni";
+  } else if (Runtime::Current()->GetOatFileManager().ContainsPc(code)) {
+    return "oat";
+  }
+  return "unknown";
+}
+
+void Instrumentation::UpdateMethodsCodeImpl(ArtMethod* method, const void* new_code) {
+  if (!EntryExitStubsInstalled()) {
+    // Fast path: no instrumentation.
+    DCHECK(!IsDeoptimized(method));
+    UpdateEntryPoints(method, new_code);
+    return;
+  }
+
+  ClassLinker* class_linker = Runtime::Current()->GetClassLinker();
+  if (class_linker->IsQuickToInterpreterBridge(new_code)) {
+    // It's always OK to update to the interpreter.
+    UpdateEntryPoints(method, new_code);
+    return;
+  }
+
+  if (IsDeoptimized(method)) {
+    DCHECK(class_linker->IsQuickToInterpreterBridge(method->GetEntryPointFromQuickCompiledCode()))
+        << EntryPointString(method->GetEntryPointFromQuickCompiledCode());
+    // Don't update, stay deoptimized.
+    return;
+  }
+
+  if (CodeNeedsEntryExitStub(new_code, method)) {
+    DCHECK(method->GetEntryPointFromQuickCompiledCode() == GetQuickInstrumentationEntryPoint() ||
+        class_linker->IsQuickToInterpreterBridge(method->GetEntryPointFromQuickCompiledCode()))
+              << EntryPointString(method->GetEntryPointFromQuickCompiledCode())
+              << " " << method->PrettyMethod();
+    // If the code we want to update the method with still needs entry/exit stub, just skip.
+    return;
+  }
+
+  // At this point, we can update as asked.
+  UpdateEntryPoints(method, new_code);
+}
+
+void Instrumentation::UpdateNativeMethodsCodeToJitCode(ArtMethod* method, const void* new_code) {
   // We don't do any read barrier on `method`'s declaring class in this code, as the JIT might
   // enter here on a soon-to-be deleted ArtMethod. Updating the entrypoint is OK though, as
   // the ArtMethod is still in memory.
-  const void* new_quick_code = quick_code;
-  if (UNLIKELY(instrumentation_stubs_installed_) && entry_exit_stubs_installed_) {
-    new_quick_code = GetQuickInstrumentationEntryPoint();
-  }
-  UpdateEntrypoints(method, new_quick_code);
-}
-
-void Instrumentation::UpdateMethodsCode(ArtMethod* method, const void* quick_code) {
+  if (EntryExitStubsInstalled()) {
+    // If stubs are installed don't update.
+    return;
+  }
+  UpdateEntryPoints(method, new_code);
+}
+
+void Instrumentation::UpdateMethodsCode(ArtMethod* method, const void* new_code) {
   DCHECK(method->GetDeclaringClass()->IsResolved());
-  UpdateMethodsCodeImpl(method, quick_code);
-}
-
-void Instrumentation::UpdateMethodsCodeToInterpreterEntryPoint(ArtMethod* method) {
-  UpdateMethodsCodeImpl(method, GetQuickToInterpreterBridge());
-}
-
-void Instrumentation::UpdateMethodsCodeForJavaDebuggable(ArtMethod* method,
-                                                         const void* quick_code) {
-  // When the runtime is set to Java debuggable, we may update the entry points of
-  // all methods of a class to the interpreter bridge. A method's declaring class
-  // might not be in resolved state yet in that case, so we bypass the DCHECK in
-  // UpdateMethodsCode.
-  UpdateMethodsCodeImpl(method, quick_code);
+  UpdateMethodsCodeImpl(method, new_code);
 }
 
 bool Instrumentation::AddDeoptimizedMethod(ArtMethod* method) {
@@ -1032,7 +1139,7 @@
   return true;
 }
 
-bool Instrumentation::IsDeoptimizedMethodsEmpty() const {
+bool Instrumentation::IsDeoptimizedMethodsEmptyLocked() const {
   return deoptimized_methods_.empty();
 }
 
@@ -1048,14 +1155,19 @@
     CHECK(has_not_been_deoptimized) << "Method " << ArtMethod::PrettyMethod(method)
         << " is already deoptimized";
   }
-  if (!interpreter_stubs_installed_) {
-    UpdateEntrypoints(method, GetQuickInstrumentationEntryPoint());
+  if (!InterpreterStubsInstalled()) {
+    UpdateEntryPoints(method, GetQuickToInterpreterBridge());
 
     // Install instrumentation exit stub and instrumentation frames. We may already have installed
     // these previously so it will only cover the newly created frames.
     instrumentation_stubs_installed_ = true;
     MutexLock mu(self, *Locks::thread_list_lock_);
-    Runtime::Current()->GetThreadList()->ForEach(InstrumentationInstallStack, this);
+    for (Thread* thread : Runtime::Current()->GetThreadList()->GetList()) {
+      // This isn't a strong deopt. We deopt this method if it is still in the
+      // deopt methods list. If by the time we hit this frame we no longer need
+      // a deopt it is safe to continue. So we don't mark the frame.
+      InstrumentThreadStack(thread, /* deopt_all_frames= */ false);
+    }
   }
 }
 
@@ -1070,38 +1182,30 @@
     bool found_and_erased = RemoveDeoptimizedMethod(method);
     CHECK(found_and_erased) << "Method " << ArtMethod::PrettyMethod(method)
         << " is not deoptimized";
-<<<<<<< HEAD
-    empty = IsDeoptimizedMethodsEmpty();
-=======
->>>>>>> 7cffe899
   }
 
   // Restore code and possibly stack only if we did not deoptimize everything.
-  if (!interpreter_stubs_installed_) {
+  if (!InterpreterStubsInstalled()) {
     // Restore its code or resolution trampoline.
-    ClassLinker* class_linker = Runtime::Current()->GetClassLinker();
-    if (method->IsStatic() && !method->IsConstructor() &&
-        !method->GetDeclaringClass()->IsInitialized()) {
-      UpdateEntrypoints(method, GetQuickResolutionStub());
+    if (InterpretOnly(method)) {
+      UpdateEntryPoints(method, GetQuickToInterpreterBridge());
+    } else if (NeedsClinitCheckBeforeCall(method) &&
+               !method->GetDeclaringClass()->IsVisiblyInitialized()) {
+      UpdateEntryPoints(method, GetQuickResolutionStub());
     } else {
-      const void* quick_code = NeedDebugVersionFor(method)
-          ? GetQuickToInterpreterBridge()
-          : class_linker->GetQuickOatCodeFor(method);
-      UpdateEntrypoints(method, quick_code);
+      UpdateEntryPoints(method, GetOptimizedCodeFor(method));
     }
 
     // If there is no deoptimized method left, we can restore the stack of each thread.
-<<<<<<< HEAD
-    if (empty && !entry_exit_stubs_installed_) {
-      MutexLock mu(self, *Locks::thread_list_lock_);
-      Runtime::Current()->GetThreadList()->ForEach(InstrumentationRestoreStack, this);
-      instrumentation_stubs_installed_ = false;
-=======
     if (!EntryExitStubsInstalled()) {
       MaybeRestoreInstrumentationStack();
->>>>>>> 7cffe899
-    }
-  }
+    }
+  }
+}
+
+bool Instrumentation::IsDeoptimizedMethodsEmpty() const {
+  ReaderMutexLock mu(Thread::Current(), *GetDeoptimizedMethodsLock());
+  return deoptimized_methods_.empty();
 }
 
 bool Instrumentation::IsDeoptimized(ArtMethod* method) {
@@ -1110,26 +1214,16 @@
   return IsDeoptimizedMethod(method);
 }
 
-void Instrumentation::EnableDeoptimization() {
-  ReaderMutexLock mu(Thread::Current(), *GetDeoptimizedMethodsLock());
-  CHECK(IsDeoptimizedMethodsEmpty());
-  CHECK_EQ(deoptimization_enabled_, false);
-  deoptimization_enabled_ = true;
-}
 
 void Instrumentation::DisableDeoptimization(const char* key) {
-  CHECK_EQ(deoptimization_enabled_, true);
-  // If we deoptimized everything, undo it.
-  InstrumentationLevel level = GetCurrentInstrumentationLevel();
-  if (level == InstrumentationLevel::kInstrumentWithInterpreter) {
-    UndeoptimizeEverything(key);
-  }
+  // Remove any instrumentation support added for deoptimization.
+  ConfigureStubs(key, InstrumentationLevel::kInstrumentNothing);
   // Undeoptimized selected methods.
   while (true) {
     ArtMethod* method;
     {
       ReaderMutexLock mu(Thread::Current(), *GetDeoptimizedMethodsLock());
-      if (IsDeoptimizedMethodsEmpty()) {
+      if (IsDeoptimizedMethodsEmptyLocked()) {
         break;
       }
       method = BeginDeoptimizedMethod();
@@ -1137,7 +1231,6 @@
     }
     Undeoptimize(method);
   }
-  deoptimization_enabled_ = false;
 }
 
 // Indicates if instrumentation should notify method enter/exit events to the listeners.
@@ -1145,17 +1238,15 @@
   if (!HasMethodEntryListeners() && !HasMethodExitListeners()) {
     return false;
   }
-  return !deoptimization_enabled_ && !interpreter_stubs_installed_;
+  return !InterpreterStubsInstalled();
 }
 
 void Instrumentation::DeoptimizeEverything(const char* key) {
-  CHECK(deoptimization_enabled_);
   ConfigureStubs(key, InstrumentationLevel::kInstrumentWithInterpreter);
 }
 
 void Instrumentation::UndeoptimizeEverything(const char* key) {
-  CHECK(interpreter_stubs_installed_);
-  CHECK(deoptimization_enabled_);
+  CHECK(InterpreterStubsInstalled());
   ConfigureStubs(key, InstrumentationLevel::kInstrumentNothing);
 }
 
@@ -1173,66 +1264,35 @@
   ConfigureStubs(key, InstrumentationLevel::kInstrumentNothing);
 }
 
-const void* Instrumentation::GetCodeForInvoke(ArtMethod* method) const {
-  // This is called by instrumentation entry only and that should never be getting proxy methods.
+const void* Instrumentation::GetCodeForInvoke(ArtMethod* method) {
+  // This is called by instrumentation and resolution trampolines
+  // and that should never be getting proxy methods.
   DCHECK(!method->IsProxyMethod()) << method->PrettyMethod();
   ClassLinker* class_linker = Runtime::Current()->GetClassLinker();
-  if (LIKELY(!instrumentation_stubs_installed_ && !interpreter_stubs_installed_)) {
-    // In general we just return whatever the method thinks its entrypoint is here. The only
-    // exception is if it still has the instrumentation entrypoint. That means we are racing another
-    // thread getting rid of instrumentation which is unexpected but possible. In that case we want
-    // to wait and try to get it from the oat file or jit.
-    const void* code = method->GetEntryPointFromQuickCompiledCodePtrSize(kRuntimePointerSize);
-    DCHECK(code != nullptr);
-    if (code != GetQuickInstrumentationEntryPoint()) {
-      return code;
-    } else if (method->IsNative()) {
-      return class_linker->GetQuickOatCodeFor(method);
-    }
-    // We don't know what it is. Fallthough to try to find the code from the JIT or Oat file.
-  } else if (method->IsNative()) {
-    // TODO We could have JIT compiled native entrypoints. It might be worth it to find these.
-    return class_linker->GetQuickOatCodeFor(method);
-  } else if (UNLIKELY(interpreter_stubs_installed_)) {
+  const void* code = method->GetEntryPointFromQuickCompiledCodePtrSize(kRuntimePointerSize);
+  // If we don't have the instrumentation, the resolution stub, or the
+  // interpreter as entrypoint, just return the current entrypoint, assuming
+  // it's the most optimized.
+  if (code != GetQuickInstrumentationEntryPoint() &&
+      !class_linker->IsQuickResolutionStub(code) &&
+      !class_linker->IsQuickToInterpreterBridge(code)) {
+    return code;
+  }
+
+  if (InterpretOnly(method)) {
+    // If we're forced into interpreter just use it.
     return GetQuickToInterpreterBridge();
   }
-  // Since the method cannot be native due to ifs above we can always fall back to interpreter
-  // bridge.
-  const void* result = GetQuickToInterpreterBridge();
-  if (!NeedDebugVersionFor(method)) {
-    // If we don't need a debug version we should see what the oat file/class linker has to say.
-    result = class_linker->GetQuickOatCodeFor(method);
-  }
-  return result;
-}
-
-const void* Instrumentation::GetQuickCodeFor(ArtMethod* method, PointerSize pointer_size) const {
-  ClassLinker* class_linker = Runtime::Current()->GetClassLinker();
-  if (LIKELY(!instrumentation_stubs_installed_)) {
-    const void* code = method->GetEntryPointFromQuickCompiledCodePtrSize(pointer_size);
-    DCHECK(code != nullptr);
-    if (LIKELY(!class_linker->IsQuickResolutionStub(code) &&
-               !class_linker->IsQuickToInterpreterBridge(code)) &&
-               !class_linker->IsQuickResolutionStub(code) &&
-               !class_linker->IsQuickToInterpreterBridge(code)) {
-      return code;
-    }
-  }
-  return class_linker->GetQuickOatCodeFor(method);
-}
-
-void Instrumentation::MethodEnterEventImpl(Thread* thread,
-                                           ObjPtr<mirror::Object> this_object,
-                                           ArtMethod* method,
-                                           uint32_t dex_pc) const {
+
+  return GetOptimizedCodeFor(method);
+}
+
+void Instrumentation::MethodEnterEventImpl(Thread* thread, ArtMethod* method) const {
   DCHECK(!method->IsRuntimeMethod());
   if (HasMethodEntryListeners()) {
-    Thread* self = Thread::Current();
-    StackHandleScope<1> hs(self);
-    Handle<mirror::Object> thiz(hs.NewHandle(this_object));
     for (InstrumentationListener* listener : method_entry_listeners_) {
       if (listener != nullptr) {
-        listener->MethodEntered(thread, thiz, method, dex_pc);
+        listener->MethodEntered(thread, method);
       }
     }
   }
@@ -1240,43 +1300,35 @@
 
 template <>
 void Instrumentation::MethodExitEventImpl(Thread* thread,
-                                          ObjPtr<mirror::Object> this_object,
                                           ArtMethod* method,
-                                          uint32_t dex_pc,
                                           OptionalFrame frame,
                                           MutableHandle<mirror::Object>& return_value) const {
   if (HasMethodExitListeners()) {
-    Thread* self = Thread::Current();
-    StackHandleScope<1> hs(self);
-    Handle<mirror::Object> thiz(hs.NewHandle(this_object));
     for (InstrumentationListener* listener : method_exit_listeners_) {
       if (listener != nullptr) {
-        listener->MethodExited(thread, thiz, method, dex_pc, frame, return_value);
+        listener->MethodExited(thread, method, frame, return_value);
       }
     }
   }
 }
 
 template<> void Instrumentation::MethodExitEventImpl(Thread* thread,
-                                                     ObjPtr<mirror::Object> this_object,
                                                      ArtMethod* method,
-                                                     uint32_t dex_pc,
                                                      OptionalFrame frame,
                                                      JValue& return_value) const {
   if (HasMethodExitListeners()) {
     Thread* self = Thread::Current();
-    StackHandleScope<2> hs(self);
-    Handle<mirror::Object> thiz(hs.NewHandle(this_object));
+    StackHandleScope<1> hs(self);
     if (method->GetInterfaceMethodIfProxy(kRuntimePointerSize)->GetReturnTypePrimitive() !=
         Primitive::kPrimNot) {
       for (InstrumentationListener* listener : method_exit_listeners_) {
         if (listener != nullptr) {
-          listener->MethodExited(thread, thiz, method, dex_pc, frame, return_value);
+          listener->MethodExited(thread, method, frame, return_value);
         }
       }
     } else {
       MutableHandle<mirror::Object> ret(hs.NewHandle(return_value.GetL()));
-      MethodExitEventImpl(thread, thiz.Get(), method, dex_pc, frame, ret);
+      MethodExitEventImpl(thread, method, frame, ret);
       return_value.SetL(ret.Get());
     }
   }
@@ -1425,7 +1477,7 @@
   StackHandleScope<1> hs(self);
   Handle<mirror::Object> h_this(hs.NewHandle(this_object));
   if (!interpreter_entry) {
-    MethodEnterEvent(self, h_this.Get(), method, 0);
+    MethodEnterEvent(self, method);
     if (self->IsExceptionPending()) {
       MethodUnwindEvent(self, h_this.Get(), method, 0);
       return;
@@ -1434,10 +1486,9 @@
 
   // We have a callee-save frame meaning this value is guaranteed to never be 0.
   DCHECK(!self->IsExceptionPending());
-  size_t frame_id = StackVisitor::ComputeNumFrames(self, kInstrumentationStackWalk);
 
   instrumentation::InstrumentationStackFrame instrumentation_frame(
-      h_this.Get(), method, lr, frame_id, interpreter_entry, current_force_deopt_id_);
+      h_this.Get(), method, lr, interpreter_entry, current_force_deopt_id_);
   stack->insert({stack_ptr, instrumentation_frame});
 }
 
@@ -1502,28 +1553,8 @@
   return shorty;
 }
 
-TwoWordReturn Instrumentation::PopInstrumentationStackFrame(Thread* self,
-                                                            uintptr_t* return_pc_addr,
-                                                            uint64_t* gpr_result,
-                                                            uint64_t* fpr_result) {
-  DCHECK(gpr_result != nullptr);
-  DCHECK(fpr_result != nullptr);
-  // Do the pop.
-  std::map<uintptr_t, instrumentation::InstrumentationStackFrame>* stack =
-      self->GetInstrumentationStack();
-  CHECK_GT(stack->size(), 0U);
-  auto it = stack->find(reinterpret_cast<uintptr_t>(return_pc_addr));
-  CHECK(it != stack->end());
-  InstrumentationStackFrame instrumentation_frame = it->second;
-  stack->erase(it);
-
-  // Set return PC and check the consistency of the stack.
-  // We don't cache the return pc value in a local as it may change after
-  // sending a method exit event.
-  *return_pc_addr = instrumentation_frame.return_pc_;
-  self->VerifyStack();
-
-  ArtMethod* method = instrumentation_frame.method_;
+JValue Instrumentation::GetReturnValue(
+    Thread* self, ArtMethod* method, bool* is_ref, uint64_t* gpr_result, uint64_t* fpr_result) {
   uint32_t length;
   const PointerSize pointer_size = Runtime::Current()->GetClassLinker()->GetImagePointerSize();
   char return_shorty;
@@ -1532,8 +1563,9 @@
   // suspension point below.
   ScopedAssertNoThreadSuspension ants(__FUNCTION__, method->IsRuntimeMethod());
   if (method->IsRuntimeMethod()) {
-    if (method != Runtime::Current()->GetCalleeSaveMethod(
-        CalleeSaveType::kSaveEverythingForClinit)) {
+    Runtime* runtime = Runtime::Current();
+    if (method != runtime->GetCalleeSaveMethod(CalleeSaveType::kSaveEverythingForClinit) &&
+        method != runtime->GetCalleeSaveMethod(CalleeSaveType::kSaveEverythingForSuspendCheck)) {
       // If the caller is at an invocation point and the runtime method is not
       // for clinit, we need to pass return results to the caller.
       // We need the correct shorty to decide whether we need to pass the return
@@ -1554,9 +1586,7 @@
     return_shorty = method->GetInterfaceMethodIfProxy(pointer_size)->GetShorty(&length)[0];
   }
 
-  bool is_ref = return_shorty == '[' || return_shorty == 'L';
-  StackHandleScope<1> hs(self);
-  MutableHandle<mirror::Object> res(hs.NewHandle<mirror::Object>(nullptr));
+  *is_ref = return_shorty == '[' || return_shorty == 'L';
   JValue return_value;
   if (return_shorty == 'V') {
     return_value.SetJ(0);
@@ -1565,35 +1595,80 @@
   } else {
     return_value.SetJ(*gpr_result);
   }
+  return return_value;
+}
+
+bool Instrumentation::ShouldDeoptimizeMethod(Thread* self, const NthCallerVisitor& visitor) {
+  bool should_deoptimize_frame = false;
+  const OatQuickMethodHeader* header = visitor.GetCurrentOatQuickMethodHeader();
+  if (header != nullptr && header->HasShouldDeoptimizeFlag()) {
+    uint8_t should_deopt_flag = visitor.GetShouldDeoptimizeFlag();
+    // DeoptimizeFlag could be set for debugging or for CHA invalidations.
+    // Deoptimize here only if it was requested for debugging. CHA
+    // invalidations are handled in the JITed code.
+    if ((should_deopt_flag & static_cast<uint8_t>(DeoptimizeFlagValue::kDebug)) != 0) {
+      should_deoptimize_frame = true;
+    }
+  }
+  return (visitor.caller != nullptr) &&
+         (InterpreterStubsInstalled() || IsDeoptimized(visitor.caller) ||
+          self->IsForceInterpreter() ||
+          // NB Since structurally obsolete compiled methods might have the offsets of
+          // methods/fields compiled in we need to go back to interpreter whenever we hit
+          // them.
+          visitor.caller->GetDeclaringClass()->IsObsoleteObject() ||
+          Dbg::IsForcedInterpreterNeededForUpcall(self, visitor.caller) ||
+          should_deoptimize_frame);
+}
+
+TwoWordReturn Instrumentation::PopInstrumentationStackFrame(Thread* self,
+                                                            uintptr_t* return_pc_addr,
+                                                            uint64_t* gpr_result,
+                                                            uint64_t* fpr_result) {
+  DCHECK(gpr_result != nullptr);
+  DCHECK(fpr_result != nullptr);
+  // Do the pop.
+  std::map<uintptr_t, instrumentation::InstrumentationStackFrame>* stack =
+      self->GetInstrumentationStack();
+  CHECK_GT(stack->size(), 0U);
+  auto it = stack->find(reinterpret_cast<uintptr_t>(return_pc_addr));
+  CHECK(it != stack->end());
+  InstrumentationStackFrame instrumentation_frame = it->second;
+  stack->erase(it);
+
+  // Set return PC and check the consistency of the stack.
+  // We don't cache the return pc value in a local as it may change after
+  // sending a method exit event.
+  *return_pc_addr = instrumentation_frame.return_pc_;
+  self->VerifyStack();
+
+  ArtMethod* method = instrumentation_frame.method_;
+
+  bool is_ref;
+  JValue return_value = GetReturnValue(self, method, &is_ref, gpr_result, fpr_result);
+  StackHandleScope<1> hs(self);
+  MutableHandle<mirror::Object> res(hs.NewHandle<mirror::Object>(nullptr));
   if (is_ref) {
     // Take a handle to the return value so we won't lose it if we suspend.
+    // FIXME: The `is_ref` is often guessed wrong, so even object aligment
+    // assertion would fail for some tests. See b/204766614 .
+    // DCHECK_ALIGNED(return_value.GetL(), kObjectAlignment);
     res.Assign(return_value.GetL());
   }
-  // TODO: improve the dex pc information here, requires knowledge of current PC as opposed to
-  //       return_pc.
-  uint32_t dex_pc = dex::kDexNoIndex;
   if (!method->IsRuntimeMethod() && !instrumentation_frame.interpreter_entry_) {
-    ObjPtr<mirror::Object> this_object = instrumentation_frame.this_object_;
     // Note that sending the event may change the contents of *return_pc_addr.
-    MethodExitEvent(
-        self, this_object, instrumentation_frame.method_, dex_pc, OptionalFrame{}, return_value);
+    MethodExitEvent(self, instrumentation_frame.method_, OptionalFrame{}, return_value);
   }
 
   // Deoptimize if the caller needs to continue execution in the interpreter. Do nothing if we get
   // back to an upcall.
   NthCallerVisitor visitor(self, 1, true);
   visitor.WalkStack(true);
-  bool deoptimize = (visitor.caller != nullptr) &&
-                    (interpreter_stubs_installed_ || IsDeoptimized(visitor.caller) ||
-                    self->IsForceInterpreter() ||
-                    // NB Since structurally obsolete compiled methods might have the offsets of
-                    // methods/fields compiled in we need to go back to interpreter whenever we hit
-                    // them.
-                    visitor.caller->GetDeclaringClass()->IsObsoleteObject() ||
-                    // Check if we forced all threads to deoptimize in the time between this frame
-                    // being created and now.
-                    instrumentation_frame.force_deopt_id_ != current_force_deopt_id_ ||
-                    Dbg::IsForcedInterpreterNeededForUpcall(self, visitor.caller));
+  // Check if we forced all threads to deoptimize in the time between this frame being created and
+  // now.
+  bool should_deoptimize_frame = instrumentation_frame.force_deopt_id_ != current_force_deopt_id_;
+  bool deoptimize = ShouldDeoptimizeMethod(self, visitor) || should_deoptimize_frame;
+
   if (is_ref) {
     // Restore the return value if it's a reference since it might have moved.
     *reinterpret_cast<mirror::Object**>(gpr_result) = res.Get();
@@ -1611,8 +1686,8 @@
     }
     DeoptimizationMethodType deopt_method_type = GetDeoptimizationMethodType(method);
     self->PushDeoptimizationContext(return_value,
-                                    return_shorty == 'L' || return_shorty == '[',
-                                    /* exception= */ nullptr ,
+                                    is_ref,
+                                    /* exception= */ nullptr,
                                     /* from_code= */ false,
                                     deopt_method_type);
     return GetTwoWordSuccessValue(*return_pc_addr,
@@ -1649,7 +1724,7 @@
 
 std::string InstrumentationStackFrame::Dump() const {
   std::ostringstream os;
-  os << "Frame " << frame_id_ << " " << ArtMethod::PrettyMethod(method_) << ":"
+  os << ArtMethod::PrettyMethod(method_) << ":"
       << reinterpret_cast<void*>(return_pc_) << " this=" << reinterpret_cast<void*>(this_object_)
       << " force_deopt_id=" << force_deopt_id_;
   return os.str();
