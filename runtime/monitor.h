/*
 * Copyright (C) 2008 The Android Open Source Project
 *
 * Licensed under the Apache License, Version 2.0 (the "License");
 * you may not use this file except in compliance with the License.
 * You may obtain a copy of the License at
 *
 *      http://www.apache.org/licenses/LICENSE-2.0
 *
 * Unless required by applicable law or agreed to in writing, software
 * distributed under the License is distributed on an "AS IS" BASIS,
 * WITHOUT WARRANTIES OR CONDITIONS OF ANY KIND, either express or implied.
 * See the License for the specific language governing permissions and
 * limitations under the License.
 */

#ifndef ART_RUNTIME_MONITOR_H_
#define ART_RUNTIME_MONITOR_H_

#include <pthread.h>
#include <stdint.h>

#include <iosfwd>
#include <list>
#include <vector>

#include "base/mutex.h"
#include "root_visitor.h"
#include "thread_state.h"

namespace art {

/*
 * Monitor shape field. Used to distinguish thin locks from fat locks.
 */
#define LW_SHAPE_THIN 0
#define LW_SHAPE_FAT 1

/*
 * Hash state field.  Used to signify that an object has had its
 * identity hash code exposed or relocated.
 */
#define LW_HASH_STATE_UNHASHED 0
#define LW_HASH_STATE_HASHED 1
#define LW_HASH_STATE_HASHED_AND_MOVED 3
#define LW_HASH_STATE_MASK 0x3
#define LW_HASH_STATE_SHIFT 1
#define LW_HASH_STATE(x) (((x) >> LW_HASH_STATE_SHIFT) & LW_HASH_STATE_MASK)

/*
 * Lock owner field.  Contains the thread id of the thread currently
 * holding the lock.
 */
#define LW_LOCK_OWNER_MASK 0xffff
#define LW_LOCK_OWNER_SHIFT 3
#define LW_LOCK_OWNER(x) (((x) >> LW_LOCK_OWNER_SHIFT) & LW_LOCK_OWNER_MASK)

namespace mirror {
  class ArtMethod;
  class Object;
}  // namespace mirror
class Thread;
class StackVisitor;

class Monitor {
 public:
  ~Monitor();

  static bool IsSensitiveThread();
  static void Init(uint32_t lock_profiling_threshold, bool (*is_sensitive_thread_hook)());

  static uint32_t GetThinLockId(uint32_t raw_lock_word)
      NO_THREAD_SAFETY_ANALYSIS;  // Reading lock owner without holding lock is racy.

  static void MonitorEnter(Thread* thread, mirror::Object* obj)
      EXCLUSIVE_LOCK_FUNCTION(monitor_lock_)
      SHARED_LOCKS_REQUIRED(Locks::mutator_lock_);
  static bool MonitorExit(Thread* thread, mirror::Object* obj)
      SHARED_LOCKS_REQUIRED(Locks::mutator_lock_)
      UNLOCK_FUNCTION(monitor_lock_);

  static void Notify(Thread* self, mirror::Object* obj)
      SHARED_LOCKS_REQUIRED(Locks::mutator_lock_);
  static void NotifyAll(Thread* self, mirror::Object* obj)
      SHARED_LOCKS_REQUIRED(Locks::mutator_lock_);
  static void Wait(Thread* self, mirror::Object* obj, int64_t ms, int32_t ns,
                   bool interruptShouldThrow, ThreadState why)
      SHARED_LOCKS_REQUIRED(Locks::mutator_lock_);

  static void DescribeWait(std::ostream& os, const Thread* thread)
      LOCKS_EXCLUDED(Locks::thread_suspend_count_lock_)
      SHARED_LOCKS_REQUIRED(Locks::mutator_lock_);

  // Used to implement JDWP's ThreadReference.CurrentContendedMonitor.
  static mirror::Object* GetContendedMonitor(Thread* thread);

  // Calls 'callback' once for each lock held in the single stack frame represented by
  // the current state of 'stack_visitor'.
  static void VisitLocks(StackVisitor* stack_visitor, void (*callback)(mirror::Object*, void*),
                         void* callback_context)
      SHARED_LOCKS_REQUIRED(Locks::mutator_lock_);

  static bool IsValidLockWord(int32_t lock_word);

  mirror::Object* GetObject();
  void SetObject(mirror::Object* object);

 private:
  explicit Monitor(Thread* owner, mirror::Object* obj)
      SHARED_LOCKS_REQUIRED(Locks::mutator_lock_);

  void AppendToWaitSet(Thread* thread) EXCLUSIVE_LOCKS_REQUIRED(monitor_lock_);
  void RemoveFromWaitSet(Thread* thread) EXCLUSIVE_LOCKS_REQUIRED(monitor_lock_);

  static void Inflate(Thread* self, mirror::Object* obj)
      SHARED_LOCKS_REQUIRED(Locks::mutator_lock_);

  void LogContentionEvent(Thread* self, uint32_t wait_ms, uint32_t sample_percent,
                          const char* owner_filename, uint32_t owner_line_number)
      SHARED_LOCKS_REQUIRED(Locks::mutator_lock_);

  static void FailedUnlock(mirror::Object* obj, Thread* expected_owner, Thread* found_owner, Monitor* mon)
      LOCKS_EXCLUDED(Locks::thread_list_lock_)
      SHARED_LOCKS_REQUIRED(Locks::mutator_lock_);

  void Lock(Thread* self) EXCLUSIVE_LOCK_FUNCTION(monitor_lock_);
  bool Unlock(Thread* thread, bool for_wait) UNLOCK_FUNCTION(monitor_lock_);

  void Notify(Thread* self) NO_THREAD_SAFETY_ANALYSIS;
  void NotifyWithLock(Thread* self)
      EXCLUSIVE_LOCKS_REQUIRED(monitor_lock_)
      SHARED_LOCKS_REQUIRED(Locks::mutator_lock_);

  void NotifyAll(Thread* self) NO_THREAD_SAFETY_ANALYSIS;
  void NotifyAllWithLock()
      EXCLUSIVE_LOCKS_REQUIRED(monitor_lock_)
      SHARED_LOCKS_REQUIRED(Locks::mutator_lock_);


  void Wait(Thread* self, int64_t msec, int32_t nsec, bool interruptShouldThrow, ThreadState why)
      NO_THREAD_SAFETY_ANALYSIS;
  void WaitWithLock(Thread* self, int64_t ms, int32_t ns, bool interruptShouldThrow, ThreadState why)
      EXCLUSIVE_LOCKS_REQUIRED(monitor_lock_)
      SHARED_LOCKS_REQUIRED(Locks::mutator_lock_);

  // Translates the provided method and pc into its declaring class' source file and line number.
  void TranslateLocation(const mirror::ArtMethod* method, uint32_t pc,
                         const char*& source_file, uint32_t& line_number) const
      SHARED_LOCKS_REQUIRED(Locks::mutator_lock_);

  static bool (*is_sensitive_thread_hook_)();
  static uint32_t lock_profiling_threshold_;

  Mutex monitor_lock_ DEFAULT_MUTEX_ACQUIRED_AFTER;

  // Which thread currently owns the lock?
  Thread* volatile owner_;

  // Owner's recursive lock depth.
  int lock_count_ GUARDED_BY(monitor_lock_);

  // What object are we part of (for debugging).
  mirror::Object* obj_;

  // Threads currently waiting on this monitor.
  Thread* wait_set_ GUARDED_BY(monitor_lock_);

  // Method and dex pc where the lock owner acquired the lock, used when lock
  // sampling is enabled. locking_method_ may be null if the lock is currently
  // unlocked, or if the lock is acquired by the system when the stack is empty.
  const mirror::ArtMethod* locking_method_ GUARDED_BY(monitor_lock_);
  uint32_t locking_dex_pc_ GUARDED_BY(monitor_lock_);

  friend class MonitorInfo;
  friend class MonitorList;
  friend class mirror::Object;
  DISALLOW_COPY_AND_ASSIGN(Monitor);
};

class MonitorList {
 public:
  MonitorList();
  ~MonitorList();

  void Add(Monitor* m);
<<<<<<< HEAD

  void SweepMonitorList(RootVisitor visitor, void* arg);

=======
  void SweepMonitorList(IsMarkedTester is_marked, void* arg)
      SHARED_LOCKS_REQUIRED(Locks::heap_bitmap_lock_);
  void DisallowNewMonitors();
  void AllowNewMonitors();
>>>>>>> bb0140e0
 private:
  bool allow_new_monitors_ GUARDED_BY(monitor_list_lock_);
  Mutex monitor_list_lock_ DEFAULT_MUTEX_ACQUIRED_AFTER;
  ConditionVariable monitor_add_condition_ GUARDED_BY(monitor_list_lock_);
  std::list<Monitor*> list_ GUARDED_BY(monitor_list_lock_);

  friend class Monitor;
  DISALLOW_COPY_AND_ASSIGN(MonitorList);
};

// Collects information about the current state of an object's monitor.
// This is very unsafe, and must only be called when all threads are suspended.
// For use only by the JDWP implementation.
class MonitorInfo {
 public:
  explicit MonitorInfo(mirror::Object* o) EXCLUSIVE_LOCKS_REQUIRED(Locks::mutator_lock_);

  Thread* owner;
  size_t entry_count;
  std::vector<Thread*> waiters;

 private:
  DISALLOW_COPY_AND_ASSIGN(MonitorInfo);
};

}  // namespace art

#endif  // ART_RUNTIME_MONITOR_H_<|MERGE_RESOLUTION|>--- conflicted
+++ resolved
@@ -183,16 +183,11 @@
   ~MonitorList();
 
   void Add(Monitor* m);
-<<<<<<< HEAD
 
   void SweepMonitorList(RootVisitor visitor, void* arg);
-
-=======
-  void SweepMonitorList(IsMarkedTester is_marked, void* arg)
-      SHARED_LOCKS_REQUIRED(Locks::heap_bitmap_lock_);
   void DisallowNewMonitors();
   void AllowNewMonitors();
->>>>>>> bb0140e0
+
  private:
   bool allow_new_monitors_ GUARDED_BY(monitor_list_lock_);
   Mutex monitor_list_lock_ DEFAULT_MUTEX_ACQUIRED_AFTER;
