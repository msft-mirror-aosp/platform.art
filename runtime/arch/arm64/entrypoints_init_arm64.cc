/*
 * Copyright (C) 2014 The Android Open Source Project
 *
 * Licensed under the Apache License, Version 2.0 (the "License");
 * you may not use this file except in compliance with the License.
 * You may obtain a copy of the License at
 *
 *      http://www.apache.org/licenses/LICENSE-2.0
 *
 * Unless required by applicable law or agreed to in writing, software
 * distributed under the License is distributed on an "AS IS" BASIS,
 * WITHOUT WARRANTIES OR CONDITIONS OF ANY KIND, either express or implied.
 * See the License for the specific language governing permissions and
 * limitations under the License.
 */

#include <math.h>
#include <string.h>

#include "arch/arm64/asm_support_arm64.h"
#include "base/bit_utils.h"
#include "entrypoints/entrypoint_utils.h"
#include "entrypoints/jni/jni_entrypoints.h"
#include "entrypoints/math_entrypoints.h"
#include "entrypoints/quick/quick_alloc_entrypoints.h"
#include "entrypoints/quick/quick_default_externs.h"
#include "entrypoints/quick/quick_default_init_entrypoints.h"
#include "entrypoints/quick/quick_entrypoints.h"
#include "entrypoints/runtime_asm_entrypoints.h"
#include "interpreter/interpreter.h"

namespace art {

// Cast entrypoints.
extern "C" size_t artInstanceOfFromCode(mirror::Object* obj, mirror::Class* ref_class);

// Read barrier entrypoints.
// art_quick_read_barrier_mark_regX uses an non-standard calling
// convention: it expects its input in register X and returns its
// result in that same register, and saves and restores all
// caller-save registers.
extern "C" mirror::Object* art_quick_read_barrier_mark_reg00(mirror::Object*);
extern "C" mirror::Object* art_quick_read_barrier_mark_reg01(mirror::Object*);
extern "C" mirror::Object* art_quick_read_barrier_mark_reg02(mirror::Object*);
extern "C" mirror::Object* art_quick_read_barrier_mark_reg03(mirror::Object*);
extern "C" mirror::Object* art_quick_read_barrier_mark_reg04(mirror::Object*);
extern "C" mirror::Object* art_quick_read_barrier_mark_reg05(mirror::Object*);
extern "C" mirror::Object* art_quick_read_barrier_mark_reg06(mirror::Object*);
extern "C" mirror::Object* art_quick_read_barrier_mark_reg07(mirror::Object*);
extern "C" mirror::Object* art_quick_read_barrier_mark_reg08(mirror::Object*);
extern "C" mirror::Object* art_quick_read_barrier_mark_reg09(mirror::Object*);
extern "C" mirror::Object* art_quick_read_barrier_mark_reg10(mirror::Object*);
extern "C" mirror::Object* art_quick_read_barrier_mark_reg11(mirror::Object*);
extern "C" mirror::Object* art_quick_read_barrier_mark_reg12(mirror::Object*);
extern "C" mirror::Object* art_quick_read_barrier_mark_reg12(mirror::Object*);
extern "C" mirror::Object* art_quick_read_barrier_mark_reg13(mirror::Object*);
extern "C" mirror::Object* art_quick_read_barrier_mark_reg14(mirror::Object*);
extern "C" mirror::Object* art_quick_read_barrier_mark_reg15(mirror::Object*);
extern "C" mirror::Object* art_quick_read_barrier_mark_reg16(mirror::Object*);
extern "C" mirror::Object* art_quick_read_barrier_mark_reg17(mirror::Object*);
extern "C" mirror::Object* art_quick_read_barrier_mark_reg18(mirror::Object*);
extern "C" mirror::Object* art_quick_read_barrier_mark_reg19(mirror::Object*);
extern "C" mirror::Object* art_quick_read_barrier_mark_reg20(mirror::Object*);
extern "C" mirror::Object* art_quick_read_barrier_mark_reg21(mirror::Object*);
extern "C" mirror::Object* art_quick_read_barrier_mark_reg22(mirror::Object*);
extern "C" mirror::Object* art_quick_read_barrier_mark_reg22(mirror::Object*);
extern "C" mirror::Object* art_quick_read_barrier_mark_reg23(mirror::Object*);
extern "C" mirror::Object* art_quick_read_barrier_mark_reg24(mirror::Object*);
extern "C" mirror::Object* art_quick_read_barrier_mark_reg25(mirror::Object*);
extern "C" mirror::Object* art_quick_read_barrier_mark_reg26(mirror::Object*);
extern "C" mirror::Object* art_quick_read_barrier_mark_reg27(mirror::Object*);
extern "C" mirror::Object* art_quick_read_barrier_mark_reg28(mirror::Object*);
extern "C" mirror::Object* art_quick_read_barrier_mark_reg29(mirror::Object*);

extern "C" mirror::Object* art_quick_read_barrier_mark_introspection(mirror::Object*);
extern "C" mirror::Object* art_quick_read_barrier_mark_introspection_arrays(mirror::Object*);
extern "C" mirror::Object* art_quick_read_barrier_mark_introspection_gc_roots(mirror::Object*);

void UpdateReadBarrierEntrypoints(QuickEntryPoints* qpoints, bool is_active) {
  // ARM64 is the architecture with the largest number of core
  // registers (32) that supports the read barrier configuration.
  // Because registers 30 (LR) and 31 (SP/XZR) cannot be used to pass
  // arguments, only define ReadBarrierMarkRegX entrypoints for the
  // first 30 registers.  This limitation is not a problem on other
  // supported architectures (ARM, x86 and x86-64) either, as they
  // have less core registers (resp. 16, 8 and 16).
  // TODO: ARM/ARM64 now use introspection entrypoints. Consider
  // reducing the number of entrypoints to those needed by x86-64.
  qpoints->SetReadBarrierMarkReg00(is_active ? art_quick_read_barrier_mark_reg00 : nullptr);
  qpoints->SetReadBarrierMarkReg01(is_active ? art_quick_read_barrier_mark_reg01 : nullptr);
  qpoints->SetReadBarrierMarkReg02(is_active ? art_quick_read_barrier_mark_reg02 : nullptr);
  qpoints->SetReadBarrierMarkReg03(is_active ? art_quick_read_barrier_mark_reg03 : nullptr);
  qpoints->SetReadBarrierMarkReg04(is_active ? art_quick_read_barrier_mark_reg04 : nullptr);
  qpoints->SetReadBarrierMarkReg05(is_active ? art_quick_read_barrier_mark_reg05 : nullptr);
  qpoints->SetReadBarrierMarkReg06(is_active ? art_quick_read_barrier_mark_reg06 : nullptr);
  qpoints->SetReadBarrierMarkReg07(is_active ? art_quick_read_barrier_mark_reg07 : nullptr);
  qpoints->SetReadBarrierMarkReg08(is_active ? art_quick_read_barrier_mark_reg08 : nullptr);
  qpoints->SetReadBarrierMarkReg09(is_active ? art_quick_read_barrier_mark_reg09 : nullptr);
  qpoints->SetReadBarrierMarkReg10(is_active ? art_quick_read_barrier_mark_reg10 : nullptr);
  qpoints->SetReadBarrierMarkReg11(is_active ? art_quick_read_barrier_mark_reg11 : nullptr);
  qpoints->SetReadBarrierMarkReg12(is_active ? art_quick_read_barrier_mark_reg12 : nullptr);
  qpoints->SetReadBarrierMarkReg13(is_active ? art_quick_read_barrier_mark_reg13 : nullptr);
  qpoints->SetReadBarrierMarkReg14(is_active ? art_quick_read_barrier_mark_reg14 : nullptr);
  qpoints->SetReadBarrierMarkReg15(is_active ? art_quick_read_barrier_mark_reg15 : nullptr);
  qpoints->SetReadBarrierMarkReg17(is_active ? art_quick_read_barrier_mark_reg17 : nullptr);
  qpoints->SetReadBarrierMarkReg19(is_active ? art_quick_read_barrier_mark_reg19 : nullptr);
  qpoints->SetReadBarrierMarkReg20(is_active ? art_quick_read_barrier_mark_reg20 : nullptr);
  qpoints->SetReadBarrierMarkReg21(is_active ? art_quick_read_barrier_mark_reg21 : nullptr);
  qpoints->SetReadBarrierMarkReg22(is_active ? art_quick_read_barrier_mark_reg22 : nullptr);
  qpoints->SetReadBarrierMarkReg23(is_active ? art_quick_read_barrier_mark_reg23 : nullptr);
  qpoints->SetReadBarrierMarkReg24(is_active ? art_quick_read_barrier_mark_reg24 : nullptr);
  qpoints->SetReadBarrierMarkReg25(is_active ? art_quick_read_barrier_mark_reg25 : nullptr);
  qpoints->SetReadBarrierMarkReg26(is_active ? art_quick_read_barrier_mark_reg26 : nullptr);
  qpoints->SetReadBarrierMarkReg27(is_active ? art_quick_read_barrier_mark_reg27 : nullptr);
  qpoints->SetReadBarrierMarkReg28(is_active ? art_quick_read_barrier_mark_reg28 : nullptr);
  qpoints->SetReadBarrierMarkReg29(is_active ? art_quick_read_barrier_mark_reg29 : nullptr);

  // Check that array switch cases are at appropriate offsets from the introspection entrypoint.
  DCHECK_ALIGNED(art_quick_read_barrier_mark_introspection, 512u);
  intptr_t array_diff =
      reinterpret_cast<intptr_t>(art_quick_read_barrier_mark_introspection_arrays) -
      reinterpret_cast<intptr_t>(art_quick_read_barrier_mark_introspection);
  DCHECK_EQ(BAKER_MARK_INTROSPECTION_ARRAY_SWITCH_OFFSET, array_diff);
  // Check that the GC root entrypoint is at appropriate offset from the introspection entrypoint.
  intptr_t gc_roots_diff =
      reinterpret_cast<intptr_t>(art_quick_read_barrier_mark_introspection_gc_roots) -
      reinterpret_cast<intptr_t>(art_quick_read_barrier_mark_introspection);
  DCHECK_EQ(BAKER_MARK_INTROSPECTION_GC_ROOT_ENTRYPOINT_OFFSET, gc_roots_diff);
  // The register 16, i.e. IP0, is reserved, so there is no art_quick_read_barrier_mark_reg16.
  // We're using the entry to hold a pointer to the introspection entrypoint instead.
  qpoints->SetReadBarrierMarkReg16(is_active ? art_quick_read_barrier_mark_introspection : nullptr);
}

void InitEntryPoints(JniEntryPoints* jpoints, QuickEntryPoints* qpoints) {
  DefaultInitEntryPoints(jpoints, qpoints);

  // Cast
  qpoints->SetInstanceofNonTrivial(artInstanceOfFromCode);
  qpoints->SetCheckInstanceOf(art_quick_check_instance_of);

  // Math
  // TODO null entrypoints not needed for ARM64 - generate inline.
  qpoints->SetCmpgDouble(nullptr);
  qpoints->SetCmpgFloat(nullptr);
  qpoints->SetCmplDouble(nullptr);
  qpoints->SetCmplFloat(nullptr);
  qpoints->SetFmod(fmod);
  qpoints->SetL2d(nullptr);
  qpoints->SetFmodf(fmodf);
  qpoints->SetL2f(nullptr);
  qpoints->SetD2iz(nullptr);
  qpoints->SetF2iz(nullptr);
  qpoints->SetIdivmod(nullptr);
  qpoints->SetD2l(nullptr);
  qpoints->SetF2l(nullptr);
  qpoints->SetLdiv(nullptr);
  qpoints->SetLmod(nullptr);
  qpoints->SetLmul(nullptr);
  qpoints->SetShlLong(nullptr);
  qpoints->SetShrLong(nullptr);
  qpoints->SetUshrLong(nullptr);

  // More math.
  qpoints->SetCos(cos);
  qpoints->SetSin(sin);
  qpoints->SetAcos(acos);
  qpoints->SetAsin(asin);
  qpoints->SetAtan(atan);
  qpoints->SetAtan2(atan2);
  qpoints->SetPow(pow);
  qpoints->SetCbrt(cbrt);
  qpoints->SetCosh(cosh);
  qpoints->SetExp(exp);
  qpoints->SetExpm1(expm1);
  qpoints->SetHypot(hypot);
  qpoints->SetLog(log);
  qpoints->SetLog10(log10);
  qpoints->SetNextAfter(nextafter);
  qpoints->SetSinh(sinh);
  qpoints->SetTan(tan);
  qpoints->SetTanh(tanh);

  // Intrinsics
  qpoints->SetIndexOf(art_quick_indexof);
  // The ARM64 StringCompareTo intrinsic does not call the runtime.
  qpoints->SetStringCompareTo(nullptr);
  qpoints->SetMemcpy(memcpy);

  // Read barrier.
<<<<<<< HEAD
  qpoints->pReadBarrierJni = ReadBarrierJni;
  qpoints->pReadBarrierMarkReg16 = nullptr;  // IP0 is used as a temp by the asm stub.
=======
  qpoints->SetReadBarrierMarkReg16(nullptr);  // IP0 is used as a temp by the asm stub.
>>>>>>> a6bfb655
  UpdateReadBarrierEntrypoints(qpoints, /*is_active=*/ false);
  qpoints->SetReadBarrierSlow(artReadBarrierSlow);
  qpoints->SetReadBarrierForRootSlow(artReadBarrierForRootSlow);
}

}  // namespace art<|MERGE_RESOLUTION|>--- conflicted
+++ resolved
@@ -131,8 +131,10 @@
   qpoints->SetReadBarrierMarkReg16(is_active ? art_quick_read_barrier_mark_introspection : nullptr);
 }
 
-void InitEntryPoints(JniEntryPoints* jpoints, QuickEntryPoints* qpoints) {
-  DefaultInitEntryPoints(jpoints, qpoints);
+void InitEntryPoints(JniEntryPoints* jpoints,
+                     QuickEntryPoints* qpoints,
+                     bool monitor_jni_entry_exit) {
+  DefaultInitEntryPoints(jpoints, qpoints, monitor_jni_entry_exit);
 
   // Cast
   qpoints->SetInstanceofNonTrivial(artInstanceOfFromCode);
@@ -187,12 +189,7 @@
   qpoints->SetMemcpy(memcpy);
 
   // Read barrier.
-<<<<<<< HEAD
-  qpoints->pReadBarrierJni = ReadBarrierJni;
-  qpoints->pReadBarrierMarkReg16 = nullptr;  // IP0 is used as a temp by the asm stub.
-=======
   qpoints->SetReadBarrierMarkReg16(nullptr);  // IP0 is used as a temp by the asm stub.
->>>>>>> a6bfb655
   UpdateReadBarrierEntrypoints(qpoints, /*is_active=*/ false);
   qpoints->SetReadBarrierSlow(artReadBarrierSlow);
   qpoints->SetReadBarrierForRootSlow(artReadBarrierForRootSlow);
