/*
 * Copyright (C) 2023 The Android Open Source Project
 *
 * Licensed under the Apache License, Version 2.0 (the "License");
 * you may not use this file except in compliance with the License.
 * You may obtain a copy of the License at
 *
 *      http://www.apache.org/licenses/LICENSE-2.0
 *
 * Unless required by applicable law or agreed to in writing, software
 * distributed under the License is distributed on an "AS IS" BASIS,
 * WITHOUT WARRANTIES OR CONDITIONS OF ANY KIND, either express or implied.
 * See the License for the specific language governing permissions and
 * limitations under the License.
 */

#include "asm_support_riscv64.S"


// 8 argument GPRS: a0 - a7 and 8 argument FPRs: fa0 - fa7
#define ALL_ARGS_SIZE (8 * (8 + 8))


.macro SAVE_ALL_ARGS_INCREASE_FRAME extra_space
    // Reserve space for all argument registers, plus the extra space.
    INCREASE_FRAME (ALL_ARGS_SIZE + \extra_space)

    // Argument GPRs a0 - a7.
    sd    a0, (8*0)(sp)
    sd    a1, (8*1)(sp)
    sd    a2, (8*2)(sp)
    sd    a3, (8*3)(sp)
    sd    a4, (8*4)(sp)
    sd    a5, (8*5)(sp)
    sd    a6, (8*6)(sp)
    sd    a7, (8*7)(sp)

    // Argument FPRs fa0 - fa7.
    fsd   fa0, (8*8)(sp)
    fsd   fa1, (8*9)(sp)
    fsd   fa2, (8*10)(sp)
    fsd   fa3, (8*11)(sp)
    fsd   fa4, (8*12)(sp)
    fsd   fa5, (8*13)(sp)
    fsd   fa6, (8*14)(sp)
    fsd   fa7, (8*15)(sp)
.endm


.macro RESTORE_ALL_ARGS_DECREASE_FRAME extra_space
    // Argument GPRs a0 - a7.
    ld    a0, (8*0)(sp)
    ld    a1, (8*1)(sp)
    ld    a2, (8*2)(sp)
    ld    a3, (8*3)(sp)
    ld    a4, (8*4)(sp)
    ld    a5, (8*5)(sp)
    ld    a6, (8*6)(sp)
    ld    a7, (8*7)(sp)

    // Argument FPRs fa0 - fa7.
    fld   fa0, (8*8)(sp)
    fld   fa1, (8*9)(sp)
    fld   fa2, (8*10)(sp)
    fld   fa3, (8*11)(sp)
    fld   fa4, (8*12)(sp)
    fld   fa5, (8*13)(sp)
    fld   fa6, (8*14)(sp)
    fld   fa7, (8*15)(sp)

    DECREASE_FRAME (ALL_ARGS_SIZE + \extra_space)
.endm


.macro JNI_SAVE_MANAGED_ARGS_TRAMPOLINE name, cxx_name, arg1 = "none"
    .extern \cxx_name
ENTRY \name
    // Save args and RA.
    SAVE_ALL_ARGS_INCREASE_FRAME /*padding*/ 8 + /*RA*/ 8
    SAVE_GPR ra, (ALL_ARGS_SIZE + /*padding*/ 8)
    // Call `cxx_name()`.
    .ifnc \arg1, none
        mv    a0, \arg1
    .endif
    call   \cxx_name
    // Restore RA and args and return.
    RESTORE_GPR ra, (ALL_ARGS_SIZE + /*padding*/ 8)
    RESTORE_ALL_ARGS_DECREASE_FRAME /*padding*/ 8 + /*RA*/ 8
    ret
END \name
.endm


.macro JNI_SAVE_RETURN_VALUE_TRAMPOLINE name, cxx_name, arg1, arg2 = "none"
    .extern \cxx_name
ENTRY \name
    // Save return registers and return address.
    INCREASE_FRAME 32
    sd    a0, 0(sp)
    fsd   fa0, 8(sp)
    SAVE_GPR ra, 24
    // Call `cxx_name()`.
    mv    a0, \arg1
    .ifnc \arg2, none
        mv    a1, \arg2
    .endif
    call  \cxx_name
    // Restore result registers and return.
    ld    a0, 0(sp)
    fld   fa0, 8(sp)
    RESTORE_GPR ra, 24
    DECREASE_FRAME 32
    ret
END \name
.endm


// JNI dlsym lookup stub.
.extern artFindNativeMethod
.extern artFindNativeMethodRunnable
ENTRY art_jni_dlsym_lookup_stub
    SAVE_ALL_ARGS_INCREASE_FRAME 2*8
    SAVE_GPR fp, (ALL_ARGS_SIZE + 0)
    SAVE_GPR ra, (ALL_ARGS_SIZE + 8)
    add  fp, sp, ALL_ARGS_SIZE

    // Call artFindNativeMethod for normal native.
    // Call artFindNativeMethodRunnable for @FastNative or @CriticalNative.
    // Both functions have a single argument: Thread::Current() in a0.
    mv   a0, xSELF
    ld   t0, THREAD_TOP_QUICK_FRAME_OFFSET(a0)   // uintptr_t tagged_quick_frame
    andi t0, t0, ~TAGGED_JNI_SP_MASK             // ArtMethod** sp
    ld   t0, (t0)                                // ArtMethod* method
    lw   t0, ART_METHOD_ACCESS_FLAGS_OFFSET(t0)  // uint32_t access_flags
    li   t1, (ACCESS_FLAGS_METHOD_IS_FAST_NATIVE | ACCESS_FLAGS_METHOD_IS_CRITICAL_NATIVE)
    and  t0, t0, t1
    bnez t0, .Llookup_stub_fast_or_critical_native
    call artFindNativeMethod
    j    .Llookup_stub_continue

.Llookup_stub_fast_or_critical_native:
    call  artFindNativeMethodRunnable

.Llookup_stub_continue:
    mv    t0, a0  // store result in a temp reg.
    RESTORE_GPR fp, (ALL_ARGS_SIZE + 0)
    RESTORE_GPR ra, (ALL_ARGS_SIZE + 8)
    RESTORE_ALL_ARGS_DECREASE_FRAME 2*8

    beqz  t0, 1f  // is method code null?
    jr    t0      // if non-null, tail call to method code.
1:
    ret           // restore regs and return to caller to handle exception.
END art_jni_dlsym_lookup_stub


// JNI dlsym lookup stub for @CriticalNative.
ENTRY art_jni_dlsym_lookup_critical_stub
    // The hidden arg holding the tagged method is t6 (loaded by art_quick_generic_jni_trampoline).
    // FIXME(riscv64): Use T0 to align with the JNI calling convention.
    // Bit 0 set means generic JNI.
    // For generic JNI we already have a managed frame, so we reuse the art_jni_dlsym_lookup_stub.
<<<<<<< HEAD
    andi  t6, t6, 1
    beqz  t6, 1f
    j     art_jni_dlsym_lookup_stub
1:
    // TODO(riscv64): implement for code paths other than generic JNI trampoline.
    unimp
END art_jni_dlsym_lookup_critical_stub
=======
    andi  t6, t0, 1
    bnez  t6, art_jni_dlsym_lookup_stub

    // Save args, the hidden arg and caller PC. No CFI needed for args and the hidden arg.
    SAVE_ALL_ARGS_INCREASE_FRAME 2*8
    SAVE_GPR t0, (ALL_ARGS_SIZE + 0)
    SAVE_GPR ra, (ALL_ARGS_SIZE + 8)

    // Call artCriticalNativeFrameSize(method, caller_pc)
    mv    a0, t0  // a0 := method (from hidden arg)
    mv    a1, ra  // a1 := caller_pc
    call  artCriticalNativeFrameSize

    // Move frame size to T2.
    mv    t2, a0

    // Restore args, the hidden arg and caller PC.
    RESTORE_GPR t0, (ALL_ARGS_SIZE + 0)
    RESTORE_GPR ra, (ALL_ARGS_SIZE + 8)
    RESTORE_ALL_ARGS_DECREASE_FRAME 2*8

    // Reserve space for a SaveRefsAndArgs managed frame, either for the actual runtime
    // method or for a GenericJNI frame which is similar but has a native method and a tag.
    // Add space for RA and padding to keep the stack 16-byte aligned.
    INCREASE_FRAME (FRAME_SIZE_SAVE_REFS_AND_ARGS + 16)

    // Prepare the return address for managed stack walk of the SaveRefsAndArgs frame.
    // If we're coming from JNI stub with tail call, it is RA. If we're coming from
    // JNI stub that saved the return address, it will be the last value we copy below.
    // If we're coming directly from compiled code, it is RA, set further down.
    mv    t4, ra

    // Move the stack args if any. Calculate the base address of the managed frame in the process.
    addi  t1, sp, 16
    beqz  t2, .Lcritical_skip_copy_args
.Lcritical_copy_args_loop:
    ld    t3, FRAME_SIZE_SAVE_REFS_AND_ARGS+0(t1)
    ld    t4, FRAME_SIZE_SAVE_REFS_AND_ARGS+8(t1)
    addi  t2, t2, -16
    sd    t3, 0-16(t1)
    sd    t4, 8-16(t1)
    addi  t1, t1, 16
    bnez  t2, .Lcritical_copy_args_loop
.Lcritical_skip_copy_args:

    // Spill registers for the SaveRefsAndArgs frame above the stack args.
    // Note that the runtime shall not examine the args here, otherwise we would have to
    // move them in registers and stack to account for the difference between managed and
    // native ABIs. Do not update CFI while we hold the frame address in T1 and the values
    // in registers are unchanged.
    // stack slot (0*8)(t1) is for ArtMethod*
    fsd   fa0, (1*8)(t1)
    fsd   fa1, (2*8)(t1)
    fsd   fa2, (3*8)(t1)
    fsd   fa3, (4*8)(t1)
    fsd   fa4, (5*8)(t1)
    fsd   fa5, (6*8)(t1)
    fsd   fa6, (7*8)(t1)
    fsd   fa7, (8*8)(t1)
    sd    fp,  (9*8)(t1)   // x8, frame pointer
    // s1 (x9) is the ART thread register
    // a0 (x10) is the method pointer
    sd    a1,  (10*8)(t1)  // x11
    sd    a2,  (11*8)(t1)  // x12
    sd    a3,  (12*8)(t1)  // x13
    sd    a4,  (13*8)(t1)  // x14
    sd    a5,  (14*8)(t1)  // x15
    sd    a6,  (15*8)(t1)  // x16
    sd    a7,  (16*8)(t1)  // x17
    sd    s2,  (17*8)(t1)  // x18
    sd    s3,  (18*8)(t1)  // x19
    sd    s4,  (19*8)(t1)  // x20
    sd    s5,  (20*8)(t1)  // x21
    sd    s6,  (21*8)(t1)  // x22
    sd    s7,  (22*8)(t1)  // x23
    sd    s8,  (23*8)(t1)  // x24
    sd    s9,  (24*8)(t1)  // x25
    sd    s10, (25*8)(t1)  // x26
    sd    s11, (26*8)(t1)  // x27
    sd    t4,  (27*8)(t1)  // t4: Save return address for tail call from JNI stub.
    // (If there were any stack args, we're storing the value that's already there.
    // For direct calls from compiled managed code, we shall overwrite this below.)

    // Move the managed frame address to native callee-save register fp (x8) and update CFI.
    mv    fp, t1
    // Skip args FA0-FA7, A1-A7
    CFI_EXPRESSION_BREG  8, 8, (9*8)
    CFI_EXPRESSION_BREG 18, 8, (17*8)
    CFI_EXPRESSION_BREG 19, 8, (18*8)
    CFI_EXPRESSION_BREG 20, 8, (19*8)
    CFI_EXPRESSION_BREG 21, 8, (20*8)
    CFI_EXPRESSION_BREG 22, 8, (21*8)
    CFI_EXPRESSION_BREG 23, 8, (22*8)
    CFI_EXPRESSION_BREG 24, 8, (23*8)
    CFI_EXPRESSION_BREG 25, 8, (24*8)
    CFI_EXPRESSION_BREG 26, 8, (25*8)
    CFI_EXPRESSION_BREG 27, 8, (26*8)
    // The saved return PC for managed stack walk is not necessarily our RA.

    // Save our return PC below the managed frame.
    sd    ra, -__SIZEOF_POINTER__(fp)
    CFI_EXPRESSION_BREG 1, 8, -__SIZEOF_POINTER__

    lw    t2, ART_METHOD_ACCESS_FLAGS_OFFSET(t0)  // Load access flags.
    addi  t1, fp, 1        // Prepare managed SP tagged for a GenericJNI frame.
    slliw t2, t2, 31 - ACCESS_FLAGS_METHOD_IS_NATIVE_BIT
    bltz  t2, .Lcritical_skip_prepare_runtime_method

    // When coming from a compiled method, the return PC for managed stack walk is RA.
    // (When coming from a compiled stub, the correct return PC is already stored above.)
    sd    ra, (FRAME_SIZE_SAVE_REFS_AND_ARGS - __SIZEOF_POINTER__)(fp)

    // Replace the target method with the SaveRefsAndArgs runtime method.
    LOAD_RUNTIME_INSTANCE t0
    ld    t0, RUNTIME_SAVE_REFS_AND_ARGS_METHOD_OFFSET(t0)

    mv    t1, fp           // Prepare untagged managed SP for the runtime method.

.Lcritical_skip_prepare_runtime_method:
    // Store the method on the bottom of the managed frame.
    sd    t0, (fp)

    // Place (maybe tagged) managed SP in Thread::Current()->top_quick_frame.
    sd    t1, THREAD_TOP_QUICK_FRAME_OFFSET(xSELF)

    // Preserve the native arg register A0 in callee-save register S2 (x18) which was saved above.
    mv    s2, a0

    // Call artFindNativeMethodRunnable()
    mv    a0, xSELF   // pass Thread::Current()
    call  artFindNativeMethodRunnable

    // Store result in scratch reg.
    mv    t0, a0

    // Restore the native arg register A0.
    mv    a0, s2

    // Restore our return PC.
    RESTORE_GPR_BASE fp, ra, -__SIZEOF_POINTER__

    // Remember the end of out args before restoring FP.
    addi  t1, fp, -16

    // Restore arg registers.
    fld   fa0, (1*8)(fp)
    fld   fa1, (2*8)(fp)
    fld   fa2, (3*8)(fp)
    fld   fa3, (4*8)(fp)
    fld   fa4, (5*8)(fp)
    fld   fa5, (6*8)(fp)
    fld   fa6, (7*8)(fp)
    fld   fa7, (8*8)(fp)
    // fp (x8) is restored last to keep CFI data valid until then.
    // s1 (x9) is the ART thread register
    // a0 (x10) is the method pointer
    ld    a1,  (10*8)(fp)  // x11
    ld    a2,  (11*8)(fp)  // x12
    ld    a3,  (12*8)(fp)  // x13
    ld    a4,  (13*8)(fp)  // x14
    ld    a5,  (14*8)(fp)  // x15
    ld    a6,  (15*8)(fp)  // x16
    ld    a7,  (16*8)(fp)  // x17
    RESTORE_GPR_BASE fp, s2,  (17*8)  // x18
    RESTORE_GPR_BASE fp, s3,  (18*8)  // x19
    RESTORE_GPR_BASE fp, s4,  (19*8)  // x20
    RESTORE_GPR_BASE fp, s5,  (20*8)  // x21
    RESTORE_GPR_BASE fp, s6,  (21*8)  // x22
    RESTORE_GPR_BASE fp, s7,  (22*8)  // x23
    RESTORE_GPR_BASE fp, s8,  (23*8)  // x24
    RESTORE_GPR_BASE fp, s9,  (24*8)  // x25
    RESTORE_GPR_BASE fp, s10, (25*8)  // x26
    RESTORE_GPR_BASE fp, s11, (26*8)  // x27
    RESTORE_GPR_BASE fp, fp,  (9*8)   // fp (x8) is restored last

    // Check for exception before moving args back to keep the return PC for managed stack walk.
    CFI_REMEMBER_STATE
    beqz  t0, .Lcritical_deliver_exception

    // Move stack args to their original place.
    beq   t1, sp, .Lcritical_skip_copy_args_back
    sub   t2, t1, sp
.Lcritical_copy_args_back_loop:
    ld    t3, 0-16(t1)
    ld    t4, 8-16(t1)
    addi  t2, t2, -16
    sd    t3, FRAME_SIZE_SAVE_REFS_AND_ARGS+0(t1)
    sd    t4, FRAME_SIZE_SAVE_REFS_AND_ARGS+8(t1)
    addi  t1, t1, -16
    bnez  t2, .Lcritical_copy_args_back_loop
.Lcritical_skip_copy_args_back:

    // Remove the frame reservation.
    DECREASE_FRAME (FRAME_SIZE_SAVE_REFS_AND_ARGS + 16)

    // Do the tail call.
    jr    t0

.Lcritical_deliver_exception:
    CFI_RESTORE_STATE_AND_DEF_CFA sp, FRAME_SIZE_SAVE_REFS_AND_ARGS + 16
    // If this is called from a method that catches the exception, all callee-save registers need
    // to be saved, so that the exception handling code can read them in case they contain live
    // values later used by that method. This includes callee-save FP registers which are not
    // saved in a SaveRefsAndArgs frame, so we cannot reuse the managed frame we have built above.
    // That's why we checked for exception after restoring registers from that frame.
    // We need to build a SaveAllCalleeSaves frame instead. Args are irrelevant at this
    // point but keep the area allocated for stack args to keep CFA definition simple.
#if FRAME_SIZE_SAVE_ALL_CALLEE_SAVES > FRAME_SIZE_SAVE_REFS_AND_ARGS
#error "Expanding stack frame from kSaveRefsAndArgs to kSaveAllCalleeSaves is not implemented."
#endif
    DECREASE_FRAME FRAME_SIZE_SAVE_REFS_AND_ARGS - FRAME_SIZE_SAVE_ALL_CALLEE_SAVES

    // Calculate the base address of the managed frame.
    addi  t1, t1, 16 + FRAME_SIZE_SAVE_REFS_AND_ARGS - FRAME_SIZE_SAVE_ALL_CALLEE_SAVES

    // Spill registers for the SaveAllCalleeSaves frame above the stack args area. Do not update
    // CFI while we hold the frame address in T1 and the values in registers are unchanged.
    // stack slot (0*8)(t1) is for ArtMethod*
    // stack slot (1*8)(t1) is for padding
    // FP callee-saves.
    fsd   fs0,  (8*2)(t1)   // f8
    fsd   fs1,  (8*3)(t1)   // f9
    fsd   fs2,  (8*4)(t1)   // f18
    fsd   fs3,  (8*5)(t1)   // f19
    fsd   fs4,  (8*6)(t1)   // f20
    fsd   fs5,  (8*7)(t1)   // f21
    fsd   fs6,  (8*8)(t1)   // f22
    fsd   fs7,  (8*9)(t1)   // f23
    fsd   fs8,  (8*10)(t1)  // f24
    fsd   fs9,  (8*11)(t1)  // f25
    fsd   fs10, (8*12)(t1)  // f26
    fsd   fs11, (8*13)(t1)  // f27
    // GP callee-saves
    sd    s0,  (8*14)(t1)  // x8/fp, frame pointer
    // s1 (x9) is the ART thread register
    sd    s2,  (8*15)(t1)  // x18
    sd    s3,  (8*16)(t1)  // x19
    sd    s4,  (8*17)(t1)  // x20
    sd    s5,  (8*18)(t1)  // x21
    sd    s6,  (8*19)(t1)  // x22
    sd    s7,  (8*20)(t1)  // x23
    sd    s8,  (8*21)(t1)  // x24
    sd    s9,  (8*22)(t1)  // x25
    sd    s10, (8*23)(t1)  // x26
    sd    s11, (8*24)(t1)  // x27
    // Keep the caller PC for managed stack walk.

    // Move the managed frame address to native callee-save register fp (x8) and update CFI.
    mv    fp, t1
    CFI_EXPRESSION_BREG  8, 8, (14*8)  // fp/x8: The base register for these CFI expressions.
    CFI_EXPRESSION_BREG  /*FP reg*/ 32 + 8, 8, (8*2)    // fs0/f8
    CFI_EXPRESSION_BREG  /*FP reg*/ 32 + 9, 8, (8*3)    // fs1/f9
    CFI_EXPRESSION_BREG  /*FP reg*/ 32 + 18, 8, (8*4)   // fs2/f18
    CFI_EXPRESSION_BREG  /*FP reg*/ 32 + 19, 8, (8*5)   // fs3/f19
    CFI_EXPRESSION_BREG  /*FP reg*/ 32 + 20, 8, (8*6)   // fs4/f20
    CFI_EXPRESSION_BREG  /*FP reg*/ 32 + 21, 8, (8*7)   // fs5/f21
    CFI_EXPRESSION_BREG  /*FP reg*/ 32 + 22, 8, (8*8)   // fs6/f22
    CFI_EXPRESSION_BREG  /*FP reg*/ 32 + 23, 8, (8*9)   // fs7/f23
    CFI_EXPRESSION_BREG  /*FP reg*/ 32 + 24, 8, (8*10)  // fs8/f24
    CFI_EXPRESSION_BREG  /*FP reg*/ 32 + 25, 8, (8*11)  // fs9/f25
    CFI_EXPRESSION_BREG  /*FP reg*/ 32 + 26, 8, (8*12)  // fs10/f26
    // CFI expression for fp (x8) already emitted above.
    CFI_EXPRESSION_BREG 18, 8, (15*8)  // s2/x18
    CFI_EXPRESSION_BREG 19, 8, (16*8)  // s3/x19
    CFI_EXPRESSION_BREG 20, 8, (17*8)  // s4/x20
    CFI_EXPRESSION_BREG 21, 8, (18*8)  // s5/x21
    CFI_EXPRESSION_BREG 22, 8, (19*8)  // s6/x22
    CFI_EXPRESSION_BREG 23, 8, (20*8)  // s7/x23
    CFI_EXPRESSION_BREG 24, 8, (21*8)  // s8/x24
    CFI_EXPRESSION_BREG 25, 8, (22*8)  // s9/x25
    CFI_EXPRESSION_BREG 26, 8, (23*8)  // s10/x26
    CFI_EXPRESSION_BREG 27, 8, (24*8)  // s11/x27
    // The saved return PC for managed stack walk is not necessarily our RA.

    // Save our return PC below the managed frame.
    sd    ra, -__SIZEOF_POINTER__(fp)
    CFI_EXPRESSION_BREG 1, 8, -__SIZEOF_POINTER__

    // Store ArtMethod* Runtime::callee_save_methods_[kSaveAllCalleeSaves] to the managed frame.
    LOAD_RUNTIME_INSTANCE t0
    ld    t0, RUNTIME_SAVE_ALL_CALLEE_SAVES_METHOD_OFFSET(t0)
    sd    t0, (fp)

    // Place the managed frame SP in Thread::Current()->top_quick_frame.
    sd    fp, THREAD_TOP_QUICK_FRAME_OFFSET(xSELF)

    DELIVER_PENDING_EXCEPTION_FRAME_READY
END art_jni_dlsym_lookup_critical_stub

    /*
     * Read barrier for the method's declaring class needed by JNI stub for static methods.
     * (We're using a pointer to the declaring class in `ArtMethod` as `jclass`.)
     */
// The method argument is already in a0 for call to `artJniReadBarrier(ArtMethod*)`.
JNI_SAVE_MANAGED_ARGS_TRAMPOLINE art_jni_read_barrier, artJniReadBarrier

    /*
     * Trampoline to `artJniMethodStart()` that preserves all managed arguments.
     */
JNI_SAVE_MANAGED_ARGS_TRAMPOLINE art_jni_method_start, artJniMethodStart, xSELF

    /*
     * Trampoline to `artJniMethodEntryHook` that preserves all managed arguments.
     */
JNI_SAVE_MANAGED_ARGS_TRAMPOLINE art_jni_method_entry_hook, artJniMethodEntryHook, xSELF

    /*
     * Trampoline to `artJniMonitoredMethodStart()` that preserves all managed arguments.
     */
JNI_SAVE_MANAGED_ARGS_TRAMPOLINE art_jni_monitored_method_start, artJniMonitoredMethodStart, xSELF

    /*
     * Trampoline to `artJniMethodEnd()` that preserves all return registers.
     */
JNI_SAVE_RETURN_VALUE_TRAMPOLINE art_jni_method_end, artJniMethodEnd, xSELF

    /*
     * Trampoline to `artJniMonitoredMethodEnd()` that preserves all return registers.
     */
JNI_SAVE_RETURN_VALUE_TRAMPOLINE art_jni_monitored_method_end, artJniMonitoredMethodEnd, xSELF

    /*
     * Entry from JNI stub that tries to lock the object in a fast path and
     * calls `artLockObjectFromCode()` (the same as for managed code) for the
     * difficult cases, may block for GC.
     * Custom calling convention:
     *     T0 holds the non-null object to lock.
     *     Callee-save registers have been saved and can be used as temporaries.
     *     All argument registers need to be preserved.
     */
ENTRY art_jni_lock_object
    LOCK_OBJECT_FAST_PATH t0, art_jni_lock_object_no_inline, /*can_be_null*/ 0
END art_jni_lock_object

    /*
     * Entry from JNI stub that calls `artLockObjectFromCode()`
     * (the same as for managed code), may block for GC.
     * Custom calling convention:
     *     T0 holds the non-null object to lock.
     *     Callee-save registers have been saved and can be used as temporaries.
     *     All argument registers need to be preserved.
     */
    .extern artLockObjectFromCode
ENTRY art_jni_lock_object_no_inline
    // This is also the slow path for art_jni_lock_object.
    // Save args and RA.
    SAVE_ALL_ARGS_INCREASE_FRAME /*padding*/ 8 + /*RA*/ 8
    SAVE_GPR ra, (ALL_ARGS_SIZE + /*padding*/ 8)
    // Call `artLockObjectFromCode()`.
    mv    a0, t0                     // Pass the object to lock.
    mv    a1, xSELF                  // Pass Thread::Current().
    call  artLockObjectFromCode      // (Object* obj, Thread*)
    // Restore return address.
    RESTORE_GPR ra, (ALL_ARGS_SIZE + /*padding*/ 8)
    // Check result.
    bnez   a0, 1f
    // Restore register args a0-a7, fa0-fa7 and return.
    RESTORE_ALL_ARGS_DECREASE_FRAME /*padding*/ 8 + /*RA*/ 8
    ret
    .cfi_adjust_cfa_offset (ALL_ARGS_SIZE + /*padding*/ 8 + /*RA*/ 8)
1:
    // All args are irrelevant when throwing an exception. Remove the spill area.
    DECREASE_FRAME (ALL_ARGS_SIZE + /*padding*/ 8 + /*RA*/ 8)
    // Make a tail call to `artDeliverPendingExceptionFromCode()`.
    // Rely on the JNI transition frame constructed in the JNI stub.
    mv     a0, xSELF                           // Pass Thread::Current().
    tail   artDeliverPendingExceptionFromCode  // (Thread*)
END art_jni_lock_object_no_inline

    /*
     * Entry from JNI stub that tries to unlock the object in a fast path and calls
     * `artJniUnlockObject()` for the difficult cases. Note that failure to unlock
     * is fatal, so we do not need to check for exceptions in the slow path.
     * Custom calling convention:
     *     T0 holds the non-null object to unlock.
     *     Callee-save registers have been saved and can be used as temporaries.
     *     Return registers a0 and fa0 need to be preserved.
     */
ENTRY art_jni_unlock_object
    UNLOCK_OBJECT_FAST_PATH t0, art_jni_unlock_object_no_inline, /*can_be_null*/ 0
END art_jni_unlock_object

    /*
     * Entry from JNI stub that calls `artJniUnlockObject()`. Note that failure to
     * unlock is fatal, so we do not need to check for exceptions.
     * Custom calling convention:
     *     T0 holds the non-null object to unlock.
     *     Callee-save registers have been saved and can be used as temporaries.
     *     Return registers a0 and fa0 need to be preserved.
     */
    // This is also the slow path for art_jni_unlock_object.
JNI_SAVE_RETURN_VALUE_TRAMPOLINE art_jni_unlock_object_no_inline, artJniUnlockObject, t0, xSELF
>>>>>>> a828c507
<|MERGE_RESOLUTION|>--- conflicted
+++ resolved
@@ -156,19 +156,9 @@
 
 // JNI dlsym lookup stub for @CriticalNative.
 ENTRY art_jni_dlsym_lookup_critical_stub
-    // The hidden arg holding the tagged method is t6 (loaded by art_quick_generic_jni_trampoline).
-    // FIXME(riscv64): Use T0 to align with the JNI calling convention.
-    // Bit 0 set means generic JNI.
+    // The hidden arg holding the tagged method is t0 (loaded by compiled JNI stub, compiled
+    // managed code, or `art_quick_generic_jni_trampoline`). Bit 0 set means generic JNI.
     // For generic JNI we already have a managed frame, so we reuse the art_jni_dlsym_lookup_stub.
-<<<<<<< HEAD
-    andi  t6, t6, 1
-    beqz  t6, 1f
-    j     art_jni_dlsym_lookup_stub
-1:
-    // TODO(riscv64): implement for code paths other than generic JNI trampoline.
-    unimp
-END art_jni_dlsym_lookup_critical_stub
-=======
     andi  t6, t0, 1
     bnez  t6, art_jni_dlsym_lookup_stub
 
@@ -560,5 +550,4 @@
      *     Return registers a0 and fa0 need to be preserved.
      */
     // This is also the slow path for art_jni_unlock_object.
-JNI_SAVE_RETURN_VALUE_TRAMPOLINE art_jni_unlock_object_no_inline, artJniUnlockObject, t0, xSELF
->>>>>>> a828c507
+JNI_SAVE_RETURN_VALUE_TRAMPOLINE art_jni_unlock_object_no_inline, artJniUnlockObject, t0, xSELF