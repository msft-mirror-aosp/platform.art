/*
 * Copyright (C) 2008 The Android Open Source Project
 *
 * Licensed under the Apache License, Version 2.0 (the "License");
 * you may not use this file except in compliance with the License.
 * You may obtain a copy of the License at
 *
 *      http://www.apache.org/licenses/LICENSE-2.0
 *
 * Unless required by applicable law or agreed to in writing, software
 * distributed under the License is distributed on an "AS IS" BASIS,
 * WITHOUT WARRANTIES OR CONDITIONS OF ANY KIND, either express or implied.
 * See the License for the specific language governing permissions and
 * limitations under the License.
 */

#include <stdlib.h>
#include <string.h>
#include <unistd.h>
#include <memory>
#include <string>

#include "atomic.h"
#include "base/hex_dump.h"
#include "base/logging.h"
#include "base/macros.h"
#include "base/stringprintf.h"
#include "debugger.h"
#include "jdwp/jdwp_constants.h"
#include "jdwp/jdwp_event.h"
#include "jdwp/jdwp_expand_buf.h"
#include "jdwp/jdwp_priv.h"
#include "runtime.h"
#include "thread-inl.h"

namespace art {

namespace JDWP {

std::string DescribeField(const FieldId& field_id) {
  return StringPrintf("%#x (%s)", field_id, Dbg::GetFieldName(field_id).c_str());
}

std::string DescribeMethod(const MethodId& method_id) {
  return StringPrintf("%#x (%s)", method_id, Dbg::GetMethodName(method_id).c_str());
}

std::string DescribeRefTypeId(const RefTypeId& ref_type_id) {
  std::string signature("unknown");
  Dbg::GetSignature(ref_type_id, &signature);
  return StringPrintf("%#" PRIx64 " (%s)", ref_type_id, signature.c_str());
}

// Helper function: write a variable-width value into the output input buffer.
static void WriteValue(ExpandBuf* pReply, int width, uint64_t value) {
  switch (width) {
  case 1:     expandBufAdd1(pReply, value); break;
  case 2:     expandBufAdd2BE(pReply, value); break;
  case 4:     expandBufAdd4BE(pReply, value); break;
  case 8:     expandBufAdd8BE(pReply, value); break;
  default:    LOG(FATAL) << width; break;
  }
}

static JdwpError WriteTaggedObject(ExpandBuf* reply, ObjectId object_id)
    SHARED_LOCKS_REQUIRED(Locks::mutator_lock_) {
  uint8_t tag;
  JdwpError rc = Dbg::GetObjectTag(object_id, &tag);
  if (rc == ERR_NONE) {
    expandBufAdd1(reply, tag);
    expandBufAddObjectId(reply, object_id);
  }
  return rc;
}

static JdwpError WriteTaggedObjectList(ExpandBuf* reply, const std::vector<ObjectId>& objects)
    SHARED_LOCKS_REQUIRED(Locks::mutator_lock_) {
  expandBufAdd4BE(reply, objects.size());
  for (size_t i = 0; i < objects.size(); ++i) {
    JdwpError rc = WriteTaggedObject(reply, objects[i]);
    if (rc != ERR_NONE) {
      return rc;
    }
  }
  return ERR_NONE;
}

/*
 * Common code for *_InvokeMethod requests.
 *
 * If "is_constructor" is set, this returns "object_id" rather than the
 * expected-to-be-void return value of the called function.
 */
static JdwpError FinishInvoke(JdwpState*, Request* request, ExpandBuf* pReply,
                              ObjectId thread_id, ObjectId object_id,
                              RefTypeId class_id, MethodId method_id, bool is_constructor)
    SHARED_LOCKS_REQUIRED(Locks::mutator_lock_) {
  CHECK(!is_constructor || object_id != 0);

  int32_t arg_count = request->ReadSigned32("argument count");

  VLOG(jdwp) << StringPrintf("    --> thread_id=%#" PRIx64 " object_id=%#" PRIx64,
                             thread_id, object_id);
  VLOG(jdwp) << StringPrintf("        class_id=%#" PRIx64 " method_id=%x %s.%s", class_id,
                             method_id, Dbg::GetClassName(class_id).c_str(),
                             Dbg::GetMethodName(method_id).c_str());
  VLOG(jdwp) << StringPrintf("        %d args:", arg_count);

  std::unique_ptr<JdwpTag[]> argTypes(arg_count > 0 ? new JdwpTag[arg_count] : NULL);
  std::unique_ptr<uint64_t[]> argValues(arg_count > 0 ? new uint64_t[arg_count] : NULL);
  for (int32_t i = 0; i < arg_count; ++i) {
    argTypes[i] = request->ReadTag();
    size_t width = Dbg::GetTagWidth(argTypes[i]);
    argValues[i] = request->ReadValue(width);
    VLOG(jdwp) << "          " << argTypes[i] << StringPrintf("(%zd): %#" PRIx64, width,
                                                              argValues[i]);
  }

  uint32_t options = request->ReadUnsigned32("InvokeOptions bit flags");
  VLOG(jdwp) << StringPrintf("        options=0x%04x%s%s", options,
                             (options & INVOKE_SINGLE_THREADED) ? " (SINGLE_THREADED)" : "",
                             (options & INVOKE_NONVIRTUAL) ? " (NONVIRTUAL)" : "");

  JdwpTag resultTag;
  uint64_t resultValue;
  ObjectId exceptObjId;
  JdwpError err = Dbg::InvokeMethod(thread_id, object_id, class_id, method_id, arg_count, argValues.get(), argTypes.get(), options, &resultTag, &resultValue, &exceptObjId);
  if (err != ERR_NONE) {
    return err;
  }

  if (err == ERR_NONE) {
    if (is_constructor) {
      // If we invoked a constructor (which actually returns void), return the receiver,
      // unless we threw, in which case we return NULL.
      resultTag = JT_OBJECT;
      resultValue = (exceptObjId == 0) ? object_id : 0;
    }

    size_t width = Dbg::GetTagWidth(resultTag);
    expandBufAdd1(pReply, resultTag);
    if (width != 0) {
      WriteValue(pReply, width, resultValue);
    }
    expandBufAdd1(pReply, JT_OBJECT);
    expandBufAddObjectId(pReply, exceptObjId);

    VLOG(jdwp) << "  --> returned " << resultTag
        << StringPrintf(" %#" PRIx64 " (except=%#" PRIx64 ")", resultValue, exceptObjId);

    /* show detailed debug output */
    if (resultTag == JT_STRING && exceptObjId == 0) {
      if (resultValue != 0) {
        if (VLOG_IS_ON(jdwp)) {
          std::string result_string;
          JDWP::JdwpError error = Dbg::StringToUtf8(resultValue, &result_string);
          CHECK_EQ(error, JDWP::ERR_NONE);
          VLOG(jdwp) << "      string '" << result_string << "'";
        }
      } else {
        VLOG(jdwp) << "      string (null)";
      }
    }
  }

  return err;
}

static JdwpError VM_Version(JdwpState*, Request*, ExpandBuf* pReply)
    SHARED_LOCKS_REQUIRED(Locks::mutator_lock_) {
  // Text information on runtime version.
  std::string version(StringPrintf("Android Runtime %s", Runtime::Current()->GetVersion()));
  expandBufAddUtf8String(pReply, version);

  // JDWP version numbers, major and minor.
  expandBufAdd4BE(pReply, 1);
  expandBufAdd4BE(pReply, 6);

  // "java.version".
  expandBufAddUtf8String(pReply, "1.6.0");

  // "java.vm.name".
  expandBufAddUtf8String(pReply, "Dalvik");

  return ERR_NONE;
}

/*
 * Given a class JNI signature (e.g. "Ljava/lang/Error;"), return the
 * referenceTypeID.  We need to send back more than one if the class has
 * been loaded by multiple class loaders.
 */
static JdwpError VM_ClassesBySignature(JdwpState*, Request* request, ExpandBuf* pReply)
    SHARED_LOCKS_REQUIRED(Locks::mutator_lock_) {
  std::string classDescriptor(request->ReadUtf8String());

  std::vector<RefTypeId> ids;
  Dbg::FindLoadedClassBySignature(classDescriptor.c_str(), &ids);

  expandBufAdd4BE(pReply, ids.size());

  for (size_t i = 0; i < ids.size(); ++i) {
    // Get class vs. interface and status flags.
    JDWP::JdwpTypeTag type_tag;
    uint32_t class_status;
    JDWP::JdwpError status = Dbg::GetClassInfo(ids[i], &type_tag, &class_status, NULL);
    if (status != ERR_NONE) {
      return status;
    }

    expandBufAdd1(pReply, type_tag);
    expandBufAddRefTypeId(pReply, ids[i]);
    expandBufAdd4BE(pReply, class_status);
  }

  return ERR_NONE;
}

/*
 * Handle request for the thread IDs of all running threads.
 *
 * We exclude ourselves from the list, because we don't allow ourselves
 * to be suspended, and that violates some JDWP expectations.
 */
static JdwpError VM_AllThreads(JdwpState*, Request*, ExpandBuf* pReply)
    SHARED_LOCKS_REQUIRED(Locks::mutator_lock_) {
  std::vector<ObjectId> thread_ids;
  Dbg::GetThreads(nullptr /* all thread groups */, &thread_ids);

  expandBufAdd4BE(pReply, thread_ids.size());
  for (uint32_t i = 0; i < thread_ids.size(); ++i) {
    expandBufAddObjectId(pReply, thread_ids[i]);
  }

  return ERR_NONE;
}

/*
 * List all thread groups that do not have a parent.
 */
static JdwpError VM_TopLevelThreadGroups(JdwpState*, Request*, ExpandBuf* pReply)
    SHARED_LOCKS_REQUIRED(Locks::mutator_lock_) {
  /*
   * TODO: maintain a list of parentless thread groups in the VM.
   *
   * For now, just return "system".  Application threads are created
   * in "main", which is a child of "system".
   */
  uint32_t groups = 1;
  expandBufAdd4BE(pReply, groups);
  ObjectId thread_group_id = Dbg::GetSystemThreadGroupId();
  expandBufAddObjectId(pReply, thread_group_id);

  return ERR_NONE;
}

/*
 * Respond with the sizes of the basic debugger types.
 *
 * All IDs are 8 bytes.
 */
static JdwpError VM_IDSizes(JdwpState*, Request*, ExpandBuf* pReply)
    SHARED_LOCKS_REQUIRED(Locks::mutator_lock_) {
  expandBufAdd4BE(pReply, sizeof(FieldId));
  expandBufAdd4BE(pReply, sizeof(MethodId));
  expandBufAdd4BE(pReply, sizeof(ObjectId));
  expandBufAdd4BE(pReply, sizeof(RefTypeId));
  expandBufAdd4BE(pReply, sizeof(FrameId));
  return ERR_NONE;
}

static JdwpError VM_Dispose(JdwpState*, Request*, ExpandBuf*)
    SHARED_LOCKS_REQUIRED(Locks::mutator_lock_) {
  Dbg::Disposed();
  return ERR_NONE;
}

/*
 * Suspend the execution of the application running in the VM (i.e. suspend
 * all threads).
 *
 * This needs to increment the "suspend count" on all threads.
 */
static JdwpError VM_Suspend(JdwpState*, Request*, ExpandBuf*)
    SHARED_LOCKS_REQUIRED(Locks::mutator_lock_) {
  Thread* self = Thread::Current();
  self->TransitionFromRunnableToSuspended(kWaitingForDebuggerSuspension);
  Dbg::SuspendVM();
  self->TransitionFromSuspendedToRunnable();
  return ERR_NONE;
}

/*
 * Resume execution.  Decrements the "suspend count" of all threads.
 */
static JdwpError VM_Resume(JdwpState*, Request*, ExpandBuf*)
    SHARED_LOCKS_REQUIRED(Locks::mutator_lock_) {
  Dbg::ProcessDelayedFullUndeoptimizations();
  Dbg::ResumeVM();
  return ERR_NONE;
}

static JdwpError VM_Exit(JdwpState* state, Request* request, ExpandBuf*)
    SHARED_LOCKS_REQUIRED(Locks::mutator_lock_) {
  uint32_t exit_status = request->ReadUnsigned32("exit_status");
  state->ExitAfterReplying(exit_status);
  return ERR_NONE;
}

/*
 * Create a new string in the VM and return its ID.
 *
 * (Ctrl-Shift-I in Eclipse on an array of objects causes it to create the
 * string "java.util.Arrays".)
 */
static JdwpError VM_CreateString(JdwpState*, Request* request, ExpandBuf* pReply)
    SHARED_LOCKS_REQUIRED(Locks::mutator_lock_) {
  std::string str(request->ReadUtf8String());
  ObjectId stringId = Dbg::CreateString(str);
  if (stringId == 0) {
    return ERR_OUT_OF_MEMORY;
  }
  expandBufAddObjectId(pReply, stringId);
  return ERR_NONE;
}

static JdwpError VM_ClassPaths(JdwpState*, Request*, ExpandBuf* pReply)
    SHARED_LOCKS_REQUIRED(Locks::mutator_lock_) {
  expandBufAddUtf8String(pReply, "/");

  std::vector<std::string> class_path;
  Split(Runtime::Current()->GetClassPathString(), ':', class_path);
  expandBufAdd4BE(pReply, class_path.size());
  for (size_t i = 0; i < class_path.size(); ++i) {
    expandBufAddUtf8String(pReply, class_path[i]);
  }

  std::vector<std::string> boot_class_path;
  Split(Runtime::Current()->GetBootClassPathString(), ':', boot_class_path);
  expandBufAdd4BE(pReply, boot_class_path.size());
  for (size_t i = 0; i < boot_class_path.size(); ++i) {
    expandBufAddUtf8String(pReply, boot_class_path[i]);
  }

  return ERR_NONE;
}

static JdwpError VM_DisposeObjects(JdwpState*, Request* request, ExpandBuf*)
    SHARED_LOCKS_REQUIRED(Locks::mutator_lock_) {
  size_t object_count = request->ReadUnsigned32("object_count");
  for (size_t i = 0; i < object_count; ++i) {
    ObjectId object_id = request->ReadObjectId();
    uint32_t reference_count = request->ReadUnsigned32("reference_count");
    Dbg::DisposeObject(object_id, reference_count);
  }
  return ERR_NONE;
}

static JdwpError VM_Capabilities(JdwpState*, Request*, ExpandBuf* reply)
    SHARED_LOCKS_REQUIRED(Locks::mutator_lock_) {
  expandBufAdd1(reply, true);    // canWatchFieldModification
  expandBufAdd1(reply, true);    // canWatchFieldAccess
  expandBufAdd1(reply, true);    // canGetBytecodes
  expandBufAdd1(reply, true);    // canGetSyntheticAttribute
  expandBufAdd1(reply, true);    // canGetOwnedMonitorInfo
  expandBufAdd1(reply, true);    // canGetCurrentContendedMonitor
  expandBufAdd1(reply, true);    // canGetMonitorInfo
  return ERR_NONE;
}

static JdwpError VM_CapabilitiesNew(JdwpState*, Request* request, ExpandBuf* reply)
    SHARED_LOCKS_REQUIRED(Locks::mutator_lock_) {
  // The first few capabilities are the same as those reported by the older call.
  VM_Capabilities(NULL, request, reply);

  expandBufAdd1(reply, false);   // canRedefineClasses
  expandBufAdd1(reply, false);   // canAddMethod
  expandBufAdd1(reply, false);   // canUnrestrictedlyRedefineClasses
  expandBufAdd1(reply, false);   // canPopFrames
  expandBufAdd1(reply, true);    // canUseInstanceFilters
  expandBufAdd1(reply, false);   // canGetSourceDebugExtension
  expandBufAdd1(reply, false);   // canRequestVMDeathEvent
  expandBufAdd1(reply, false);   // canSetDefaultStratum
  expandBufAdd1(reply, true);    // 1.6: canGetInstanceInfo
  expandBufAdd1(reply, false);   // 1.6: canRequestMonitorEvents
  expandBufAdd1(reply, true);    // 1.6: canGetMonitorFrameInfo
  expandBufAdd1(reply, false);   // 1.6: canUseSourceNameFilters
  expandBufAdd1(reply, false);   // 1.6: canGetConstantPool
  expandBufAdd1(reply, false);   // 1.6: canForceEarlyReturn

  // Fill in reserved22 through reserved32; note count started at 1.
  for (size_t i = 22; i <= 32; ++i) {
    expandBufAdd1(reply, false);
  }
  return ERR_NONE;
}

static JdwpError VM_AllClassesImpl(ExpandBuf* pReply, bool descriptor_and_status, bool generic)
    SHARED_LOCKS_REQUIRED(Locks::mutator_lock_) {
  std::vector<JDWP::RefTypeId> classes;
  Dbg::GetClassList(&classes);

  expandBufAdd4BE(pReply, classes.size());

  for (size_t i = 0; i < classes.size(); ++i) {
    static const char genericSignature[1] = "";
    JDWP::JdwpTypeTag type_tag;
    std::string descriptor;
    uint32_t class_status;
    JDWP::JdwpError status = Dbg::GetClassInfo(classes[i], &type_tag, &class_status, &descriptor);
    if (status != ERR_NONE) {
      return status;
    }

    expandBufAdd1(pReply, type_tag);
    expandBufAddRefTypeId(pReply, classes[i]);
    if (descriptor_and_status) {
      expandBufAddUtf8String(pReply, descriptor);
      if (generic) {
        expandBufAddUtf8String(pReply, genericSignature);
      }
      expandBufAdd4BE(pReply, class_status);
    }
  }

  return ERR_NONE;
}

static JdwpError VM_AllClasses(JdwpState*, Request*, ExpandBuf* pReply)
    SHARED_LOCKS_REQUIRED(Locks::mutator_lock_) {
  return VM_AllClassesImpl(pReply, true, false);
}

static JdwpError VM_AllClassesWithGeneric(JdwpState*, Request*, ExpandBuf* pReply)
    SHARED_LOCKS_REQUIRED(Locks::mutator_lock_) {
  return VM_AllClassesImpl(pReply, true, true);
}

static JdwpError VM_InstanceCounts(JdwpState*, Request* request, ExpandBuf* pReply)
    SHARED_LOCKS_REQUIRED(Locks::mutator_lock_) {
  int32_t class_count = request->ReadSigned32("class count");
  if (class_count < 0) {
    return ERR_ILLEGAL_ARGUMENT;
  }
  std::vector<RefTypeId> class_ids;
  for (int32_t i = 0; i < class_count; ++i) {
    class_ids.push_back(request->ReadRefTypeId());
  }

  std::vector<uint64_t> counts;
  JdwpError rc = Dbg::GetInstanceCounts(class_ids, &counts);
  if (rc != ERR_NONE) {
    return rc;
  }

  expandBufAdd4BE(pReply, counts.size());
  for (size_t i = 0; i < counts.size(); ++i) {
    expandBufAdd8BE(pReply, counts[i]);
  }
  return ERR_NONE;
}

static JdwpError RT_Modifiers(JdwpState*, Request* request, ExpandBuf* pReply)
    SHARED_LOCKS_REQUIRED(Locks::mutator_lock_) {
  RefTypeId refTypeId = request->ReadRefTypeId();
  return Dbg::GetModifiers(refTypeId, pReply);
}

/*
 * Get values from static fields in a reference type.
 */
static JdwpError RT_GetValues(JdwpState*, Request* request, ExpandBuf* pReply)
    SHARED_LOCKS_REQUIRED(Locks::mutator_lock_) {
  RefTypeId refTypeId = request->ReadRefTypeId();
  int32_t field_count = request->ReadSigned32("field count");
  expandBufAdd4BE(pReply, field_count);
  for (int32_t i = 0; i < field_count; ++i) {
    FieldId fieldId = request->ReadFieldId();
    JdwpError status = Dbg::GetStaticFieldValue(refTypeId, fieldId, pReply);
    if (status != ERR_NONE) {
      return status;
    }
  }
  return ERR_NONE;
}

/*
 * Get the name of the source file in which a reference type was declared.
 */
static JdwpError RT_SourceFile(JdwpState*, Request* request, ExpandBuf* pReply)
    SHARED_LOCKS_REQUIRED(Locks::mutator_lock_) {
  RefTypeId refTypeId = request->ReadRefTypeId();
  std::string source_file;
  JdwpError status = Dbg::GetSourceFile(refTypeId, &source_file);
  if (status != ERR_NONE) {
    return status;
  }
  expandBufAddUtf8String(pReply, source_file);
  return ERR_NONE;
}

/*
 * Return the current status of the reference type.
 */
static JdwpError RT_Status(JdwpState*, Request* request, ExpandBuf* pReply)
    SHARED_LOCKS_REQUIRED(Locks::mutator_lock_) {
  RefTypeId refTypeId = request->ReadRefTypeId();
  JDWP::JdwpTypeTag type_tag;
  uint32_t class_status;
  JDWP::JdwpError status = Dbg::GetClassInfo(refTypeId, &type_tag, &class_status, NULL);
  if (status != ERR_NONE) {
    return status;
  }
  expandBufAdd4BE(pReply, class_status);
  return ERR_NONE;
}

/*
 * Return interfaces implemented directly by this class.
 */
static JdwpError RT_Interfaces(JdwpState*, Request* request, ExpandBuf* pReply)
    SHARED_LOCKS_REQUIRED(Locks::mutator_lock_) {
  RefTypeId refTypeId = request->ReadRefTypeId();
  return Dbg::OutputDeclaredInterfaces(refTypeId, pReply);
}

/*
 * Return the class object corresponding to this type.
 */
static JdwpError RT_ClassObject(JdwpState*, Request* request, ExpandBuf* pReply)
    SHARED_LOCKS_REQUIRED(Locks::mutator_lock_) {
  RefTypeId refTypeId = request->ReadRefTypeId();
  ObjectId class_object_id;
  JdwpError status = Dbg::GetClassObject(refTypeId, &class_object_id);
  if (status != ERR_NONE) {
    return status;
  }
  VLOG(jdwp) << StringPrintf("    --> ObjectId %#" PRIx64, class_object_id);
  expandBufAddObjectId(pReply, class_object_id);
  return ERR_NONE;
}

/*
 * Returns the value of the SourceDebugExtension attribute.
 *
 * JDB seems interested, but DEX files don't currently support this.
 */
static JdwpError RT_SourceDebugExtension(JdwpState*, Request*, ExpandBuf*)
    SHARED_LOCKS_REQUIRED(Locks::mutator_lock_) {
  /* referenceTypeId in, string out */
  return ERR_ABSENT_INFORMATION;
}

static JdwpError RT_Signature(JdwpState*, Request* request, ExpandBuf* pReply, bool with_generic)
    SHARED_LOCKS_REQUIRED(Locks::mutator_lock_) {
  RefTypeId refTypeId = request->ReadRefTypeId();

  std::string signature;
  JdwpError status = Dbg::GetSignature(refTypeId, &signature);
  if (status != ERR_NONE) {
    return status;
  }
  expandBufAddUtf8String(pReply, signature);
  if (with_generic) {
    expandBufAddUtf8String(pReply, "");
  }
  return ERR_NONE;
}

static JdwpError RT_Signature(JdwpState* state, Request* request, ExpandBuf* pReply)
    SHARED_LOCKS_REQUIRED(Locks::mutator_lock_) {
  return RT_Signature(state, request, pReply, false);
}

static JdwpError RT_SignatureWithGeneric(JdwpState* state, Request* request, ExpandBuf* pReply)
    SHARED_LOCKS_REQUIRED(Locks::mutator_lock_) {
  return RT_Signature(state, request, pReply, true);
}

/*
 * Return the instance of java.lang.ClassLoader that loaded the specified
 * reference type, or null if it was loaded by the system loader.
 */
static JdwpError RT_ClassLoader(JdwpState*, Request* request, ExpandBuf* pReply)
    SHARED_LOCKS_REQUIRED(Locks::mutator_lock_) {
  RefTypeId refTypeId = request->ReadRefTypeId();
  return Dbg::GetClassLoader(refTypeId, pReply);
}

/*
 * Given a referenceTypeId, return a block of stuff that describes the
 * fields declared by a class.
 */
static JdwpError RT_FieldsWithGeneric(JdwpState*, Request* request, ExpandBuf* pReply)
    SHARED_LOCKS_REQUIRED(Locks::mutator_lock_) {
  RefTypeId refTypeId = request->ReadRefTypeId();
  return Dbg::OutputDeclaredFields(refTypeId, true, pReply);
}

// Obsolete equivalent of FieldsWithGeneric, without the generic type information.
static JdwpError RT_Fields(JdwpState*, Request* request, ExpandBuf* pReply)
    SHARED_LOCKS_REQUIRED(Locks::mutator_lock_) {
  RefTypeId refTypeId = request->ReadRefTypeId();
  return Dbg::OutputDeclaredFields(refTypeId, false, pReply);
}

/*
 * Given a referenceTypeID, return a block of goodies describing the
 * methods declared by a class.
 */
static JdwpError RT_MethodsWithGeneric(JdwpState*, Request* request, ExpandBuf* pReply)
    SHARED_LOCKS_REQUIRED(Locks::mutator_lock_) {
  RefTypeId refTypeId = request->ReadRefTypeId();
  return Dbg::OutputDeclaredMethods(refTypeId, true, pReply);
}

// Obsolete equivalent of MethodsWithGeneric, without the generic type information.
static JdwpError RT_Methods(JdwpState*, Request* request, ExpandBuf* pReply)
    SHARED_LOCKS_REQUIRED(Locks::mutator_lock_) {
  RefTypeId refTypeId = request->ReadRefTypeId();
  return Dbg::OutputDeclaredMethods(refTypeId, false, pReply);
}

static JdwpError RT_Instances(JdwpState*, Request* request, ExpandBuf* reply)
    SHARED_LOCKS_REQUIRED(Locks::mutator_lock_) {
  RefTypeId class_id = request->ReadRefTypeId();
  int32_t max_count = request->ReadSigned32("max count");
  if (max_count < 0) {
    return ERR_ILLEGAL_ARGUMENT;
  }

  std::vector<ObjectId> instances;
  JdwpError rc = Dbg::GetInstances(class_id, max_count, &instances);
  if (rc != ERR_NONE) {
    return rc;
  }

  return WriteTaggedObjectList(reply, instances);
}

/*
 * Return the immediate superclass of a class.
 */
static JdwpError CT_Superclass(JdwpState*, Request* request, ExpandBuf* pReply)
    SHARED_LOCKS_REQUIRED(Locks::mutator_lock_) {
  RefTypeId class_id = request->ReadRefTypeId();
  RefTypeId superClassId;
  JdwpError status = Dbg::GetSuperclass(class_id, &superClassId);
  if (status != ERR_NONE) {
    return status;
  }
  expandBufAddRefTypeId(pReply, superClassId);
  return ERR_NONE;
}

/*
 * Set static class values.
 */
static JdwpError CT_SetValues(JdwpState* , Request* request, ExpandBuf*)
    SHARED_LOCKS_REQUIRED(Locks::mutator_lock_) {
  RefTypeId class_id = request->ReadRefTypeId();
  int32_t values_count = request->ReadSigned32("values count");

  UNUSED(class_id);

  for (int32_t i = 0; i < values_count; ++i) {
    FieldId fieldId = request->ReadFieldId();
    JDWP::JdwpTag fieldTag = Dbg::GetStaticFieldBasicTag(fieldId);
    size_t width = Dbg::GetTagWidth(fieldTag);
    uint64_t value = request->ReadValue(width);

    VLOG(jdwp) << "    --> field=" << fieldId << " tag=" << fieldTag << " --> " << value;
    JdwpError status = Dbg::SetStaticFieldValue(fieldId, value, width);
    if (status != ERR_NONE) {
      return status;
    }
  }

  return ERR_NONE;
}

/*
 * Invoke a static method.
 *
 * Example: Eclipse sometimes uses java/lang/Class.forName(String s) on
 * values in the "variables" display.
 */
static JdwpError CT_InvokeMethod(JdwpState* state, Request* request, ExpandBuf* pReply)
    SHARED_LOCKS_REQUIRED(Locks::mutator_lock_) {
  RefTypeId class_id = request->ReadRefTypeId();
  ObjectId thread_id = request->ReadThreadId();
  MethodId method_id = request->ReadMethodId();

  return FinishInvoke(state, request, pReply, thread_id, 0, class_id, method_id, false);
}

/*
 * Create a new object of the requested type, and invoke the specified
 * constructor.
 *
 * Example: in IntelliJ, create a watch on "new String(myByteArray)" to
 * see the contents of a byte[] as a string.
 */
static JdwpError CT_NewInstance(JdwpState* state, Request* request, ExpandBuf* pReply)
    SHARED_LOCKS_REQUIRED(Locks::mutator_lock_) {
  RefTypeId class_id = request->ReadRefTypeId();
  ObjectId thread_id = request->ReadThreadId();
  MethodId method_id = request->ReadMethodId();

  ObjectId object_id;
  JdwpError status = Dbg::CreateObject(class_id, &object_id);
  if (status != ERR_NONE) {
    return status;
  }
  if (object_id == 0) {
    return ERR_OUT_OF_MEMORY;
  }
  return FinishInvoke(state, request, pReply, thread_id, object_id, class_id, method_id, true);
}

/*
 * Create a new array object of the requested type and length.
 */
static JdwpError AT_newInstance(JdwpState*, Request* request, ExpandBuf* pReply)
    SHARED_LOCKS_REQUIRED(Locks::mutator_lock_) {
  RefTypeId arrayTypeId = request->ReadRefTypeId();
  int32_t length = request->ReadSigned32("length");

  ObjectId object_id;
  JdwpError status = Dbg::CreateArrayObject(arrayTypeId, length, &object_id);
  if (status != ERR_NONE) {
    return status;
  }
  if (object_id == 0) {
    return ERR_OUT_OF_MEMORY;
  }
  expandBufAdd1(pReply, JT_ARRAY);
  expandBufAddObjectId(pReply, object_id);
  return ERR_NONE;
}

/*
 * Return line number information for the method, if present.
 */
static JdwpError M_LineTable(JdwpState*, Request* request, ExpandBuf* pReply)
    SHARED_LOCKS_REQUIRED(Locks::mutator_lock_) {
  RefTypeId refTypeId = request->ReadRefTypeId();
  MethodId method_id = request->ReadMethodId();

  Dbg::OutputLineTable(refTypeId, method_id, pReply);

  return ERR_NONE;
}

static JdwpError M_VariableTable(JdwpState*, Request* request, ExpandBuf* pReply,
                                 bool generic)
    SHARED_LOCKS_REQUIRED(Locks::mutator_lock_) {
  RefTypeId class_id = request->ReadRefTypeId();
  MethodId method_id = request->ReadMethodId();

  // We could return ERR_ABSENT_INFORMATION here if the DEX file was built without local variable
  // information. That will cause Eclipse to make a best-effort attempt at displaying local
  // variables anonymously. However, the attempt isn't very good, so we're probably better off just
  // not showing anything.
  Dbg::OutputVariableTable(class_id, method_id, generic, pReply);
  return ERR_NONE;
}

static JdwpError M_VariableTable(JdwpState* state, Request* request, ExpandBuf* pReply)
    SHARED_LOCKS_REQUIRED(Locks::mutator_lock_) {
  return M_VariableTable(state, request, pReply, false);
}

static JdwpError M_VariableTableWithGeneric(JdwpState* state, Request* request, ExpandBuf* pReply)
    SHARED_LOCKS_REQUIRED(Locks::mutator_lock_) {
  return M_VariableTable(state, request, pReply, true);
}

static JdwpError M_Bytecodes(JdwpState*, Request* request, ExpandBuf* reply)
    SHARED_LOCKS_REQUIRED(Locks::mutator_lock_) {
  RefTypeId class_id = request->ReadRefTypeId();
  MethodId method_id = request->ReadMethodId();

  std::vector<uint8_t> bytecodes;
  JdwpError rc = Dbg::GetBytecodes(class_id, method_id, &bytecodes);
  if (rc != ERR_NONE) {
    return rc;
  }

  expandBufAdd4BE(reply, bytecodes.size());
  for (size_t i = 0; i < bytecodes.size(); ++i) {
    expandBufAdd1(reply, bytecodes[i]);
  }

  return ERR_NONE;
}

/*
 * Given an object reference, return the runtime type of the object
 * (class or array).
 *
 * This can get called on different things, e.g. thread_id gets
 * passed in here.
 */
static JdwpError OR_ReferenceType(JdwpState*, Request* request, ExpandBuf* pReply)
    SHARED_LOCKS_REQUIRED(Locks::mutator_lock_) {
  ObjectId object_id = request->ReadObjectId();
  return Dbg::GetReferenceType(object_id, pReply);
}

/*
 * Get values from the fields of an object.
 */
static JdwpError OR_GetValues(JdwpState*, Request* request, ExpandBuf* pReply)
    SHARED_LOCKS_REQUIRED(Locks::mutator_lock_) {
  ObjectId object_id = request->ReadObjectId();
  int32_t field_count = request->ReadSigned32("field count");

  expandBufAdd4BE(pReply, field_count);
  for (int32_t i = 0; i < field_count; ++i) {
    FieldId fieldId = request->ReadFieldId();
    JdwpError status = Dbg::GetFieldValue(object_id, fieldId, pReply);
    if (status != ERR_NONE) {
      return status;
    }
  }

  return ERR_NONE;
}

/*
 * Set values in the fields of an object.
 */
static JdwpError OR_SetValues(JdwpState*, Request* request, ExpandBuf*)
    SHARED_LOCKS_REQUIRED(Locks::mutator_lock_) {
  ObjectId object_id = request->ReadObjectId();
  int32_t field_count = request->ReadSigned32("field count");

  for (int32_t i = 0; i < field_count; ++i) {
    FieldId fieldId = request->ReadFieldId();

    JDWP::JdwpTag fieldTag = Dbg::GetFieldBasicTag(fieldId);
    size_t width = Dbg::GetTagWidth(fieldTag);
    uint64_t value = request->ReadValue(width);

    VLOG(jdwp) << "    --> fieldId=" << fieldId << " tag=" << fieldTag << "(" << width << ") value=" << value;
    JdwpError status = Dbg::SetFieldValue(object_id, fieldId, value, width);
    if (status != ERR_NONE) {
      return status;
    }
  }

  return ERR_NONE;
}

static JdwpError OR_MonitorInfo(JdwpState*, Request* request, ExpandBuf* reply)
    SHARED_LOCKS_REQUIRED(Locks::mutator_lock_) {
  ObjectId object_id = request->ReadObjectId();
  return Dbg::GetMonitorInfo(object_id, reply);
}

/*
 * Invoke an instance method.  The invocation must occur in the specified
 * thread, which must have been suspended by an event.
 *
 * The call is synchronous.  All threads in the VM are resumed, unless the
 * SINGLE_THREADED flag is set.
 *
 * If you ask Eclipse to "inspect" an object (or ask JDB to "print" an
 * object), it will try to invoke the object's toString() function.  This
 * feature becomes crucial when examining ArrayLists with Eclipse.
 */
static JdwpError OR_InvokeMethod(JdwpState* state, Request* request, ExpandBuf* pReply)
    SHARED_LOCKS_REQUIRED(Locks::mutator_lock_) {
  ObjectId object_id = request->ReadObjectId();
  ObjectId thread_id = request->ReadThreadId();
  RefTypeId class_id = request->ReadRefTypeId();
  MethodId method_id = request->ReadMethodId();

  return FinishInvoke(state, request, pReply, thread_id, object_id, class_id, method_id, false);
}

static JdwpError OR_DisableCollection(JdwpState*, Request* request, ExpandBuf*)
    SHARED_LOCKS_REQUIRED(Locks::mutator_lock_) {
  ObjectId object_id = request->ReadObjectId();
  return Dbg::DisableCollection(object_id);
}

static JdwpError OR_EnableCollection(JdwpState*, Request* request, ExpandBuf*)
    SHARED_LOCKS_REQUIRED(Locks::mutator_lock_) {
  ObjectId object_id = request->ReadObjectId();
  return Dbg::EnableCollection(object_id);
}

static JdwpError OR_IsCollected(JdwpState*, Request* request, ExpandBuf* pReply)
    SHARED_LOCKS_REQUIRED(Locks::mutator_lock_) {
  ObjectId object_id = request->ReadObjectId();
  bool is_collected;
  JdwpError rc = Dbg::IsCollected(object_id, &is_collected);
  expandBufAdd1(pReply, is_collected ? 1 : 0);
  return rc;
}

static JdwpError OR_ReferringObjects(JdwpState*, Request* request, ExpandBuf* reply)
    SHARED_LOCKS_REQUIRED(Locks::mutator_lock_) {
  ObjectId object_id = request->ReadObjectId();
  int32_t max_count = request->ReadSigned32("max count");
  if (max_count < 0) {
    return ERR_ILLEGAL_ARGUMENT;
  }

  std::vector<ObjectId> referring_objects;
  JdwpError rc = Dbg::GetReferringObjects(object_id, max_count, &referring_objects);
  if (rc != ERR_NONE) {
    return rc;
  }

  return WriteTaggedObjectList(reply, referring_objects);
}

/*
 * Return the string value in a string object.
 */
static JdwpError SR_Value(JdwpState*, Request* request, ExpandBuf* pReply)
    SHARED_LOCKS_REQUIRED(Locks::mutator_lock_) {
<<<<<<< HEAD
  ObjectId stringObject = request->ReadObjectId();
  std::string str(Dbg::StringToUtf8(stringObject));
=======
  ObjectId stringObject = request.ReadObjectId();
  std::string str;
  JDWP::JdwpError error = Dbg::StringToUtf8(stringObject, &str);
  if (error != JDWP::ERR_NONE) {
    return error;
  }
>>>>>>> 293f3248

  VLOG(jdwp) << StringPrintf("    --> %s", PrintableString(str.c_str()).c_str());

  expandBufAddUtf8String(pReply, str);

  return ERR_NONE;
}

/*
 * Return a thread's name.
 */
static JdwpError TR_Name(JdwpState*, Request* request, ExpandBuf* pReply)
    SHARED_LOCKS_REQUIRED(Locks::mutator_lock_) {
  ObjectId thread_id = request->ReadThreadId();

  std::string name;
  JdwpError error = Dbg::GetThreadName(thread_id, &name);
  if (error != ERR_NONE) {
    return error;
  }
  VLOG(jdwp) << StringPrintf("  Name of thread %#" PRIx64 " is \"%s\"", thread_id, name.c_str());
  expandBufAddUtf8String(pReply, name);

  return ERR_NONE;
}

/*
 * Suspend the specified thread.
 *
 * It's supposed to remain suspended even if interpreted code wants to
 * resume it; only the JDI is allowed to resume it.
 */
static JdwpError TR_Suspend(JdwpState*, Request* request, ExpandBuf*)
    SHARED_LOCKS_REQUIRED(Locks::mutator_lock_) {
  ObjectId thread_id = request->ReadThreadId();

  if (thread_id == Dbg::GetThreadSelfId()) {
    LOG(INFO) << "  Warning: ignoring request to suspend self";
    return ERR_THREAD_NOT_SUSPENDED;
  }

  Thread* self = Thread::Current();
  self->TransitionFromRunnableToSuspended(kWaitingForDebuggerSend);
  JdwpError result = Dbg::SuspendThread(thread_id);
  self->TransitionFromSuspendedToRunnable();
  return result;
}

/*
 * Resume the specified thread.
 */
static JdwpError TR_Resume(JdwpState*, Request* request, ExpandBuf*)
    SHARED_LOCKS_REQUIRED(Locks::mutator_lock_) {
  ObjectId thread_id = request->ReadThreadId();

  if (thread_id == Dbg::GetThreadSelfId()) {
    LOG(INFO) << "  Warning: ignoring request to resume self";
    return ERR_NONE;
  }

  Dbg::ProcessDelayedFullUndeoptimizations();

  Dbg::ResumeThread(thread_id);
  return ERR_NONE;
}

/*
 * Return status of specified thread.
 */
static JdwpError TR_Status(JdwpState*, Request* request, ExpandBuf* pReply)
    SHARED_LOCKS_REQUIRED(Locks::mutator_lock_) {
  ObjectId thread_id = request->ReadThreadId();

  JDWP::JdwpThreadStatus threadStatus;
  JDWP::JdwpSuspendStatus suspendStatus;
  JdwpError error = Dbg::GetThreadStatus(thread_id, &threadStatus, &suspendStatus);
  if (error != ERR_NONE) {
    return error;
  }

  VLOG(jdwp) << "    --> " << threadStatus << ", " << suspendStatus;

  expandBufAdd4BE(pReply, threadStatus);
  expandBufAdd4BE(pReply, suspendStatus);

  return ERR_NONE;
}

/*
 * Return the thread group that the specified thread is a member of.
 */
static JdwpError TR_ThreadGroup(JdwpState*, Request* request, ExpandBuf* pReply)
    SHARED_LOCKS_REQUIRED(Locks::mutator_lock_) {
  ObjectId thread_id = request->ReadThreadId();
  return Dbg::GetThreadGroup(thread_id, pReply);
}

/*
 * Return the current call stack of a suspended thread.
 *
 * If the thread isn't suspended, the error code isn't defined, but should
 * be THREAD_NOT_SUSPENDED.
 */
static JdwpError TR_Frames(JdwpState*, Request* request, ExpandBuf* pReply)
    SHARED_LOCKS_REQUIRED(Locks::mutator_lock_) {
  ObjectId thread_id = request->ReadThreadId();
  uint32_t start_frame = request->ReadUnsigned32("start frame");
  uint32_t length = request->ReadUnsigned32("length");

  size_t actual_frame_count;
  JdwpError error = Dbg::GetThreadFrameCount(thread_id, &actual_frame_count);
  if (error != ERR_NONE) {
    return error;
  }

  if (actual_frame_count <= 0) {
    return ERR_THREAD_NOT_SUSPENDED;  // 0 means no managed frames (which means "in native").
  }

  if (start_frame > actual_frame_count) {
    return ERR_INVALID_INDEX;
  }
  if (length == static_cast<uint32_t>(-1)) {
    length = actual_frame_count - start_frame;
  }
  if (start_frame + length > actual_frame_count) {
    return ERR_INVALID_LENGTH;
  }

  return Dbg::GetThreadFrames(thread_id, start_frame, length, pReply);
}

/*
 * Returns the #of frames on the specified thread, which must be suspended.
 */
static JdwpError TR_FrameCount(JdwpState*, Request* request, ExpandBuf* pReply)
    SHARED_LOCKS_REQUIRED(Locks::mutator_lock_) {
  ObjectId thread_id = request->ReadThreadId();

  size_t frame_count;
  JdwpError rc = Dbg::GetThreadFrameCount(thread_id, &frame_count);
  if (rc != ERR_NONE) {
    return rc;
  }
  expandBufAdd4BE(pReply, static_cast<uint32_t>(frame_count));

  return ERR_NONE;
}

static JdwpError TR_OwnedMonitors(Request* request, ExpandBuf* reply, bool with_stack_depths)
    SHARED_LOCKS_REQUIRED(Locks::mutator_lock_) {
  ObjectId thread_id = request->ReadThreadId();

  std::vector<ObjectId> monitors;
  std::vector<uint32_t> stack_depths;
  JdwpError rc = Dbg::GetOwnedMonitors(thread_id, &monitors, &stack_depths);
  if (rc != ERR_NONE) {
    return rc;
  }

  expandBufAdd4BE(reply, monitors.size());
  for (size_t i = 0; i < monitors.size(); ++i) {
    rc = WriteTaggedObject(reply, monitors[i]);
    if (rc != ERR_NONE) {
      return rc;
    }
    if (with_stack_depths) {
      expandBufAdd4BE(reply, stack_depths[i]);
    }
  }
  return ERR_NONE;
}

static JdwpError TR_OwnedMonitors(JdwpState*, Request* request, ExpandBuf* reply)
    SHARED_LOCKS_REQUIRED(Locks::mutator_lock_) {
  return TR_OwnedMonitors(request, reply, false);
}

static JdwpError TR_OwnedMonitorsStackDepthInfo(JdwpState*, Request* request, ExpandBuf* reply)
    SHARED_LOCKS_REQUIRED(Locks::mutator_lock_) {
  return TR_OwnedMonitors(request, reply, true);
}

static JdwpError TR_CurrentContendedMonitor(JdwpState*, Request* request, ExpandBuf* reply)
    SHARED_LOCKS_REQUIRED(Locks::mutator_lock_) {
  ObjectId thread_id = request->ReadThreadId();

  ObjectId contended_monitor;
  JdwpError rc = Dbg::GetContendedMonitor(thread_id, &contended_monitor);
  if (rc != ERR_NONE) {
    return rc;
  }
  return WriteTaggedObject(reply, contended_monitor);
}

static JdwpError TR_Interrupt(JdwpState*, Request* request, ExpandBuf* reply)
    SHARED_LOCKS_REQUIRED(Locks::mutator_lock_) {
  ObjectId thread_id = request->ReadThreadId();
  return Dbg::Interrupt(thread_id);
}

/*
 * Return the debug suspend count for the specified thread.
 *
 * (The thread *might* still be running -- it might not have examined
 * its suspend count recently.)
 */
static JdwpError TR_DebugSuspendCount(JdwpState*, Request* request, ExpandBuf* pReply)
    SHARED_LOCKS_REQUIRED(Locks::mutator_lock_) {
  ObjectId thread_id = request->ReadThreadId();
  return Dbg::GetThreadDebugSuspendCount(thread_id, pReply);
}

/*
 * Return the name of a thread group.
 *
 * The Eclipse debugger recognizes "main" and "system" as special.
 */
static JdwpError TGR_Name(JdwpState*, Request* request, ExpandBuf* pReply)
    SHARED_LOCKS_REQUIRED(Locks::mutator_lock_) {
  ObjectId thread_group_id = request->ReadThreadGroupId();
  return Dbg::GetThreadGroupName(thread_group_id, pReply);
}

/*
 * Returns the thread group -- if any -- that contains the specified
 * thread group.
 */
static JdwpError TGR_Parent(JdwpState*, Request* request, ExpandBuf* pReply)
    SHARED_LOCKS_REQUIRED(Locks::mutator_lock_) {
  ObjectId thread_group_id = request->ReadThreadGroupId();
  return Dbg::GetThreadGroupParent(thread_group_id, pReply);
}

/*
 * Return the active threads and thread groups that are part of the
 * specified thread group.
 */
static JdwpError TGR_Children(JdwpState*, Request* request, ExpandBuf* pReply)
    SHARED_LOCKS_REQUIRED(Locks::mutator_lock_) {
  ObjectId thread_group_id = request->ReadThreadGroupId();
  return Dbg::GetThreadGroupChildren(thread_group_id, pReply);
}

/*
 * Return the #of components in the array.
 */
static JdwpError AR_Length(JdwpState*, Request* request, ExpandBuf* pReply)
    SHARED_LOCKS_REQUIRED(Locks::mutator_lock_) {
  ObjectId array_id = request->ReadArrayId();

  int32_t length;
  JdwpError status = Dbg::GetArrayLength(array_id, &length);
  if (status != ERR_NONE) {
    return status;
  }
  VLOG(jdwp) << "    --> " << length;

  expandBufAdd4BE(pReply, length);

  return ERR_NONE;
}

/*
 * Return the values from an array.
 */
static JdwpError AR_GetValues(JdwpState*, Request* request, ExpandBuf* pReply)
    SHARED_LOCKS_REQUIRED(Locks::mutator_lock_) {
  ObjectId array_id = request->ReadArrayId();
  uint32_t offset = request->ReadUnsigned32("offset");
  uint32_t length = request->ReadUnsigned32("length");
  return Dbg::OutputArray(array_id, offset, length, pReply);
}

/*
 * Set values in an array.
 */
static JdwpError AR_SetValues(JdwpState*, Request* request, ExpandBuf*)
    SHARED_LOCKS_REQUIRED(Locks::mutator_lock_) {
  ObjectId array_id = request->ReadArrayId();
  uint32_t offset = request->ReadUnsigned32("offset");
  uint32_t count = request->ReadUnsigned32("count");
  return Dbg::SetArrayElements(array_id, offset, count, request);
}

static JdwpError CLR_VisibleClasses(JdwpState*, Request* request, ExpandBuf* pReply)
    SHARED_LOCKS_REQUIRED(Locks::mutator_lock_) {
  request->ReadObjectId();  // classLoaderObject
  // TODO: we should only return classes which have the given class loader as a defining or
  // initiating loader. The former would be easy; the latter is hard, because we don't have
  // any such notion.
  return VM_AllClassesImpl(pReply, false, false);
}

/*
 * Set an event trigger.
 *
 * Reply with a requestID.
 */
static JdwpError ER_Set(JdwpState* state, Request* request, ExpandBuf* pReply)
    SHARED_LOCKS_REQUIRED(Locks::mutator_lock_) {
  JdwpEventKind event_kind = request->ReadEnum1<JdwpEventKind>("event kind");
  JdwpSuspendPolicy suspend_policy = request->ReadEnum1<JdwpSuspendPolicy>("suspend policy");
  int32_t modifier_count = request->ReadSigned32("modifier count");

  CHECK_LT(modifier_count, 256);    /* reasonableness check */

  JdwpEvent* pEvent = EventAlloc(modifier_count);
  pEvent->eventKind = event_kind;
  pEvent->suspend_policy = suspend_policy;
  pEvent->modCount = modifier_count;

  /*
   * Read modifiers.  Ordering may be significant (see explanation of Count
   * mods in JDWP doc).
   */
  for (int32_t i = 0; i < modifier_count; ++i) {
    JdwpEventMod& mod = pEvent->mods[i];
    mod.modKind = request->ReadModKind();
    switch (mod.modKind) {
    case MK_COUNT:
      {
        // Report once, when "--count" reaches 0.
        uint32_t count = request->ReadUnsigned32("count");
        if (count == 0) {
          return ERR_INVALID_COUNT;
        }
        mod.count.count = count;
      }
      break;
    case MK_CONDITIONAL:
      {
        // Conditional on expression.
        uint32_t exprId = request->ReadUnsigned32("expr id");
        mod.conditional.exprId = exprId;
      }
      break;
    case MK_THREAD_ONLY:
      {
        // Only report events in specified thread.
        ObjectId thread_id = request->ReadThreadId();
        mod.threadOnly.threadId = thread_id;
      }
      break;
    case MK_CLASS_ONLY:
      {
        // For ClassPrepare, MethodEntry.
        RefTypeId class_id = request->ReadRefTypeId();
        mod.classOnly.refTypeId = class_id;
      }
      break;
    case MK_CLASS_MATCH:
      {
        // Restrict events to matching classes.
        // pattern is "java.foo.*", we want "java/foo/*".
        std::string pattern(request->ReadUtf8String());
        std::replace(pattern.begin(), pattern.end(), '.', '/');
        mod.classMatch.classPattern = strdup(pattern.c_str());
      }
      break;
    case MK_CLASS_EXCLUDE:
      {
        // Restrict events to non-matching classes.
        // pattern is "java.foo.*", we want "java/foo/*".
        std::string pattern(request->ReadUtf8String());
        std::replace(pattern.begin(), pattern.end(), '.', '/');
        mod.classExclude.classPattern = strdup(pattern.c_str());
      }
      break;
    case MK_LOCATION_ONLY:
      {
        // Restrict certain events based on location.
        JdwpLocation location = request->ReadLocation();
        mod.locationOnly.loc = location;
      }
      break;
    case MK_EXCEPTION_ONLY:
      {
        // Modifies EK_EXCEPTION events,
        mod.exceptionOnly.refTypeId = request->ReadRefTypeId();  // null => all exceptions.
        mod.exceptionOnly.caught = request->ReadEnum1<uint8_t>("caught");
        mod.exceptionOnly.uncaught = request->ReadEnum1<uint8_t>("uncaught");
      }
      break;
    case MK_FIELD_ONLY:
      {
        // For field access/modification events.
        RefTypeId declaring = request->ReadRefTypeId();
        FieldId fieldId = request->ReadFieldId();
        mod.fieldOnly.refTypeId = declaring;
        mod.fieldOnly.fieldId = fieldId;
      }
      break;
    case MK_STEP:
      {
        // For use with EK_SINGLE_STEP.
        ObjectId thread_id = request->ReadThreadId();
        uint32_t size = request->ReadUnsigned32("step size");
        uint32_t depth = request->ReadUnsigned32("step depth");
        VLOG(jdwp) << StringPrintf("    Step: thread=%#" PRIx64, thread_id)
                     << " size=" << JdwpStepSize(size) << " depth=" << JdwpStepDepth(depth);

        mod.step.threadId = thread_id;
        mod.step.size = size;
        mod.step.depth = depth;
      }
      break;
    case MK_INSTANCE_ONLY:
      {
        // Report events related to a specific object.
        ObjectId instance = request->ReadObjectId();
        mod.instanceOnly.objectId = instance;
      }
      break;
    default:
      LOG(WARNING) << "GLITCH: unsupported modKind=" << mod.modKind;
      break;
    }
  }

  /*
   * We reply with an integer "requestID".
   */
  uint32_t requestId = state->NextEventSerial();
  expandBufAdd4BE(pReply, requestId);

  pEvent->requestId = requestId;

  VLOG(jdwp) << StringPrintf("    --> event requestId=%#x", requestId);

  /* add it to the list */
  JdwpError err = state->RegisterEvent(pEvent);
  if (err != ERR_NONE) {
    /* registration failed, probably because event is bogus */
    EventFree(pEvent);
    LOG(WARNING) << "WARNING: event request rejected";
  }
  return err;
}

static JdwpError ER_Clear(JdwpState* state, Request* request, ExpandBuf*)
    SHARED_LOCKS_REQUIRED(Locks::mutator_lock_) {
  request->ReadEnum1<JdwpEventKind>("event kind");
  uint32_t requestId = request->ReadUnsigned32("request id");

  // Failure to find an event with a matching ID is a no-op
  // and does not return an error.
  state->UnregisterEventById(requestId);
  return ERR_NONE;
}

/*
 * Return the values of arguments and local variables.
 */
static JdwpError SF_GetValues(JdwpState*, Request* request, ExpandBuf* pReply)
    SHARED_LOCKS_REQUIRED(Locks::mutator_lock_) {
  ObjectId thread_id = request->ReadThreadId();
  FrameId frame_id = request->ReadFrameId();
  int32_t slot_count = request->ReadSigned32("slot count");

  expandBufAdd4BE(pReply, slot_count);     /* "int values" */
  for (int32_t i = 0; i < slot_count; ++i) {
    uint32_t slot = request->ReadUnsigned32("slot");
    JDWP::JdwpTag reqSigByte = request->ReadTag();

    VLOG(jdwp) << "    --> slot " << slot << " " << reqSigByte;

    size_t width = Dbg::GetTagWidth(reqSigByte);
    uint8_t* ptr = expandBufAddSpace(pReply, width+1);
    JdwpError error = Dbg::GetLocalValue(thread_id, frame_id, slot, reqSigByte, ptr, width);
    if (error != ERR_NONE) {
      return error;
    }
  }

  return ERR_NONE;
}

/*
 * Set the values of arguments and local variables.
 */
static JdwpError SF_SetValues(JdwpState*, Request* request, ExpandBuf*)
    SHARED_LOCKS_REQUIRED(Locks::mutator_lock_) {
  ObjectId thread_id = request->ReadThreadId();
  FrameId frame_id = request->ReadFrameId();
  int32_t slot_count = request->ReadSigned32("slot count");

  for (int32_t i = 0; i < slot_count; ++i) {
    uint32_t slot = request->ReadUnsigned32("slot");
    JDWP::JdwpTag sigByte = request->ReadTag();
    size_t width = Dbg::GetTagWidth(sigByte);
    uint64_t value = request->ReadValue(width);

    VLOG(jdwp) << "    --> slot " << slot << " " << sigByte << " " << value;
    JdwpError error = Dbg::SetLocalValue(thread_id, frame_id, slot, sigByte, value, width);
    if (error != ERR_NONE) {
      return error;
    }
  }

  return ERR_NONE;
}

static JdwpError SF_ThisObject(JdwpState*, Request* request, ExpandBuf* reply)
    SHARED_LOCKS_REQUIRED(Locks::mutator_lock_) {
  ObjectId thread_id = request->ReadThreadId();
  FrameId frame_id = request->ReadFrameId();

  ObjectId object_id;
  JdwpError rc = Dbg::GetThisObject(thread_id, frame_id, &object_id);
  if (rc != ERR_NONE) {
    return rc;
  }

  return WriteTaggedObject(reply, object_id);
}

/*
 * Return the reference type reflected by this class object.
 *
 * This appears to be required because ReferenceTypeId values are NEVER
 * reused, whereas ClassIds can be recycled like any other object.  (Either
 * that, or I have no idea what this is for.)
 */
static JdwpError COR_ReflectedType(JdwpState*, Request* request, ExpandBuf* pReply)
    SHARED_LOCKS_REQUIRED(Locks::mutator_lock_) {
  RefTypeId class_object_id = request->ReadRefTypeId();
  return Dbg::GetReflectedType(class_object_id, pReply);
}

/*
 * Handle a DDM packet with a single chunk in it.
 */
static JdwpError DDM_Chunk(JdwpState* state, Request* request, ExpandBuf* pReply)
    SHARED_LOCKS_REQUIRED(Locks::mutator_lock_) {
  state->NotifyDdmsActive();
  uint8_t* replyBuf = NULL;
  int replyLen = -1;
  if (Dbg::DdmHandlePacket(request, &replyBuf, &replyLen)) {
    // If they want to send something back, we copy it into the buffer.
    // TODO: consider altering the JDWP stuff to hold the packet header
    // in a separate buffer.  That would allow us to writev() DDM traffic
    // instead of copying it into the expanding buffer.  The reduction in
    // heap requirements is probably more valuable than the efficiency.
    CHECK_GT(replyLen, 0);
    memcpy(expandBufAddSpace(pReply, replyLen), replyBuf, replyLen);
    free(replyBuf);
  }
  return ERR_NONE;
}

/*
 * Handler map decl.
 */
typedef JdwpError (*JdwpRequestHandler)(JdwpState* state, Request* request, ExpandBuf* reply);

struct JdwpHandlerMap {
  uint8_t cmdSet;
  uint8_t cmd;
  JdwpRequestHandler func;
  const char* name;
};

/*
 * Map commands to functions.
 *
 * Command sets 0-63 are incoming requests, 64-127 are outbound requests,
 * and 128-256 are vendor-defined.
 */
static const JdwpHandlerMap gHandlers[] = {
  /* VirtualMachine command set (1) */
  { 1,    1,  VM_Version,               "VirtualMachine.Version" },
  { 1,    2,  VM_ClassesBySignature,    "VirtualMachine.ClassesBySignature" },
  { 1,    3,  VM_AllClasses,            "VirtualMachine.AllClasses" },
  { 1,    4,  VM_AllThreads,            "VirtualMachine.AllThreads" },
  { 1,    5,  VM_TopLevelThreadGroups,  "VirtualMachine.TopLevelThreadGroups" },
  { 1,    6,  VM_Dispose,               "VirtualMachine.Dispose" },
  { 1,    7,  VM_IDSizes,               "VirtualMachine.IDSizes" },
  { 1,    8,  VM_Suspend,               "VirtualMachine.Suspend" },
  { 1,    9,  VM_Resume,                "VirtualMachine.Resume" },
  { 1,    10, VM_Exit,                  "VirtualMachine.Exit" },
  { 1,    11, VM_CreateString,          "VirtualMachine.CreateString" },
  { 1,    12, VM_Capabilities,          "VirtualMachine.Capabilities" },
  { 1,    13, VM_ClassPaths,            "VirtualMachine.ClassPaths" },
  { 1,    14, VM_DisposeObjects,        "VirtualMachine.DisposeObjects" },
  { 1,    15, NULL,                     "VirtualMachine.HoldEvents" },
  { 1,    16, NULL,                     "VirtualMachine.ReleaseEvents" },
  { 1,    17, VM_CapabilitiesNew,       "VirtualMachine.CapabilitiesNew" },
  { 1,    18, NULL,                     "VirtualMachine.RedefineClasses" },
  { 1,    19, NULL,                     "VirtualMachine.SetDefaultStratum" },
  { 1,    20, VM_AllClassesWithGeneric, "VirtualMachine.AllClassesWithGeneric" },
  { 1,    21, VM_InstanceCounts,        "VirtualMachine.InstanceCounts" },

  /* ReferenceType command set (2) */
  { 2,    1,  RT_Signature,            "ReferenceType.Signature" },
  { 2,    2,  RT_ClassLoader,          "ReferenceType.ClassLoader" },
  { 2,    3,  RT_Modifiers,            "ReferenceType.Modifiers" },
  { 2,    4,  RT_Fields,               "ReferenceType.Fields" },
  { 2,    5,  RT_Methods,              "ReferenceType.Methods" },
  { 2,    6,  RT_GetValues,            "ReferenceType.GetValues" },
  { 2,    7,  RT_SourceFile,           "ReferenceType.SourceFile" },
  { 2,    8,  NULL,                    "ReferenceType.NestedTypes" },
  { 2,    9,  RT_Status,               "ReferenceType.Status" },
  { 2,    10, RT_Interfaces,           "ReferenceType.Interfaces" },
  { 2,    11, RT_ClassObject,          "ReferenceType.ClassObject" },
  { 2,    12, RT_SourceDebugExtension, "ReferenceType.SourceDebugExtension" },
  { 2,    13, RT_SignatureWithGeneric, "ReferenceType.SignatureWithGeneric" },
  { 2,    14, RT_FieldsWithGeneric,    "ReferenceType.FieldsWithGeneric" },
  { 2,    15, RT_MethodsWithGeneric,   "ReferenceType.MethodsWithGeneric" },
  { 2,    16, RT_Instances,            "ReferenceType.Instances" },
  { 2,    17, NULL,                    "ReferenceType.ClassFileVersion" },
  { 2,    18, NULL,                    "ReferenceType.ConstantPool" },

  /* ClassType command set (3) */
  { 3,    1,  CT_Superclass,    "ClassType.Superclass" },
  { 3,    2,  CT_SetValues,     "ClassType.SetValues" },
  { 3,    3,  CT_InvokeMethod,  "ClassType.InvokeMethod" },
  { 3,    4,  CT_NewInstance,   "ClassType.NewInstance" },

  /* ArrayType command set (4) */
  { 4,    1,  AT_newInstance,   "ArrayType.NewInstance" },

  /* InterfaceType command set (5) */

  /* Method command set (6) */
  { 6,    1,  M_LineTable,                "Method.LineTable" },
  { 6,    2,  M_VariableTable,            "Method.VariableTable" },
  { 6,    3,  M_Bytecodes,                "Method.Bytecodes" },
  { 6,    4,  NULL,                       "Method.IsObsolete" },
  { 6,    5,  M_VariableTableWithGeneric, "Method.VariableTableWithGeneric" },

  /* Field command set (8) */

  /* ObjectReference command set (9) */
  { 9,    1,  OR_ReferenceType,     "ObjectReference.ReferenceType" },
  { 9,    2,  OR_GetValues,         "ObjectReference.GetValues" },
  { 9,    3,  OR_SetValues,         "ObjectReference.SetValues" },
  { 9,    4,  NULL,                 "ObjectReference.UNUSED" },
  { 9,    5,  OR_MonitorInfo,       "ObjectReference.MonitorInfo" },
  { 9,    6,  OR_InvokeMethod,      "ObjectReference.InvokeMethod" },
  { 9,    7,  OR_DisableCollection, "ObjectReference.DisableCollection" },
  { 9,    8,  OR_EnableCollection,  "ObjectReference.EnableCollection" },
  { 9,    9,  OR_IsCollected,       "ObjectReference.IsCollected" },
  { 9,    10, OR_ReferringObjects,  "ObjectReference.ReferringObjects" },

  /* StringReference command set (10) */
  { 10,   1,  SR_Value,         "StringReference.Value" },

  /* ThreadReference command set (11) */
  { 11,   1,  TR_Name,                        "ThreadReference.Name" },
  { 11,   2,  TR_Suspend,                     "ThreadReference.Suspend" },
  { 11,   3,  TR_Resume,                      "ThreadReference.Resume" },
  { 11,   4,  TR_Status,                      "ThreadReference.Status" },
  { 11,   5,  TR_ThreadGroup,                 "ThreadReference.ThreadGroup" },
  { 11,   6,  TR_Frames,                      "ThreadReference.Frames" },
  { 11,   7,  TR_FrameCount,                  "ThreadReference.FrameCount" },
  { 11,   8,  TR_OwnedMonitors,               "ThreadReference.OwnedMonitors" },
  { 11,   9,  TR_CurrentContendedMonitor,     "ThreadReference.CurrentContendedMonitor" },
  { 11,   10, NULL,                           "ThreadReference.Stop" },
  { 11,   11, TR_Interrupt,                   "ThreadReference.Interrupt" },
  { 11,   12, TR_DebugSuspendCount,           "ThreadReference.SuspendCount" },
  { 11,   13, TR_OwnedMonitorsStackDepthInfo, "ThreadReference.OwnedMonitorsStackDepthInfo" },
  { 11,   14, NULL,                           "ThreadReference.ForceEarlyReturn" },

  /* ThreadGroupReference command set (12) */
  { 12,   1,  TGR_Name,         "ThreadGroupReference.Name" },
  { 12,   2,  TGR_Parent,       "ThreadGroupReference.Parent" },
  { 12,   3,  TGR_Children,     "ThreadGroupReference.Children" },

  /* ArrayReference command set (13) */
  { 13,   1,  AR_Length,        "ArrayReference.Length" },
  { 13,   2,  AR_GetValues,     "ArrayReference.GetValues" },
  { 13,   3,  AR_SetValues,     "ArrayReference.SetValues" },

  /* ClassLoaderReference command set (14) */
  { 14,   1,  CLR_VisibleClasses, "ClassLoaderReference.VisibleClasses" },

  /* EventRequest command set (15) */
  { 15,   1,  ER_Set,           "EventRequest.Set" },
  { 15,   2,  ER_Clear,         "EventRequest.Clear" },
  { 15,   3,  NULL,             "EventRequest.ClearAllBreakpoints" },

  /* StackFrame command set (16) */
  { 16,   1,  SF_GetValues,     "StackFrame.GetValues" },
  { 16,   2,  SF_SetValues,     "StackFrame.SetValues" },
  { 16,   3,  SF_ThisObject,    "StackFrame.ThisObject" },
  { 16,   4,  NULL,             "StackFrame.PopFrames" },

  /* ClassObjectReference command set (17) */
  { 17,   1,  COR_ReflectedType, "ClassObjectReference.ReflectedType" },

  /* Event command set (64) */
  { 64, 100,  NULL, "Event.Composite" },  // sent from VM to debugger, never received by VM

  { 199,  1,  DDM_Chunk,        "DDM.Chunk" },
};

static const char* GetCommandName(Request* request) {
  for (size_t i = 0; i < arraysize(gHandlers); ++i) {
    if (gHandlers[i].cmdSet == request->GetCommandSet() && gHandlers[i].cmd == request->GetCommand()) {
      return gHandlers[i].name;
    }
  }
  return "?UNKNOWN?";
}

static std::string DescribeCommand(Request* request) {
  std::string result;
  result += "REQUEST: ";
  result += GetCommandName(request);
  result += StringPrintf(" (length=%zu id=0x%06x)", request->GetLength(), request->GetId());
  return result;
}

/*
 * Process a request from the debugger.
 *
 * On entry, the JDWP thread is in VMWAIT.
 */
size_t JdwpState::ProcessRequest(Request* request, ExpandBuf* pReply) {
  JdwpError result = ERR_NONE;

  if (request->GetCommandSet() != kJDWPDdmCmdSet) {
    /*
     * Activity from a debugger, not merely ddms.  Mark us as having an
     * active debugger session, and zero out the last-activity timestamp
     * so waitForDebugger() doesn't return if we stall for a bit here.
     */
    Dbg::GoActive();
    last_activity_time_ms_.StoreSequentiallyConsistent(0);
  }

  /*
   * If a debugger event has fired in another thread, wait until the
   * initiating thread has suspended itself before processing messages
   * from the debugger.  Otherwise we (the JDWP thread) could be told to
   * resume the thread before it has suspended.
   *
   * We call with an argument of zero to wait for the current event
   * thread to finish, and then clear the block.  Depending on the thread
   * suspend policy, this may allow events in other threads to fire,
   * but those events have no bearing on what the debugger has sent us
   * in the current request->
   *
   * Note that we MUST clear the event token before waking the event
   * thread up, or risk waiting for the thread to suspend after we've
   * told it to resume.
   */
  SetWaitForEventThread(0);

  /*
   * We do not want events to be sent while we process a request-> Indicate the JDWP thread starts
   * to process a request so other threads wait for it to finish before sending an event.
   */
  StartProcessingRequest();

  /*
   * Tell the VM that we're running and shouldn't be interrupted by GC.
   * Do this after anything that can stall indefinitely.
   */
  Thread* self = Thread::Current();
  ThreadState old_state = self->TransitionFromSuspendedToRunnable();

  expandBufAddSpace(pReply, kJDWPHeaderLen);

  size_t i;
  for (i = 0; i < arraysize(gHandlers); ++i) {
    if (gHandlers[i].cmdSet == request->GetCommandSet() && gHandlers[i].cmd == request->GetCommand() && gHandlers[i].func != NULL) {
      VLOG(jdwp) << DescribeCommand(request);
      result = (*gHandlers[i].func)(this, request, pReply);
      if (result == ERR_NONE) {
        request->CheckConsumed();
      }
      break;
    }
  }
  if (i == arraysize(gHandlers)) {
    LOG(ERROR) << "Command not implemented: " << DescribeCommand(request);
    LOG(ERROR) << HexDump(request->data(), request->size(), false, "");
    result = ERR_NOT_IMPLEMENTED;
  }

  /*
   * Set up the reply header.
   *
   * If we encountered an error, only send the header back.
   */
  uint8_t* replyBuf = expandBufGetBuffer(pReply);
  size_t replyLength = (result == ERR_NONE) ? expandBufGetLength(pReply) : kJDWPHeaderLen;
  Set4BE(replyBuf + 0, replyLength);
  Set4BE(replyBuf + 4, request->GetId());
  Set1(replyBuf + 8, kJDWPFlagReply);
  Set2BE(replyBuf + 9, result);

  CHECK_GT(expandBufGetLength(pReply), 0U) << GetCommandName(request) << " " << request->GetId();

  size_t respLen = expandBufGetLength(pReply) - kJDWPHeaderLen;
  VLOG(jdwp) << "REPLY: " << GetCommandName(request) << " " << result << " (length=" << respLen << ")";
  if (false) {
    VLOG(jdwp) << HexDump(expandBufGetBuffer(pReply) + kJDWPHeaderLen, respLen, false, "");
  }

  VLOG(jdwp) << "----------";

  /*
   * Update last-activity timestamp.  We really only need this during
   * the initial setup.  Only update if this is a non-DDMS packet.
   */
  if (request->GetCommandSet() != kJDWPDdmCmdSet) {
    last_activity_time_ms_.StoreSequentiallyConsistent(MilliTime());
  }

  /* tell the VM that GC is okay again */
  self->TransitionFromRunnableToSuspended(old_state);

  return replyLength;
}

/*
 * Indicates a request is about to be processed. If a thread wants to send an event in the meantime,
 * it will need to wait until we processed this request (see EndProcessingRequest).
 */
void JdwpState::StartProcessingRequest() {
  Thread* self = Thread::Current();
  CHECK_EQ(self, GetDebugThread()) << "Requests are only processed by debug thread";
  MutexLock mu(self, process_request_lock_);
  CHECK_EQ(processing_request_, false);
  processing_request_ = true;
}

/*
 * Indicates a request has been processed (and we sent its reply). All threads waiting for us (see
 * WaitForProcessingRequest) are waken up so they can send events again.
 */
void JdwpState::EndProcessingRequest() {
  Thread* self = Thread::Current();
  CHECK_EQ(self, GetDebugThread()) << "Requests are only processed by debug thread";
  MutexLock mu(self, process_request_lock_);
  CHECK_EQ(processing_request_, true);
  processing_request_ = false;
  process_request_cond_.Broadcast(self);
}

/*
 * Waits for any request being processed so we do not send an event in the meantime.
 */
void JdwpState::WaitForProcessingRequest() {
  Thread* self = Thread::Current();
  CHECK_NE(self, GetDebugThread()) << "Events should not be posted by debug thread";
  MutexLock mu(self, process_request_lock_);
  bool waited = false;
  while (processing_request_) {
    VLOG(jdwp) << StringPrintf("wait for processing request");
    waited = true;
    process_request_cond_.Wait(self);
  }
  if (waited) {
    VLOG(jdwp) << StringPrintf("finished waiting for processing request");
  }
  CHECK_EQ(processing_request_, false);
}

}  // namespace JDWP

}  // namespace art<|MERGE_RESOLUTION|>--- conflicted
+++ resolved
@@ -923,17 +923,12 @@
  */
 static JdwpError SR_Value(JdwpState*, Request* request, ExpandBuf* pReply)
     SHARED_LOCKS_REQUIRED(Locks::mutator_lock_) {
-<<<<<<< HEAD
   ObjectId stringObject = request->ReadObjectId();
-  std::string str(Dbg::StringToUtf8(stringObject));
-=======
-  ObjectId stringObject = request.ReadObjectId();
   std::string str;
   JDWP::JdwpError error = Dbg::StringToUtf8(stringObject, &str);
   if (error != JDWP::ERR_NONE) {
     return error;
   }
->>>>>>> 293f3248
 
   VLOG(jdwp) << StringPrintf("    --> %s", PrintableString(str.c_str()).c_str());
 
