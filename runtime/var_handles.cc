--- conflicted
+++ resolved
@@ -16,6 +16,7 @@
 
 #include "var_handles.h"
 
+#include "art_method.h"
 #include "common_throws.h"
 #include "dex/dex_instruction.h"
 #include "handle.h"
@@ -155,8 +156,6 @@
       self, shadow_frame, var_handle, callsite_type, access_mode, operands, result);
 }
 
-<<<<<<< HEAD
-=======
 bool VarHandleInvokeAccessor(Thread* self,
                              ShadowFrame& shadow_frame,
                              Handle<mirror::VarHandle> var_handle,
@@ -232,5 +231,4 @@
                                  result);
 }
 
->>>>>>> 8e645688
 }  // namespace art