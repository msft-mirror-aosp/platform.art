/*
 * Copyright (C) 2011 The Android Open Source Project
 *
 * Licensed under the Apache License, Version 2.0 (the "License");
 * you may not use this file except in compliance with the License.
 * You may obtain a copy of the License at
 *
 *      http://www.apache.org/licenses/LICENSE-2.0
 *
 * Unless required by applicable law or agreed to in writing, software
 * distributed under the License is distributed on an "AS IS" BASIS,
 * WITHOUT WARRANTIES OR CONDITIONS OF ANY KIND, either express or implied.
 * See the License for the specific language governing permissions and
 * limitations under the License.
 */

#include "exec_utils.h"

#include <poll.h>
#include <sys/types.h>
#include <sys/wait.h>
#include <unistd.h>

#include <chrono>
#include <climits>
#include <condition_variable>
#include <cstdint>
#include <cstring>
#include <ctime>
#include <mutex>
#include <optional>
#include <string>
#include <string_view>
#include <thread>
#include <vector>

#include "android-base/file.h"
#include "android-base/parseint.h"
#include "android-base/scopeguard.h"
#include "android-base/stringprintf.h"
#include "android-base/strings.h"
#include "android-base/unique_fd.h"
#include "base/macros.h"
#include "base/pidfd.h"
#include "base/utils.h"
#include "runtime.h"

namespace art HIDDEN {

namespace {

using ::android::base::ParseInt;
using ::android::base::ReadFileToString;
using ::android::base::StringPrintf;
using ::android::base::unique_fd;

std::string ToCommandLine(const std::vector<std::string>& args) {
  return android::base::Join(args, ' ');
}

// Fork and execute a command specified in a subprocess.
// If there is a runtime (Runtime::Current != nullptr) then the subprocess is created with the
// same environment that existed when the runtime was started.
// Returns the process id of the child process on success, -1 otherwise.
<<<<<<< HEAD
pid_t ExecWithoutWait(const std::vector<std::string>& arg_vector, std::string* error_msg) {
=======
pid_t ExecWithoutWait(const std::vector<std::string>& arg_vector,
                      bool new_process_group,
                      std::string* error_msg) {
>>>>>>> 54af5537
  // Convert the args to char pointers.
  const char* program = arg_vector[0].c_str();
  std::vector<char*> args;
  args.reserve(arg_vector.size() + 1);
  for (const auto& arg : arg_vector) {
    args.push_back(const_cast<char*>(arg.c_str()));
  }
  args.push_back(nullptr);

  // fork and exec
  pid_t pid = fork();
  if (pid == 0) {
    // no allocation allowed between fork and exec

<<<<<<< HEAD
    // change process groups, so we don't get reaped by ProcessManager
    setpgid(0, 0);
=======
    if (new_process_group) {
      setpgid(0, 0);
    }
>>>>>>> 54af5537

    // (b/30160149): protect subprocesses from modifications to LD_LIBRARY_PATH, etc.
    // Use the snapshot of the environment from the time the runtime was created.
    char** envp = (Runtime::Current() == nullptr) ? nullptr : Runtime::Current()->GetEnvSnapshot();
    if (envp == nullptr) {
      execv(program, &args[0]);
    } else {
      execve(program, &args[0], envp);
    }
    // This should be regarded as a crash rather than a normal return.
    PLOG(FATAL) << "Failed to execute (" << ToCommandLine(arg_vector) << ")";
    UNREACHABLE();
  } else if (pid == -1) {
    *error_msg = StringPrintf("Failed to execute (%s) because fork failed: %s",
                              ToCommandLine(arg_vector).c_str(),
                              strerror(errno));
    return -1;
  } else {
    return pid;
  }
}

ExecResult WaitChild(pid_t pid,
                     const std::vector<std::string>& arg_vector,
                     bool no_wait,
                     std::string* error_msg) {
  siginfo_t info;
  // WNOWAIT leaves the child in a waitable state. The call is still blocking.
  int options = WEXITED | (no_wait ? WNOWAIT : 0);
  if (TEMP_FAILURE_RETRY(waitid(P_PID, pid, &info, options)) != 0) {
    *error_msg = StringPrintf("waitid failed for (%s) pid %d: %s",
                              ToCommandLine(arg_vector).c_str(),
                              pid,
                              strerror(errno));
    return {.status = ExecResult::kUnknown};
  }
  if (info.si_pid != pid) {
    *error_msg = StringPrintf("waitid failed for (%s): wanted pid %d, got %d: %s",
                              ToCommandLine(arg_vector).c_str(),
                              pid,
                              info.si_pid,
                              strerror(errno));
    return {.status = ExecResult::kUnknown};
  }
  if (info.si_code != CLD_EXITED) {
    *error_msg =
        StringPrintf("Failed to execute (%s) because the child process is terminated by signal %d",
                     ToCommandLine(arg_vector).c_str(),
                     info.si_status);
    return {.status = ExecResult::kSignaled, .signal = info.si_status};
  }
  return {.status = ExecResult::kExited, .exit_code = info.si_status};
}

// A fallback implementation of `WaitChildWithTimeout` that creates a thread to wait instead of
// relying on `pidfd_open`.
ExecResult WaitChildWithTimeoutFallback(pid_t pid,
                                        const std::vector<std::string>& arg_vector,
                                        int timeout_ms,
                                        std::string* error_msg) {
  bool child_exited = false;
  bool timed_out = false;
  std::condition_variable cv;
  std::mutex m;

  std::thread wait_thread([&]() {
    std::unique_lock<std::mutex> lock(m);
    if (!cv.wait_for(lock, std::chrono::milliseconds(timeout_ms), [&] { return child_exited; })) {
      timed_out = true;
      kill(pid, SIGKILL);
    }
  });

  ExecResult result = WaitChild(pid, arg_vector, /*no_wait=*/true, error_msg);

  {
    std::unique_lock<std::mutex> lock(m);
    child_exited = true;
  }
  cv.notify_all();
  wait_thread.join();

  // The timeout error should have a higher priority than any other error.
  if (timed_out) {
    *error_msg =
        StringPrintf("Failed to execute (%s) because the child process timed out after %dms",
                     ToCommandLine(arg_vector).c_str(),
                     timeout_ms);
    return ExecResult{.status = ExecResult::kTimedOut};
  }

  return result;
}

// Waits for the child process to finish and leaves the child in a waitable state.
ExecResult WaitChildWithTimeout(pid_t pid,
                                unique_fd pidfd,
                                const std::vector<std::string>& arg_vector,
                                int timeout_ms,
                                std::string* error_msg) {
  auto cleanup = android::base::make_scope_guard([&]() {
    kill(pid, SIGKILL);
    std::string ignored_error_msg;
    WaitChild(pid, arg_vector, /*no_wait=*/true, &ignored_error_msg);
  });

  struct pollfd pfd;
  pfd.fd = pidfd.get();
  pfd.events = POLLIN;
  int poll_ret = TEMP_FAILURE_RETRY(poll(&pfd, /*nfds=*/1, timeout_ms));

  pidfd.reset();

  if (poll_ret < 0) {
    *error_msg = StringPrintf("poll failed for pid %d: %s", pid, strerror(errno));
    return {.status = ExecResult::kUnknown};
  }
  if (poll_ret == 0) {
    *error_msg =
        StringPrintf("Failed to execute (%s) because the child process timed out after %dms",
                     ToCommandLine(arg_vector).c_str(),
                     timeout_ms);
    return {.status = ExecResult::kTimedOut};
  }

  cleanup.Disable();
  return WaitChild(pid, arg_vector, /*no_wait=*/true, error_msg);
}

bool ParseProcStat(const std::string& stat_content,
                   int64_t uptime_ms,
                   int64_t ticks_per_sec,
                   /*out*/ ProcessStat* stat) {
  size_t pos = stat_content.rfind(") ");
  if (pos == std::string::npos) {
    return false;
  }
  std::vector<std::string> stat_fields;
  // Skip the first two fields. The second field is the parenthesized process filename, which can
  // contain anything, including spaces.
  Split(std::string_view(stat_content).substr(pos + 2), ' ', &stat_fields);
  constexpr int kSkippedFields = 2;
  int64_t utime, stime, cutime, cstime, starttime;
  if (stat_fields.size() < 22 - kSkippedFields ||
      !ParseInt(stat_fields[13 - kSkippedFields], &utime) ||
      !ParseInt(stat_fields[14 - kSkippedFields], &stime) ||
      !ParseInt(stat_fields[15 - kSkippedFields], &cutime) ||
      !ParseInt(stat_fields[16 - kSkippedFields], &cstime) ||
      !ParseInt(stat_fields[21 - kSkippedFields], &starttime)) {
    return false;
  }
  if (starttime == 0) {
    // The start time is the time the process started after system boot, so it's not supposed to be
    // zero unless the process is `init`.
    return false;
  }
  stat->cpu_time_ms = (utime + stime + cutime + cstime) * 1000 / ticks_per_sec;
  stat->wall_time_ms = uptime_ms - starttime * 1000 / ticks_per_sec;
  return true;
}

}  // namespace

int ExecUtils::ExecAndReturnCode(const std::vector<std::string>& arg_vector,
                                 std::string* error_msg) const {
  return ExecAndReturnResult(arg_vector, /*timeout_sec=*/-1, error_msg).exit_code;
}

ExecResult ExecUtils::ExecAndReturnResult(const std::vector<std::string>& arg_vector,
                                          int timeout_sec,
                                          std::string* error_msg) const {
  return ExecAndReturnResult(arg_vector,
                             timeout_sec,
                             ExecCallbacks(),
                             /*new_process_group=*/false,
                             /*stat=*/nullptr,
                             error_msg);
}

ExecResult ExecUtils::ExecAndReturnResult(const std::vector<std::string>& arg_vector,
                                          int timeout_sec,
                                          const ExecCallbacks& callbacks,
                                          bool new_process_group,
                                          /*out*/ ProcessStat* stat,
                                          /*out*/ std::string* error_msg) const {
  if (timeout_sec > INT_MAX / 1000) {
    *error_msg = "Timeout too large";
    return {.status = ExecResult::kStartFailed};
  }

  // Start subprocess.
  pid_t pid = ExecWithoutWait(arg_vector, new_process_group, error_msg);
  if (pid == -1) {
    return {.status = ExecResult::kStartFailed};
  }

  callbacks.on_start(pid);

  // Wait for subprocess to finish.
  ExecResult result;
  if (timeout_sec >= 0) {
    unique_fd pidfd = PidfdOpen(pid);
    if (pidfd.get() >= 0) {
      result =
          WaitChildWithTimeout(pid, std::move(pidfd), arg_vector, timeout_sec * 1000, error_msg);
    } else {
      LOG(DEBUG) << StringPrintf(
          "pidfd_open failed for pid %d: %s, falling back", pid, strerror(errno));
      result = WaitChildWithTimeoutFallback(pid, arg_vector, timeout_sec * 1000, error_msg);
    }
  } else {
    result = WaitChild(pid, arg_vector, /*no_wait=*/true, error_msg);
  }

  if (stat != nullptr) {
    std::string local_error_msg;
    if (!GetStat(pid, stat, &local_error_msg)) {
      LOG(ERROR) << "Failed to get process stat: " << local_error_msg;
    }
  }

  callbacks.on_end(pid);

  std::string local_error_msg;
  // TODO(jiakaiz): Use better logic to detect waitid failure.
  if (WaitChild(pid, arg_vector, /*no_wait=*/false, &local_error_msg).status ==
      ExecResult::kUnknown) {
    LOG(ERROR) << "Failed to clean up child process '" << arg_vector[0] << "': " << local_error_msg;
  }

  return result;
}

bool ExecUtils::Exec(const std::vector<std::string>& arg_vector, std::string* error_msg) const {
  int status = ExecAndReturnCode(arg_vector, error_msg);
  if (status < 0) {
    // Internal error. The error message is already set.
    return false;
  }
  if (status > 0) {
    *error_msg =
        StringPrintf("Failed to execute (%s) because the child process returns non-zero exit code",
                     ToCommandLine(arg_vector).c_str());
    return false;
  }
  return true;
}

unique_fd ExecUtils::PidfdOpen(pid_t pid) const { return art::PidfdOpen(pid, /*flags=*/0); }

std::string ExecUtils::GetProcStat(pid_t pid) const {
  std::string stat_content;
  if (!ReadFileToString(StringPrintf("/proc/%d/stat", pid), &stat_content)) {
    stat_content = "";
  }
  return stat_content;
}

std::optional<int64_t> ExecUtils::GetUptimeMs(std::string* error_msg) const {
  timespec t;
  if (clock_gettime(CLOCK_MONOTONIC, &t) != 0) {
    *error_msg = ART_FORMAT("Failed to get uptime: {}", strerror(errno));
    return std::nullopt;
  }
  return t.tv_sec * 1000 + t.tv_nsec / 1000000;
}

int64_t ExecUtils::GetTicksPerSec() const { return sysconf(_SC_CLK_TCK); }

bool ExecUtils::GetStat(pid_t pid,
                        /*out*/ ProcessStat* stat,
                        /*out*/ std::string* error_msg) const {
  std::optional<int64_t> uptime_ms = GetUptimeMs(error_msg);
  if (!uptime_ms.has_value()) {
    return false;
  }
  std::string stat_content = GetProcStat(pid);
  if (stat_content.empty()) {
    *error_msg = StringPrintf("Failed to read /proc/%d/stat: %s", pid, strerror(errno));
    return false;
  }
  int64_t ticks_per_sec = GetTicksPerSec();
  if (!ParseProcStat(stat_content, *uptime_ms, ticks_per_sec, stat)) {
    *error_msg = StringPrintf("Failed to parse /proc/%d/stat '%s'", pid, stat_content.c_str());
    return false;
  }
  return true;
}

}  // namespace art<|MERGE_RESOLUTION|>--- conflicted
+++ resolved
@@ -62,13 +62,9 @@
 // If there is a runtime (Runtime::Current != nullptr) then the subprocess is created with the
 // same environment that existed when the runtime was started.
 // Returns the process id of the child process on success, -1 otherwise.
-<<<<<<< HEAD
-pid_t ExecWithoutWait(const std::vector<std::string>& arg_vector, std::string* error_msg) {
-=======
 pid_t ExecWithoutWait(const std::vector<std::string>& arg_vector,
                       bool new_process_group,
                       std::string* error_msg) {
->>>>>>> 54af5537
   // Convert the args to char pointers.
   const char* program = arg_vector[0].c_str();
   std::vector<char*> args;
@@ -83,14 +79,9 @@
   if (pid == 0) {
     // no allocation allowed between fork and exec
 
-<<<<<<< HEAD
-    // change process groups, so we don't get reaped by ProcessManager
-    setpgid(0, 0);
-=======
     if (new_process_group) {
       setpgid(0, 0);
     }
->>>>>>> 54af5537
 
     // (b/30160149): protect subprocesses from modifications to LD_LIBRARY_PATH, etc.
     // Use the snapshot of the environment from the time the runtime was created.
