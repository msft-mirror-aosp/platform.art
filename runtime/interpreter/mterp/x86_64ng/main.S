--- conflicted
+++ resolved
@@ -251,19 +251,25 @@
 
 
 .macro BRANCH
+    leaq    (rPC, rINSTq, 2), rPC
     // Update method counter and do a suspend check if the branch is negative or zero.
     testq rINSTq, rINSTq
     jle 3f
 2:
-    leaq    (rPC, rINSTq, 2), rPC
     FETCH_INST
     GOTO_NEXT
 3:
     movq (%rsp), %rdi
-    addw $$1, ART_METHOD_HOTNESS_COUNT_OFFSET(%rdi)
-    andw $$(NTERP_HOTNESS_MASK), ART_METHOD_HOTNESS_COUNT_OFFSET(%rdi)
-    // If the counter overflows, handle this in the runtime.
-    jz NterpHandleHotnessOverflow
+    movzwl ART_METHOD_HOTNESS_COUNT_OFFSET(%rdi), %esi
+#if (NTERP_HOTNESS_VALUE != 0)
+#error Expected 0 for hotness value
+#endif
+    // If the counter is at zero, handle this in the runtime.
+    testw %si, %si
+    je NterpHandleHotnessOverflow
+    // Update counter.
+    addl $$-1, %esi
+    movw %si, ART_METHOD_HOTNESS_COUNT_OFFSET(%rdi)
     // Otherwise, do a suspend check.
     testl   $$(THREAD_SUSPEND_OR_CHECKPOINT_REQUEST), rSELF:THREAD_FLAGS_OFFSET
     jz      2b
@@ -820,9 +826,16 @@
 // Increase method hotness and do suspend check before starting executing the method.
 .macro START_EXECUTING_INSTRUCTIONS
    movq (%rsp), %rdi
-   addw $$1, ART_METHOD_HOTNESS_COUNT_OFFSET(%rdi)
-   andw $$(NTERP_HOTNESS_MASK), ART_METHOD_HOTNESS_COUNT_OFFSET(%rdi)
-   jz 2f
+   movzwl ART_METHOD_HOTNESS_COUNT_OFFSET(%rdi), %esi
+#if (NTERP_HOTNESS_VALUE != 0)
+#error Expected 0 for hotness value
+#endif
+   // If the counter is at zero, handle this in the runtime.
+   testw %si, %si
+   je 2f
+   // Update counter.
+   addl $$-1, %esi
+   movw %si, ART_METHOD_HOTNESS_COUNT_OFFSET(%rdi)
    testl $$(THREAD_SUSPEND_OR_CHECKPOINT_REQUEST), rSELF:THREAD_FLAGS_OFFSET
    jz 1f
    EXPORT_PC
@@ -1485,22 +1498,10 @@
     jmp .Ldone_return_range_\suffix
 .endm
 
-// Fetch some information from the thread cache.
-// Uses rax, rdx, rcx as temporaries.
-.macro FETCH_FROM_THREAD_CACHE dest_reg, slow_path
-   movq rSELF:THREAD_SELF_OFFSET, %rax
-   movq rPC, %rdx
-   salq MACRO_LITERAL(THREAD_INTERPRETER_CACHE_SIZE_SHIFT), %rdx
-   andq MACRO_LITERAL(THREAD_INTERPRETER_CACHE_SIZE_MASK), %rdx
-   cmpq THREAD_INTERPRETER_CACHE_OFFSET(%rax, %rdx, 1), rPC
-   jne \slow_path
-   movq __SIZEOF_POINTER__+THREAD_INTERPRETER_CACHE_OFFSET(%rax, %rdx, 1), \dest_reg
-.endm
-
 // Helper for static field get.
 .macro OP_SGET load="movl", wide="0"
    // Fast-path which gets the field from thread-local cache.
-   FETCH_FROM_THREAD_CACHE %rax, 2f
+%  fetch_from_thread_cache("%rax", miss_label="2f")
 1:
    movl ART_FIELD_OFFSET_OFFSET(%rax), %edx
    movl ART_FIELD_DECLARING_CLASS_OFFSET(%rax), %eax
@@ -1534,7 +1535,7 @@
 // Helper for static field put.
 .macro OP_SPUT rINST_reg="rINST", store="movl", wide="0":
    // Fast-path which gets the field from thread-local cache.
-   FETCH_FROM_THREAD_CACHE %rax, 2f
+%  fetch_from_thread_cache("%rax", miss_label="2f")
 1:
    movl ART_FIELD_OFFSET_OFFSET(%rax), %edx
    movl ART_FIELD_DECLARING_CLASS_OFFSET(%rax), %eax
@@ -1600,7 +1601,7 @@
 // Helper for instance field put.
 .macro OP_IPUT rINST_reg="rINST", store="movl", wide="0":
    // Fast-path which gets the field from thread-local cache.
-   FETCH_FROM_THREAD_CACHE %rax, 2f
+%  fetch_from_thread_cache("%rax", miss_label="2f")
 1:
    OP_IPUT_INTERNAL \rINST_reg, \store, \wide
    ADVANCE_PC_FETCH_AND_GOTO_NEXT 2
@@ -1622,7 +1623,7 @@
 // Helper for instance field get.
 .macro OP_IGET load="movl", wide="0"
    // Fast-path which gets the field from thread-local cache.
-   FETCH_FROM_THREAD_CACHE %rax, 2f
+%  fetch_from_thread_cache("%rax", miss_label="2f")
 1:
    movl    rINST, %ecx                     # rcx <- BA
    sarl    $$4, %ecx                       # ecx <- B
@@ -1815,9 +1816,6 @@
 
 %def opcode_pre():
 
-<<<<<<< HEAD
-%def helpers():
-=======
 %def fetch_from_thread_cache(dest_reg, miss_label):
    // Fetch some information from the thread cache.
    // Uses rax, rdx, rcx as temporaries.
@@ -1828,7 +1826,6 @@
    cmpq THREAD_INTERPRETER_CACHE_OFFSET(%rax, %rdx, 1), rPC
    jne ${miss_label}
    movq __SIZEOF_POINTER__+THREAD_INTERPRETER_CACHE_OFFSET(%rax, %rdx, 1), ${dest_reg}
->>>>>>> a6bfb655
 
 %def footer():
 /*
@@ -1900,7 +1897,7 @@
 NterpNewInstance:
    EXPORT_PC
    // Fast-path which gets the class from thread-local cache.
-   FETCH_FROM_THREAD_CACHE %rdi, 2f
+%  fetch_from_thread_cache("%rdi", miss_label="2f")
    cmpq $$0, rSELF:THREAD_READ_BARRIER_MARK_REG00_OFFSET
    jne 3f
 4:
@@ -1923,7 +1920,7 @@
    /* new-array vA, vB, class@CCCC */
    EXPORT_PC
    // Fast-path which gets the class from thread-local cache.
-   FETCH_FROM_THREAD_CACHE %rdi, 2f
+%  fetch_from_thread_cache("%rdi", miss_label="2f")
    cmpq $$0, rSELF:THREAD_READ_BARRIER_MARK_REG00_OFFSET
    jne 3f
 1:
@@ -1952,7 +1949,7 @@
    GET_VREG %ecx, %rbp                     # ecx <- v[A]
    sarl    $$4, rINST
    // Fast-path which gets the field from thread-local cache.
-   FETCH_FROM_THREAD_CACHE %rax, 2f
+%  fetch_from_thread_cache("%rax", miss_label="2f")
 1:
    GET_VREG rINST, rINSTq                  # vB (object we're operating on)
    testl   rINST, rINST                    # is object null?
@@ -1992,7 +1989,7 @@
 
 NterpGetObjectInstanceField:
    // Fast-path which gets the field from thread-local cache.
-   FETCH_FROM_THREAD_CACHE %rax, 2f
+%  fetch_from_thread_cache("%rax", miss_label="2f")
 1:
    movl    rINST, %ecx                     # rcx <- BA
    sarl    $$4, %ecx                       # ecx <- B
@@ -2027,7 +2024,7 @@
 NterpPutObjectStaticField:
    GET_VREG %ebp, rINSTq
    // Fast-path which gets the field from thread-local cache.
-   FETCH_FROM_THREAD_CACHE %rax, 2f
+%  fetch_from_thread_cache("%rax", miss_label="2f")
 1:
    movl ART_FIELD_OFFSET_OFFSET(%rax), %edx
    movl ART_FIELD_DECLARING_CLASS_OFFSET(%rax), %eax
@@ -2077,7 +2074,7 @@
 
 NterpGetObjectStaticField:
    // Fast-path which gets the field from thread-local cache.
-   FETCH_FROM_THREAD_CACHE %rax, 2f
+%  fetch_from_thread_cache("%rax", miss_label="2f")
 1:
    movl ART_FIELD_OFFSET_OFFSET(%rax), %edx
    movl ART_FIELD_DECLARING_CLASS_OFFSET(%rax), %eax
@@ -2170,71 +2167,12 @@
 NterpGetInstanceField:
   OP_IGET load="movl", wide=0
 
-NterpInstanceOf:
-    /* instance-of vA, vB, class@CCCC */
-   // Fast-path which gets the class from thread-local cache.
-   EXPORT_PC
-   FETCH_FROM_THREAD_CACHE %rsi, 2f
-   cmpq $$0, rSELF:THREAD_READ_BARRIER_MARK_REG00_OFFSET
-   jne 5f
-1:
-   movzbl  rINSTbl,%edi
-   sarl    $$4,%edi                          # edi<- B
-   GET_VREG %edi %rdi                        # edi<- vB (object)
-   andb    $$0xf,rINSTbl                     # rINST<- A
-   testl %edi, %edi
-   je 3f
-   call art_quick_instance_of
-   SET_VREG %eax, rINSTq            # fp[A] <- value
-4:
-   ADVANCE_PC_FETCH_AND_GOTO_NEXT 2
-3:
-   SET_VREG %edi, rINSTq            # fp[A] <-0
-   jmp 4b
-2:
-   movq rSELF:THREAD_SELF_OFFSET, %rdi
-   movq 0(%rsp), %rsi
-   movq rPC, %rdx
-   call nterp_get_class_or_allocate_object
-   movq %rax, %rsi
-   jmp 1b
-5:
-   // 06 is %rsi
-   call art_quick_read_barrier_mark_reg06
-   jmp 1b
-
-NterpCheckCast:
-   // Fast-path which gets the class from thread-local cache.
-   EXPORT_PC
-   FETCH_FROM_THREAD_CACHE %rsi, 3f
-   cmpq $$0, rSELF:THREAD_READ_BARRIER_MARK_REG00_OFFSET
-   jne 4f
-1:
-   GET_VREG %edi, rINSTq
-   testl %edi, %edi
-   je 2f
-   call art_quick_check_instance_of
-2:
-   ADVANCE_PC_FETCH_AND_GOTO_NEXT 2
-3:
-   movq rSELF:THREAD_SELF_OFFSET, %rdi
-   movq 0(%rsp), %rsi
-   movq rPC, %rdx
-   call nterp_get_class_or_allocate_object
-   movq %rax, %rsi
-   jmp 1b
-4:
-   // 06 is %rsi
-   call art_quick_read_barrier_mark_reg06
-   jmp 1b
-
 NterpHandleHotnessOverflow:
-    leaq (rPC, rINSTq, 2), %rsi
+    movq rPC, %rsi
     movq rFP, %rdx
     call nterp_hot_method
     testq %rax, %rax
     jne 1f
-    leaq    (rPC, rINSTq, 2), rPC
     FETCH_INST
     GOTO_NEXT
 1:
@@ -2362,20 +2300,15 @@
 SYMBOL(artNterpAsmInstructionStart) = .L_op_nop
     .text
 
-%def default_helper_prefix():
-%  return "nterp_"
-
+%def opcode_name_prefix():
+%   return "nterp_"
 %def opcode_start():
     ENTRY nterp_${opcode}
 %def opcode_end():
     END nterp_${opcode}
-<<<<<<< HEAD
-%def helper_start(name):
-=======
     // Advance to the end of this handler. Causes error if we are past that point.
     .org nterp_${opcode} + NTERP_HANDLER_SIZE  // ${opcode} handler is too big!
 %def opcode_slow_path_start(name):
->>>>>>> a6bfb655
     ENTRY ${name}
-%def helper_end(name):
+%def opcode_slow_path_end(name):
     END ${name}