/*
 * Copyright (C) 2011 The Android Open Source Project
 *
 * Licensed under the Apache License, Version 2.0 (the "License");
 * you may not use this file except in compliance with the License.
 * You may obtain a copy of the License at
 *
 *      http://www.apache.org/licenses/LICENSE-2.0
 *
 * Unless required by applicable law or agreed to in writing, software
 * distributed under the License is distributed on an "AS IS" BASIS,
 * WITHOUT WARRANTIES OR CONDITIONS OF ANY KIND, either express or implied.
 * See the License for the specific language governing permissions and
 * limitations under the License.
 */

#include "class_linker.h"

#include <unistd.h>

#include <algorithm>
#include <deque>
#include <forward_list>
#include <iostream>
#include <iterator>
#include <map>
#include <memory>
#include <queue>
#include <string>
#include <string_view>
#include <tuple>
#include <utility>
#include <vector>

#include "android-base/stringprintf.h"
#include "android-base/strings.h"
#include "art_field-inl.h"
#include "art_method-inl.h"
#include "barrier.h"
#include "base/arena_allocator.h"
#include "base/arena_bit_vector.h"
#include "base/casts.h"
#include "base/file_utils.h"
#include "base/hash_map.h"
#include "base/hash_set.h"
#include "base/leb128.h"
#include "base/logging.h"
#include "base/mem_map_arena_pool.h"
#include "base/metrics/metrics.h"
#include "base/mutex-inl.h"
#include "base/os.h"
#include "base/quasi_atomic.h"
#include "base/scoped_arena_containers.h"
#include "base/scoped_flock.h"
#include "base/stl_util.h"
#include "base/string_view_cpp20.h"
#include "base/systrace.h"
#include "base/time_utils.h"
#include "base/unix_file/fd_file.h"
#include "base/utils.h"
#include "base/value_object.h"
#include "cha.h"
#include "class_linker-inl.h"
#include "class_loader_utils.h"
#include "class_root-inl.h"
#include "class_table-inl.h"
#include "compiler_callbacks.h"
#include "debug_print.h"
#include "debugger.h"
#include "dex/class_accessor-inl.h"
#include "dex/descriptors_names.h"
#include "dex/dex_file-inl.h"
#include "dex/dex_file_exception_helpers.h"
#include "dex/dex_file_loader.h"
#include "dex/signature-inl.h"
#include "dex/utf.h"
#include "entrypoints/entrypoint_utils-inl.h"
#include "entrypoints/runtime_asm_entrypoints.h"
#include "experimental_flags.h"
#include "gc/accounting/card_table-inl.h"
#include "gc/accounting/heap_bitmap-inl.h"
#include "gc/accounting/space_bitmap-inl.h"
#include "gc/heap-visit-objects-inl.h"
#include "gc/heap.h"
#include "gc/scoped_gc_critical_section.h"
#include "gc/space/image_space.h"
#include "gc/space/space-inl.h"
#include "gc_root-inl.h"
#include "handle_scope-inl.h"
#include "hidden_api.h"
#include "image-inl.h"
#include "imt_conflict_table.h"
#include "imtable-inl.h"
#include "intern_table-inl.h"
#include "interpreter/interpreter.h"
#include "interpreter/mterp/nterp.h"
#include "jit/debugger_interface.h"
#include "jit/jit.h"
#include "jit/jit_code_cache.h"
#include "jni/java_vm_ext.h"
#include "jni/jni_internal.h"
#include "linear_alloc-inl.h"
#include "mirror/array-alloc-inl.h"
#include "mirror/array-inl.h"
#include "mirror/call_site.h"
#include "mirror/class-alloc-inl.h"
#include "mirror/class-inl.h"
#include "mirror/class.h"
#include "mirror/class_ext.h"
#include "mirror/class_loader.h"
#include "mirror/dex_cache-inl.h"
#include "mirror/dex_cache.h"
#include "mirror/emulated_stack_frame.h"
#include "mirror/field.h"
#include "mirror/iftable-inl.h"
#include "mirror/method.h"
#include "mirror/method_handle_impl.h"
#include "mirror/method_handles_lookup.h"
#include "mirror/method_type.h"
#include "mirror/object-inl.h"
#include "mirror/object-refvisitor-inl.h"
#include "mirror/object.h"
#include "mirror/object_array-alloc-inl.h"
#include "mirror/object_array-inl.h"
#include "mirror/object_array.h"
#include "mirror/object_reference-inl.h"
#include "mirror/object_reference.h"
#include "mirror/proxy.h"
#include "mirror/reference-inl.h"
#include "mirror/stack_trace_element.h"
#include "mirror/string-inl.h"
#include "mirror/throwable.h"
#include "mirror/var_handle.h"
#include "native/dalvik_system_DexFile.h"
#include "nativehelper/scoped_local_ref.h"
#include "nterp_helpers.h"
#include "oat.h"
#include "oat_file-inl.h"
#include "oat_file.h"
#include "oat_file_assistant.h"
#include "oat_file_manager.h"
#include "object_lock.h"
#include "profile/profile_compilation_info.h"
#include "runtime.h"
#include "runtime_callbacks.h"
#include "scoped_thread_state_change-inl.h"
#include "thread-inl.h"
#include "thread.h"
#include "thread_list.h"
#include "trace.h"
#include "transaction.h"
#include "vdex_file.h"
#include "verifier/class_verifier.h"
#include "verifier/verifier_deps.h"
#include "well_known_classes.h"

namespace art {

using android::base::StringPrintf;

static constexpr bool kCheckImageObjects = kIsDebugBuild;
static constexpr bool kVerifyArtMethodDeclaringClasses = kIsDebugBuild;

static void ThrowNoClassDefFoundError(const char* fmt, ...)
    __attribute__((__format__(__printf__, 1, 2)))
    REQUIRES_SHARED(Locks::mutator_lock_);
static void ThrowNoClassDefFoundError(const char* fmt, ...) {
  va_list args;
  va_start(args, fmt);
  Thread* self = Thread::Current();
  self->ThrowNewExceptionV("Ljava/lang/NoClassDefFoundError;", fmt, args);
  va_end(args);
}

static ObjPtr<mirror::Object> GetErroneousStateError(ObjPtr<mirror::Class> c)
    REQUIRES_SHARED(Locks::mutator_lock_) {
  ObjPtr<mirror::ClassExt> ext(c->GetExtData());
  if (ext == nullptr) {
    return nullptr;
  } else {
    return ext->GetErroneousStateError();
  }
}

static bool IsVerifyError(ObjPtr<mirror::Object> obj)
    REQUIRES_SHARED(Locks::mutator_lock_) {
  // This is slow, but we only use it for rethrowing an error, and for DCHECK.
  return obj->GetClass()->DescriptorEquals("Ljava/lang/VerifyError;");
}

// Helper for ThrowEarlierClassFailure. Throws the stored error.
static void HandleEarlierErroneousStateError(Thread* self,
                                             ClassLinker* class_linker,
                                             ObjPtr<mirror::Class> c)
    REQUIRES_SHARED(Locks::mutator_lock_) {
  ObjPtr<mirror::Object> obj = GetErroneousStateError(c);
  DCHECK(obj != nullptr);
  self->AssertNoPendingException();
  DCHECK(!obj->IsClass());
  ObjPtr<mirror::Class> throwable_class = GetClassRoot<mirror::Throwable>(class_linker);
  ObjPtr<mirror::Class> error_class = obj->GetClass();
  CHECK(throwable_class->IsAssignableFrom(error_class));
  self->SetException(obj->AsThrowable());
  self->AssertPendingException();
}

static void UpdateClassAfterVerification(Handle<mirror::Class> klass,
                                         PointerSize pointer_size,
                                         verifier::FailureKind failure_kind)
    REQUIRES_SHARED(Locks::mutator_lock_) {
  Runtime* runtime = Runtime::Current();
  ClassLinker* class_linker = runtime->GetClassLinker();
  if (klass->IsVerified() && (failure_kind == verifier::FailureKind::kNoFailure)) {
    klass->SetSkipAccessChecksFlagOnAllMethods(pointer_size);
  }

  // Now that the class has passed verification, try to set nterp entrypoints
  // to methods that currently use the switch interpreter.
  if (interpreter::CanRuntimeUseNterp()) {
    for (ArtMethod& m : klass->GetMethods(pointer_size)) {
      if (class_linker->IsQuickToInterpreterBridge(m.GetEntryPointFromQuickCompiledCode())) {
        runtime->GetInstrumentation()->InitializeMethodsCode(&m, /*aot_code=*/nullptr);
      }
    }
  }
}

// Callback responsible for making a batch of classes visibly initialized
// after all threads have called it from a checkpoint, ensuring visibility.
class ClassLinker::VisiblyInitializedCallback final
    : public Closure, public IntrusiveForwardListNode<VisiblyInitializedCallback> {
 public:
  explicit VisiblyInitializedCallback(ClassLinker* class_linker)
      : class_linker_(class_linker),
        num_classes_(0u),
        thread_visibility_counter_(0),
        barriers_() {
    std::fill_n(classes_, kMaxClasses, nullptr);
  }

  bool IsEmpty() const {
    DCHECK_LE(num_classes_, kMaxClasses);
    return num_classes_ == 0u;
  }

  bool IsFull() const {
    DCHECK_LE(num_classes_, kMaxClasses);
    return num_classes_ == kMaxClasses;
  }

  void AddClass(Thread* self, ObjPtr<mirror::Class> klass) REQUIRES_SHARED(Locks::mutator_lock_) {
    DCHECK_EQ(klass->GetStatus(), ClassStatus::kInitialized);
    DCHECK(!IsFull());
    classes_[num_classes_] = self->GetJniEnv()->GetVm()->AddWeakGlobalRef(self, klass);
    ++num_classes_;
  }

  void AddBarrier(Barrier* barrier) {
    barriers_.push_front(barrier);
  }

  std::forward_list<Barrier*> GetAndClearBarriers() {
    std::forward_list<Barrier*> result;
    result.swap(barriers_);
    result.reverse();  // Return barriers in insertion order.
    return result;
  }

  void MakeVisible(Thread* self) {
    DCHECK_EQ(thread_visibility_counter_.load(std::memory_order_relaxed), 0);
    size_t count = Runtime::Current()->GetThreadList()->RunCheckpoint(this);
    AdjustThreadVisibilityCounter(self, count);
  }

  void Run(Thread* self) override {
    AdjustThreadVisibilityCounter(self, -1);
  }

 private:
  void AdjustThreadVisibilityCounter(Thread* self, ssize_t adjustment) {
    ssize_t old = thread_visibility_counter_.fetch_add(adjustment, std::memory_order_relaxed);
    if (old + adjustment == 0) {
      // All threads passed the checkpoint. Mark classes as visibly initialized.
      {
        ScopedObjectAccess soa(self);
        StackHandleScope<1u> hs(self);
        MutableHandle<mirror::Class> klass = hs.NewHandle<mirror::Class>(nullptr);
        JavaVMExt* vm = self->GetJniEnv()->GetVm();
        for (size_t i = 0, num = num_classes_; i != num; ++i) {
          klass.Assign(ObjPtr<mirror::Class>::DownCast(self->DecodeJObject(classes_[i])));
          vm->DeleteWeakGlobalRef(self, classes_[i]);
          if (klass != nullptr) {
            mirror::Class::SetStatus(klass, ClassStatus::kVisiblyInitialized, self);
            class_linker_->FixupStaticTrampolines(self, klass.Get());
          }
        }
        num_classes_ = 0u;
      }
      class_linker_->VisiblyInitializedCallbackDone(self, this);
    }
  }

  // Making classes initialized in bigger batches helps with app startup for
  // apps that initialize a lot of classes by running fewer checkpoints.
  // (On the other hand, bigger batches make class initialization checks more
  // likely to take a slow path but that is mitigated by making partially
  // filled buffers visibly initialized if we take the slow path many times.
  // See `Thread::kMakeVisiblyInitializedCounterTriggerCount`.)
  static constexpr size_t kMaxClasses = 48;

  ClassLinker* const class_linker_;
  size_t num_classes_;
  jweak classes_[kMaxClasses];

  // The thread visibility counter starts at 0 and it is incremented by the number of
  // threads that need to run this callback (by the thread that request the callback
  // to be run) and decremented once for each `Run()` execution. When it reaches 0,
  // whether after the increment or after a decrement, we know that `Run()` was executed
  // for all threads and therefore we can mark the classes as visibly initialized.
  std::atomic<ssize_t> thread_visibility_counter_;

  // List of barries to `Pass()` for threads that wait for the callback to complete.
  std::forward_list<Barrier*> barriers_;
};

void ClassLinker::MakeInitializedClassesVisiblyInitialized(Thread* self, bool wait) {
  if (kRuntimeISA == InstructionSet::kX86 || kRuntimeISA == InstructionSet::kX86_64) {
    return;  // Nothing to do. Thanks to the x86 memory model classes skip the initialized status.
  }
  std::optional<Barrier> maybe_barrier;  // Avoid constructing the Barrier for `wait == false`.
  if (wait) {
    Locks::mutator_lock_->AssertNotHeld(self);
    maybe_barrier.emplace(0);
  }
  int wait_count = 0;
  VisiblyInitializedCallback* callback = nullptr;
  {
    MutexLock lock(self, visibly_initialized_callback_lock_);
    if (visibly_initialized_callback_ != nullptr && !visibly_initialized_callback_->IsEmpty()) {
      callback = visibly_initialized_callback_.release();
      running_visibly_initialized_callbacks_.push_front(*callback);
    }
    if (wait) {
      DCHECK(maybe_barrier.has_value());
      Barrier* barrier = std::addressof(*maybe_barrier);
      for (VisiblyInitializedCallback& cb : running_visibly_initialized_callbacks_) {
        cb.AddBarrier(barrier);
        ++wait_count;
      }
    }
  }
  if (callback != nullptr) {
    callback->MakeVisible(self);
  }
  if (wait_count != 0) {
    DCHECK(maybe_barrier.has_value());
    maybe_barrier->Increment(self, wait_count);
  }
}

void ClassLinker::VisiblyInitializedCallbackDone(Thread* self,
                                                 VisiblyInitializedCallback* callback) {
  MutexLock lock(self, visibly_initialized_callback_lock_);
  // Pass the barriers if requested.
  for (Barrier* barrier : callback->GetAndClearBarriers()) {
    barrier->Pass(self);
  }
  // Remove the callback from the list of running callbacks.
  auto before = running_visibly_initialized_callbacks_.before_begin();
  auto it = running_visibly_initialized_callbacks_.begin();
  DCHECK(it != running_visibly_initialized_callbacks_.end());
  while (std::addressof(*it) != callback) {
    before = it;
    ++it;
    DCHECK(it != running_visibly_initialized_callbacks_.end());
  }
  running_visibly_initialized_callbacks_.erase_after(before);
  // Reuse or destroy the callback object.
  if (visibly_initialized_callback_ == nullptr) {
    visibly_initialized_callback_.reset(callback);
  } else {
    delete callback;
  }
}

void ClassLinker::ForceClassInitialized(Thread* self, Handle<mirror::Class> klass) {
  ClassLinker::VisiblyInitializedCallback* cb = MarkClassInitialized(self, klass);
  if (cb != nullptr) {
    cb->MakeVisible(self);
  }
  ScopedThreadSuspension sts(self, ThreadState::kSuspended);
  MakeInitializedClassesVisiblyInitialized(self, /*wait=*/true);
}

ClassLinker::VisiblyInitializedCallback* ClassLinker::MarkClassInitialized(
    Thread* self, Handle<mirror::Class> klass) {
  if (kRuntimeISA == InstructionSet::kX86 || kRuntimeISA == InstructionSet::kX86_64) {
    // Thanks to the x86 memory model, we do not need any memory fences and
    // we can immediately mark the class as visibly initialized.
    mirror::Class::SetStatus(klass, ClassStatus::kVisiblyInitialized, self);
    FixupStaticTrampolines(self, klass.Get());
    return nullptr;
  }
  if (Runtime::Current()->IsActiveTransaction()) {
    // Transactions are single-threaded, so we can mark the class as visibly intialized.
    // (Otherwise we'd need to track the callback's entry in the transaction for rollback.)
    mirror::Class::SetStatus(klass, ClassStatus::kVisiblyInitialized, self);
    FixupStaticTrampolines(self, klass.Get());
    return nullptr;
  }
  mirror::Class::SetStatus(klass, ClassStatus::kInitialized, self);
  MutexLock lock(self, visibly_initialized_callback_lock_);
  if (visibly_initialized_callback_ == nullptr) {
    visibly_initialized_callback_.reset(new VisiblyInitializedCallback(this));
  }
  DCHECK(!visibly_initialized_callback_->IsFull());
  visibly_initialized_callback_->AddClass(self, klass.Get());

  if (visibly_initialized_callback_->IsFull()) {
    VisiblyInitializedCallback* callback = visibly_initialized_callback_.release();
    running_visibly_initialized_callbacks_.push_front(*callback);
    return callback;
  } else {
    return nullptr;
  }
}

const void* ClassLinker::RegisterNative(
    Thread* self, ArtMethod* method, const void* native_method) {
  CHECK(method->IsNative()) << method->PrettyMethod();
  CHECK(native_method != nullptr) << method->PrettyMethod();
  void* new_native_method = nullptr;
  Runtime* runtime = Runtime::Current();
  runtime->GetRuntimeCallbacks()->RegisterNativeMethod(method,
                                                       native_method,
                                                       /*out*/&new_native_method);
  if (method->IsCriticalNative()) {
    MutexLock lock(self, critical_native_code_with_clinit_check_lock_);
    // Remove old registered method if any.
    auto it = critical_native_code_with_clinit_check_.find(method);
    if (it != critical_native_code_with_clinit_check_.end()) {
      critical_native_code_with_clinit_check_.erase(it);
    }
    // To ensure correct memory visibility, we need the class to be visibly
    // initialized before we can set the JNI entrypoint.
    if (method->GetDeclaringClass()->IsVisiblyInitialized()) {
      method->SetEntryPointFromJni(new_native_method);
    } else {
      critical_native_code_with_clinit_check_.emplace(method, new_native_method);
    }
  } else {
    method->SetEntryPointFromJni(new_native_method);
  }
  return new_native_method;
}

void ClassLinker::UnregisterNative(Thread* self, ArtMethod* method) {
  CHECK(method->IsNative()) << method->PrettyMethod();
  // Restore stub to lookup native pointer via dlsym.
  if (method->IsCriticalNative()) {
    MutexLock lock(self, critical_native_code_with_clinit_check_lock_);
    auto it = critical_native_code_with_clinit_check_.find(method);
    if (it != critical_native_code_with_clinit_check_.end()) {
      critical_native_code_with_clinit_check_.erase(it);
    }
    method->SetEntryPointFromJni(GetJniDlsymLookupCriticalStub());
  } else {
    method->SetEntryPointFromJni(GetJniDlsymLookupStub());
  }
}

const void* ClassLinker::GetRegisteredNative(Thread* self, ArtMethod* method) {
  if (method->IsCriticalNative()) {
    MutexLock lock(self, critical_native_code_with_clinit_check_lock_);
    auto it = critical_native_code_with_clinit_check_.find(method);
    if (it != critical_native_code_with_clinit_check_.end()) {
      return it->second;
    }
    const void* native_code = method->GetEntryPointFromJni();
    return IsJniDlsymLookupCriticalStub(native_code) ? nullptr : native_code;
  } else {
    const void* native_code = method->GetEntryPointFromJni();
    return IsJniDlsymLookupStub(native_code) ? nullptr : native_code;
  }
}

void ClassLinker::ThrowEarlierClassFailure(ObjPtr<mirror::Class> c,
                                           bool wrap_in_no_class_def,
                                           bool log) {
  // The class failed to initialize on a previous attempt, so we want to throw
  // a NoClassDefFoundError (v2 2.17.5).  The exception to this rule is if we
  // failed in verification, in which case v2 5.4.1 says we need to re-throw
  // the previous error.
  Runtime* const runtime = Runtime::Current();
  if (!runtime->IsAotCompiler()) {  // Give info if this occurs at runtime.
    std::string extra;
    ObjPtr<mirror::Object> verify_error = GetErroneousStateError(c);
    if (verify_error != nullptr) {
      DCHECK(!verify_error->IsClass());
      extra = verify_error->AsThrowable()->Dump();
    }
    if (log) {
      LOG(INFO) << "Rejecting re-init on previously-failed class " << c->PrettyClass()
                << ": " << extra;
    }
  }

  CHECK(c->IsErroneous()) << c->PrettyClass() << " " << c->GetStatus();
  Thread* self = Thread::Current();
  if (runtime->IsAotCompiler()) {
    // At compile time, accurate errors and NCDFE are disabled to speed compilation.
    ObjPtr<mirror::Throwable> pre_allocated = runtime->GetPreAllocatedNoClassDefFoundError();
    self->SetException(pre_allocated);
  } else {
    ObjPtr<mirror::Object> erroneous_state_error = GetErroneousStateError(c);
    if (erroneous_state_error != nullptr) {
      // Rethrow stored error.
      HandleEarlierErroneousStateError(self, this, c);
    }
    // TODO This might be wrong if we hit an OOME while allocating the ClassExt. In that case we
    // might have meant to go down the earlier if statement with the original error but it got
    // swallowed by the OOM so we end up here.
    if (erroneous_state_error == nullptr ||
        (wrap_in_no_class_def && !IsVerifyError(erroneous_state_error))) {
      // If there isn't a recorded earlier error, or this is a repeat throw from initialization,
      // the top-level exception must be a NoClassDefFoundError. The potentially already pending
      // exception will be a cause.
      self->ThrowNewWrappedException("Ljava/lang/NoClassDefFoundError;",
                                     c->PrettyDescriptor().c_str());
    }
  }
}

static void VlogClassInitializationFailure(Handle<mirror::Class> klass)
    REQUIRES_SHARED(Locks::mutator_lock_) {
  if (VLOG_IS_ON(class_linker)) {
    std::string temp;
    LOG(INFO) << "Failed to initialize class " << klass->GetDescriptor(&temp) << " from "
              << klass->GetLocation() << "\n" << Thread::Current()->GetException()->Dump();
  }
}

static void WrapExceptionInInitializer(Handle<mirror::Class> klass)
    REQUIRES_SHARED(Locks::mutator_lock_) {
  Thread* self = Thread::Current();

  ObjPtr<mirror::Throwable> cause = self->GetException();
  CHECK(cause != nullptr);

  // Boot classpath classes should not fail initialization. This is a consistency debug check.
  // This cannot in general be guaranteed, but in all likelihood leads to breakage down the line.
  if (klass->GetClassLoader() == nullptr && !Runtime::Current()->IsAotCompiler()) {
    std::string tmp;
    // We want to LOG(FATAL) on debug builds since this really shouldn't be happening but we need to
    // make sure to only do it if we don't have AsyncExceptions being thrown around since those
    // could have caused the error.
    bool known_impossible = kIsDebugBuild && !Runtime::Current()->AreAsyncExceptionsThrown();
    LOG(known_impossible ? FATAL : WARNING) << klass->GetDescriptor(&tmp)
                                            << " failed initialization: "
                                            << self->GetException()->Dump();
  }

  // We only wrap non-Error exceptions; an Error can just be used as-is.
  if (!cause->IsError()) {
    self->ThrowNewWrappedException("Ljava/lang/ExceptionInInitializerError;", nullptr);
  }
  VlogClassInitializationFailure(klass);
}

ClassLinker::ClassLinker(InternTable* intern_table, bool fast_class_not_found_exceptions)
    : boot_class_table_(new ClassTable()),
      failed_dex_cache_class_lookups_(0),
      class_roots_(nullptr),
      find_array_class_cache_next_victim_(0),
      init_done_(false),
      log_new_roots_(false),
      intern_table_(intern_table),
      fast_class_not_found_exceptions_(fast_class_not_found_exceptions),
      jni_dlsym_lookup_trampoline_(nullptr),
      jni_dlsym_lookup_critical_trampoline_(nullptr),
      quick_resolution_trampoline_(nullptr),
      quick_imt_conflict_trampoline_(nullptr),
      quick_generic_jni_trampoline_(nullptr),
      quick_to_interpreter_bridge_trampoline_(nullptr),
      nterp_trampoline_(nullptr),
      image_pointer_size_(kRuntimePointerSize),
      visibly_initialized_callback_lock_("visibly initialized callback lock"),
      visibly_initialized_callback_(nullptr),
      critical_native_code_with_clinit_check_lock_("critical native code with clinit check lock"),
      critical_native_code_with_clinit_check_(),
      cha_(Runtime::Current()->IsAotCompiler() ? nullptr : new ClassHierarchyAnalysis()) {
  // For CHA disabled during Aot, see b/34193647.

  CHECK(intern_table_ != nullptr);
  static_assert(kFindArrayCacheSize == arraysize(find_array_class_cache_),
                "Array cache size wrong.");
  std::fill_n(find_array_class_cache_, kFindArrayCacheSize, GcRoot<mirror::Class>(nullptr));
}

void ClassLinker::CheckSystemClass(Thread* self, Handle<mirror::Class> c1, const char* descriptor) {
  ObjPtr<mirror::Class> c2 = FindSystemClass(self, descriptor);
  if (c2 == nullptr) {
    LOG(FATAL) << "Could not find class " << descriptor;
    UNREACHABLE();
  }
  if (c1.Get() != c2) {
    std::ostringstream os1, os2;
    c1->DumpClass(os1, mirror::Class::kDumpClassFullDetail);
    c2->DumpClass(os2, mirror::Class::kDumpClassFullDetail);
    LOG(FATAL) << "InitWithoutImage: Class mismatch for " << descriptor
               << ". This is most likely the result of a broken build. Make sure that "
               << "libcore and art projects match.\n\n"
               << os1.str() << "\n\n" << os2.str();
    UNREACHABLE();
  }
}

ObjPtr<mirror::IfTable> AllocIfTable(Thread* self,
                                     size_t ifcount,
                                     ObjPtr<mirror::Class> iftable_class)
    REQUIRES_SHARED(Locks::mutator_lock_) {
  DCHECK(iftable_class->IsArrayClass());
  DCHECK(iftable_class->GetComponentType()->IsObjectClass());
  return ObjPtr<mirror::IfTable>::DownCast(ObjPtr<mirror::ObjectArray<mirror::Object>>(
      mirror::IfTable::Alloc(self, iftable_class, ifcount * mirror::IfTable::kMax)));
}

bool ClassLinker::InitWithoutImage(std::vector<std::unique_ptr<const DexFile>> boot_class_path,
                                   std::string* error_msg) {
  VLOG(startup) << "ClassLinker::Init";

  Thread* const self = Thread::Current();
  Runtime* const runtime = Runtime::Current();
  gc::Heap* const heap = runtime->GetHeap();

  CHECK(!heap->HasBootImageSpace()) << "Runtime has image. We should use it.";
  CHECK(!init_done_);

  // Use the pointer size from the runtime since we are probably creating the image.
  image_pointer_size_ = InstructionSetPointerSize(runtime->GetInstructionSet());

  // java_lang_Class comes first, it's needed for AllocClass
  // The GC can't handle an object with a null class since we can't get the size of this object.
  heap->IncrementDisableMovingGC(self);
  StackHandleScope<64> hs(self);  // 64 is picked arbitrarily.
  auto class_class_size = mirror::Class::ClassClassSize(image_pointer_size_);
  // Allocate the object as non-movable so that there are no cases where Object::IsClass returns
  // the incorrect result when comparing to-space vs from-space.
  Handle<mirror::Class> java_lang_Class(hs.NewHandle(ObjPtr<mirror::Class>::DownCast(
      heap->AllocNonMovableObject(self, nullptr, class_class_size, VoidFunctor()))));
  CHECK(java_lang_Class != nullptr);
  java_lang_Class->SetClassFlags(mirror::kClassFlagClass);
  java_lang_Class->SetClass(java_lang_Class.Get());
  if (kUseBakerReadBarrier) {
    java_lang_Class->AssertReadBarrierState();
  }
  java_lang_Class->SetClassSize(class_class_size);
  java_lang_Class->SetPrimitiveType(Primitive::kPrimNot);
  heap->DecrementDisableMovingGC(self);
  // AllocClass(ObjPtr<mirror::Class>) can now be used

  // Class[] is used for reflection support.
  auto class_array_class_size = mirror::ObjectArray<mirror::Class>::ClassSize(image_pointer_size_);
  Handle<mirror::Class> class_array_class(hs.NewHandle(
      AllocClass(self, java_lang_Class.Get(), class_array_class_size)));
  class_array_class->SetComponentType(java_lang_Class.Get());

  // java_lang_Object comes next so that object_array_class can be created.
  Handle<mirror::Class> java_lang_Object(hs.NewHandle(
      AllocClass(self, java_lang_Class.Get(), mirror::Object::ClassSize(image_pointer_size_))));
  CHECK(java_lang_Object != nullptr);
  // backfill Object as the super class of Class.
  java_lang_Class->SetSuperClass(java_lang_Object.Get());
  mirror::Class::SetStatus(java_lang_Object, ClassStatus::kLoaded, self);

  java_lang_Object->SetObjectSize(sizeof(mirror::Object));
  // Allocate in non-movable so that it's possible to check if a JNI weak global ref has been
  // cleared without triggering the read barrier and unintentionally mark the sentinel alive.
  runtime->SetSentinel(heap->AllocNonMovableObject(self,
                                                   java_lang_Object.Get(),
                                                   java_lang_Object->GetObjectSize(),
                                                   VoidFunctor()));

  // Initialize the SubtypeCheck bitstring for java.lang.Object and java.lang.Class.
  if (kBitstringSubtypeCheckEnabled) {
    // It might seem the lock here is unnecessary, however all the SubtypeCheck
    // functions are annotated to require locks all the way down.
    //
    // We take the lock here to avoid using NO_THREAD_SAFETY_ANALYSIS.
    MutexLock subtype_check_lock(Thread::Current(), *Locks::subtype_check_lock_);
    SubtypeCheck<ObjPtr<mirror::Class>>::EnsureInitialized(java_lang_Object.Get());
    SubtypeCheck<ObjPtr<mirror::Class>>::EnsureInitialized(java_lang_Class.Get());
  }

  // Object[] next to hold class roots.
  Handle<mirror::Class> object_array_class(hs.NewHandle(
      AllocClass(self, java_lang_Class.Get(),
                 mirror::ObjectArray<mirror::Object>::ClassSize(image_pointer_size_))));
  object_array_class->SetComponentType(java_lang_Object.Get());

  // Setup java.lang.String.
  //
  // We make this class non-movable for the unlikely case where it were to be
  // moved by a sticky-bit (minor) collection when using the Generational
  // Concurrent Copying (CC) collector, potentially creating a stale reference
  // in the `klass_` field of one of its instances allocated in the Large-Object
  // Space (LOS) -- see the comment about the dirty card scanning logic in
  // art::gc::collector::ConcurrentCopying::MarkingPhase.
  Handle<mirror::Class> java_lang_String(hs.NewHandle(
      AllocClass</* kMovable= */ false>(
          self, java_lang_Class.Get(), mirror::String::ClassSize(image_pointer_size_))));
  java_lang_String->SetStringClass();
  mirror::Class::SetStatus(java_lang_String, ClassStatus::kResolved, self);

  // Setup java.lang.ref.Reference.
  Handle<mirror::Class> java_lang_ref_Reference(hs.NewHandle(
      AllocClass(self, java_lang_Class.Get(), mirror::Reference::ClassSize(image_pointer_size_))));
  java_lang_ref_Reference->SetObjectSize(mirror::Reference::InstanceSize());
  mirror::Class::SetStatus(java_lang_ref_Reference, ClassStatus::kResolved, self);

  // Create storage for root classes, save away our work so far (requires descriptors).
  class_roots_ = GcRoot<mirror::ObjectArray<mirror::Class>>(
      mirror::ObjectArray<mirror::Class>::Alloc(self,
                                                object_array_class.Get(),
                                                static_cast<int32_t>(ClassRoot::kMax)));
  CHECK(!class_roots_.IsNull());
  SetClassRoot(ClassRoot::kJavaLangClass, java_lang_Class.Get());
  SetClassRoot(ClassRoot::kJavaLangObject, java_lang_Object.Get());
  SetClassRoot(ClassRoot::kClassArrayClass, class_array_class.Get());
  SetClassRoot(ClassRoot::kObjectArrayClass, object_array_class.Get());
  SetClassRoot(ClassRoot::kJavaLangString, java_lang_String.Get());
  SetClassRoot(ClassRoot::kJavaLangRefReference, java_lang_ref_Reference.Get());

  // Fill in the empty iftable. Needs to be done after the kObjectArrayClass root is set.
  java_lang_Object->SetIfTable(AllocIfTable(self, 0, object_array_class.Get()));

  // Create array interface entries to populate once we can load system classes.
  object_array_class->SetIfTable(AllocIfTable(self, 2, object_array_class.Get()));
  DCHECK_EQ(GetArrayIfTable(), object_array_class->GetIfTable());

  // Setup the primitive type classes.
  CreatePrimitiveClass(self, Primitive::kPrimBoolean, ClassRoot::kPrimitiveBoolean);
  CreatePrimitiveClass(self, Primitive::kPrimByte, ClassRoot::kPrimitiveByte);
  CreatePrimitiveClass(self, Primitive::kPrimChar, ClassRoot::kPrimitiveChar);
  CreatePrimitiveClass(self, Primitive::kPrimShort, ClassRoot::kPrimitiveShort);
  CreatePrimitiveClass(self, Primitive::kPrimInt, ClassRoot::kPrimitiveInt);
  CreatePrimitiveClass(self, Primitive::kPrimLong, ClassRoot::kPrimitiveLong);
  CreatePrimitiveClass(self, Primitive::kPrimFloat, ClassRoot::kPrimitiveFloat);
  CreatePrimitiveClass(self, Primitive::kPrimDouble, ClassRoot::kPrimitiveDouble);
  CreatePrimitiveClass(self, Primitive::kPrimVoid, ClassRoot::kPrimitiveVoid);

  // Allocate the primitive array classes. We need only the native pointer
  // array at this point (int[] or long[], depending on architecture) but
  // we shall perform the same setup steps for all primitive array classes.
  AllocPrimitiveArrayClass(self, ClassRoot::kPrimitiveBoolean, ClassRoot::kBooleanArrayClass);
  AllocPrimitiveArrayClass(self, ClassRoot::kPrimitiveByte, ClassRoot::kByteArrayClass);
  AllocPrimitiveArrayClass(self, ClassRoot::kPrimitiveChar, ClassRoot::kCharArrayClass);
  AllocPrimitiveArrayClass(self, ClassRoot::kPrimitiveShort, ClassRoot::kShortArrayClass);
  AllocPrimitiveArrayClass(self, ClassRoot::kPrimitiveInt, ClassRoot::kIntArrayClass);
  AllocPrimitiveArrayClass(self, ClassRoot::kPrimitiveLong, ClassRoot::kLongArrayClass);
  AllocPrimitiveArrayClass(self, ClassRoot::kPrimitiveFloat, ClassRoot::kFloatArrayClass);
  AllocPrimitiveArrayClass(self, ClassRoot::kPrimitiveDouble, ClassRoot::kDoubleArrayClass);

  // now that these are registered, we can use AllocClass() and AllocObjectArray

  // Set up DexCache. This cannot be done later since AppendToBootClassPath calls AllocDexCache.
  Handle<mirror::Class> java_lang_DexCache(hs.NewHandle(
      AllocClass(self, java_lang_Class.Get(), mirror::DexCache::ClassSize(image_pointer_size_))));
  SetClassRoot(ClassRoot::kJavaLangDexCache, java_lang_DexCache.Get());
  java_lang_DexCache->SetDexCacheClass();
  java_lang_DexCache->SetObjectSize(mirror::DexCache::InstanceSize());
  mirror::Class::SetStatus(java_lang_DexCache, ClassStatus::kResolved, self);


  // Setup dalvik.system.ClassExt
  Handle<mirror::Class> dalvik_system_ClassExt(hs.NewHandle(
      AllocClass(self, java_lang_Class.Get(), mirror::ClassExt::ClassSize(image_pointer_size_))));
  SetClassRoot(ClassRoot::kDalvikSystemClassExt, dalvik_system_ClassExt.Get());
  mirror::Class::SetStatus(dalvik_system_ClassExt, ClassStatus::kResolved, self);

  // Set up array classes for string, field, method
  Handle<mirror::Class> object_array_string(hs.NewHandle(
      AllocClass(self, java_lang_Class.Get(),
                 mirror::ObjectArray<mirror::String>::ClassSize(image_pointer_size_))));
  object_array_string->SetComponentType(java_lang_String.Get());
  SetClassRoot(ClassRoot::kJavaLangStringArrayClass, object_array_string.Get());

  LinearAlloc* linear_alloc = runtime->GetLinearAlloc();
  // Create runtime resolution and imt conflict methods.
  runtime->SetResolutionMethod(runtime->CreateResolutionMethod());
  runtime->SetImtConflictMethod(runtime->CreateImtConflictMethod(linear_alloc));
  runtime->SetImtUnimplementedMethod(runtime->CreateImtConflictMethod(linear_alloc));

  // Setup boot_class_path_ and register class_path now that we can use AllocObjectArray to create
  // DexCache instances. Needs to be after String, Field, Method arrays since AllocDexCache uses
  // these roots.
  if (boot_class_path.empty()) {
    *error_msg = "Boot classpath is empty.";
    return false;
  }
  for (auto& dex_file : boot_class_path) {
    if (dex_file == nullptr) {
      *error_msg = "Null dex file.";
      return false;
    }
    AppendToBootClassPath(self, dex_file.get());
    boot_dex_files_.push_back(std::move(dex_file));
  }

  // now we can use FindSystemClass

  // Set up GenericJNI entrypoint. That is mainly a hack for common_compiler_test.h so that
  // we do not need friend classes or a publicly exposed setter.
  quick_generic_jni_trampoline_ = GetQuickGenericJniStub();
  if (!runtime->IsAotCompiler()) {
    // We need to set up the generic trampolines since we don't have an image.
    jni_dlsym_lookup_trampoline_ = GetJniDlsymLookupStub();
    jni_dlsym_lookup_critical_trampoline_ = GetJniDlsymLookupCriticalStub();
    quick_resolution_trampoline_ = GetQuickResolutionStub();
    quick_imt_conflict_trampoline_ = GetQuickImtConflictStub();
    quick_generic_jni_trampoline_ = GetQuickGenericJniStub();
    quick_to_interpreter_bridge_trampoline_ = GetQuickToInterpreterBridge();
    nterp_trampoline_ = interpreter::GetNterpEntryPoint();
  }

  // Object, String, ClassExt and DexCache need to be rerun through FindSystemClass to finish init
  mirror::Class::SetStatus(java_lang_Object, ClassStatus::kNotReady, self);
  CheckSystemClass(self, java_lang_Object, "Ljava/lang/Object;");
  CHECK_EQ(java_lang_Object->GetObjectSize(), mirror::Object::InstanceSize());
  mirror::Class::SetStatus(java_lang_String, ClassStatus::kNotReady, self);
  CheckSystemClass(self, java_lang_String, "Ljava/lang/String;");
  mirror::Class::SetStatus(java_lang_DexCache, ClassStatus::kNotReady, self);
  CheckSystemClass(self, java_lang_DexCache, "Ljava/lang/DexCache;");
  CHECK_EQ(java_lang_DexCache->GetObjectSize(), mirror::DexCache::InstanceSize());
  mirror::Class::SetStatus(dalvik_system_ClassExt, ClassStatus::kNotReady, self);
  CheckSystemClass(self, dalvik_system_ClassExt, "Ldalvik/system/ClassExt;");
  CHECK_EQ(dalvik_system_ClassExt->GetObjectSize(), mirror::ClassExt::InstanceSize());

  // Run Class through FindSystemClass. This initializes the dex_cache_ fields and register it
  // in class_table_.
  CheckSystemClass(self, java_lang_Class, "Ljava/lang/Class;");

  // Setup core array classes, i.e. Object[], String[] and Class[] and primitive
  // arrays - can't be done until Object has a vtable and component classes are loaded.
  FinishCoreArrayClassSetup(ClassRoot::kObjectArrayClass);
  FinishCoreArrayClassSetup(ClassRoot::kClassArrayClass);
  FinishCoreArrayClassSetup(ClassRoot::kJavaLangStringArrayClass);
  FinishCoreArrayClassSetup(ClassRoot::kBooleanArrayClass);
  FinishCoreArrayClassSetup(ClassRoot::kByteArrayClass);
  FinishCoreArrayClassSetup(ClassRoot::kCharArrayClass);
  FinishCoreArrayClassSetup(ClassRoot::kShortArrayClass);
  FinishCoreArrayClassSetup(ClassRoot::kIntArrayClass);
  FinishCoreArrayClassSetup(ClassRoot::kLongArrayClass);
  FinishCoreArrayClassSetup(ClassRoot::kFloatArrayClass);
  FinishCoreArrayClassSetup(ClassRoot::kDoubleArrayClass);

  // Setup the single, global copy of "iftable".
  auto java_lang_Cloneable = hs.NewHandle(FindSystemClass(self, "Ljava/lang/Cloneable;"));
  CHECK(java_lang_Cloneable != nullptr);
  auto java_io_Serializable = hs.NewHandle(FindSystemClass(self, "Ljava/io/Serializable;"));
  CHECK(java_io_Serializable != nullptr);
  // We assume that Cloneable/Serializable don't have superinterfaces -- normally we'd have to
  // crawl up and explicitly list all of the supers as well.
  object_array_class->GetIfTable()->SetInterface(0, java_lang_Cloneable.Get());
  object_array_class->GetIfTable()->SetInterface(1, java_io_Serializable.Get());

  // Check Class[] and Object[]'s interfaces.
  CHECK_EQ(java_lang_Cloneable.Get(), class_array_class->GetDirectInterface(0));
  CHECK_EQ(java_io_Serializable.Get(), class_array_class->GetDirectInterface(1));
  CHECK_EQ(java_lang_Cloneable.Get(), object_array_class->GetDirectInterface(0));
  CHECK_EQ(java_io_Serializable.Get(), object_array_class->GetDirectInterface(1));

  CHECK_EQ(object_array_string.Get(),
           FindSystemClass(self, GetClassRootDescriptor(ClassRoot::kJavaLangStringArrayClass)));

  // End of special init trickery, all subsequent classes may be loaded via FindSystemClass.

  // Create java.lang.reflect.Proxy root.
  SetClassRoot(ClassRoot::kJavaLangReflectProxy,
               FindSystemClass(self, "Ljava/lang/reflect/Proxy;"));

  // Create java.lang.reflect.Field.class root.
  ObjPtr<mirror::Class> class_root = FindSystemClass(self, "Ljava/lang/reflect/Field;");
  CHECK(class_root != nullptr);
  SetClassRoot(ClassRoot::kJavaLangReflectField, class_root);

  // Create java.lang.reflect.Field array root.
  class_root = FindSystemClass(self, "[Ljava/lang/reflect/Field;");
  CHECK(class_root != nullptr);
  SetClassRoot(ClassRoot::kJavaLangReflectFieldArrayClass, class_root);

  // Create java.lang.reflect.Constructor.class root and array root.
  class_root = FindSystemClass(self, "Ljava/lang/reflect/Constructor;");
  CHECK(class_root != nullptr);
  SetClassRoot(ClassRoot::kJavaLangReflectConstructor, class_root);
  class_root = FindSystemClass(self, "[Ljava/lang/reflect/Constructor;");
  CHECK(class_root != nullptr);
  SetClassRoot(ClassRoot::kJavaLangReflectConstructorArrayClass, class_root);

  // Create java.lang.reflect.Method.class root and array root.
  class_root = FindSystemClass(self, "Ljava/lang/reflect/Method;");
  CHECK(class_root != nullptr);
  SetClassRoot(ClassRoot::kJavaLangReflectMethod, class_root);
  class_root = FindSystemClass(self, "[Ljava/lang/reflect/Method;");
  CHECK(class_root != nullptr);
  SetClassRoot(ClassRoot::kJavaLangReflectMethodArrayClass, class_root);

  // Create java.lang.invoke.CallSite.class root
  class_root = FindSystemClass(self, "Ljava/lang/invoke/CallSite;");
  CHECK(class_root != nullptr);
  SetClassRoot(ClassRoot::kJavaLangInvokeCallSite, class_root);

  // Create java.lang.invoke.MethodType.class root
  class_root = FindSystemClass(self, "Ljava/lang/invoke/MethodType;");
  CHECK(class_root != nullptr);
  SetClassRoot(ClassRoot::kJavaLangInvokeMethodType, class_root);

  // Create java.lang.invoke.MethodHandleImpl.class root
  class_root = FindSystemClass(self, "Ljava/lang/invoke/MethodHandleImpl;");
  CHECK(class_root != nullptr);
  SetClassRoot(ClassRoot::kJavaLangInvokeMethodHandleImpl, class_root);
  SetClassRoot(ClassRoot::kJavaLangInvokeMethodHandle, class_root->GetSuperClass());

  // Create java.lang.invoke.MethodHandles.Lookup.class root
  class_root = FindSystemClass(self, "Ljava/lang/invoke/MethodHandles$Lookup;");
  CHECK(class_root != nullptr);
  SetClassRoot(ClassRoot::kJavaLangInvokeMethodHandlesLookup, class_root);

  // Create java.lang.invoke.VarHandle.class root
  class_root = FindSystemClass(self, "Ljava/lang/invoke/VarHandle;");
  CHECK(class_root != nullptr);
  SetClassRoot(ClassRoot::kJavaLangInvokeVarHandle, class_root);

  // Create java.lang.invoke.FieldVarHandle.class root
  class_root = FindSystemClass(self, "Ljava/lang/invoke/FieldVarHandle;");
  CHECK(class_root != nullptr);
  SetClassRoot(ClassRoot::kJavaLangInvokeFieldVarHandle, class_root);

  // Create java.lang.invoke.StaticFieldVarHandle.class root
  class_root = FindSystemClass(self, "Ljava/lang/invoke/StaticFieldVarHandle;");
  CHECK(class_root != nullptr);
  SetClassRoot(ClassRoot::kJavaLangInvokeStaticFieldVarHandle, class_root);

  // Create java.lang.invoke.ArrayElementVarHandle.class root
  class_root = FindSystemClass(self, "Ljava/lang/invoke/ArrayElementVarHandle;");
  CHECK(class_root != nullptr);
  SetClassRoot(ClassRoot::kJavaLangInvokeArrayElementVarHandle, class_root);

  // Create java.lang.invoke.ByteArrayViewVarHandle.class root
  class_root = FindSystemClass(self, "Ljava/lang/invoke/ByteArrayViewVarHandle;");
  CHECK(class_root != nullptr);
  SetClassRoot(ClassRoot::kJavaLangInvokeByteArrayViewVarHandle, class_root);

  // Create java.lang.invoke.ByteBufferViewVarHandle.class root
  class_root = FindSystemClass(self, "Ljava/lang/invoke/ByteBufferViewVarHandle;");
  CHECK(class_root != nullptr);
  SetClassRoot(ClassRoot::kJavaLangInvokeByteBufferViewVarHandle, class_root);

  class_root = FindSystemClass(self, "Ldalvik/system/EmulatedStackFrame;");
  CHECK(class_root != nullptr);
  SetClassRoot(ClassRoot::kDalvikSystemEmulatedStackFrame, class_root);

  // java.lang.ref classes need to be specially flagged, but otherwise are normal classes
  // finish initializing Reference class
  mirror::Class::SetStatus(java_lang_ref_Reference, ClassStatus::kNotReady, self);
  CheckSystemClass(self, java_lang_ref_Reference, "Ljava/lang/ref/Reference;");
  CHECK_EQ(java_lang_ref_Reference->GetObjectSize(), mirror::Reference::InstanceSize());
  CHECK_EQ(java_lang_ref_Reference->GetClassSize(),
           mirror::Reference::ClassSize(image_pointer_size_));
  class_root = FindSystemClass(self, "Ljava/lang/ref/FinalizerReference;");
  CHECK_EQ(class_root->GetClassFlags(), mirror::kClassFlagNormal);
  class_root->SetClassFlags(class_root->GetClassFlags() | mirror::kClassFlagFinalizerReference);
  class_root = FindSystemClass(self, "Ljava/lang/ref/PhantomReference;");
  CHECK_EQ(class_root->GetClassFlags(), mirror::kClassFlagNormal);
  class_root->SetClassFlags(class_root->GetClassFlags() | mirror::kClassFlagPhantomReference);
  class_root = FindSystemClass(self, "Ljava/lang/ref/SoftReference;");
  CHECK_EQ(class_root->GetClassFlags(), mirror::kClassFlagNormal);
  class_root->SetClassFlags(class_root->GetClassFlags() | mirror::kClassFlagSoftReference);
  class_root = FindSystemClass(self, "Ljava/lang/ref/WeakReference;");
  CHECK_EQ(class_root->GetClassFlags(), mirror::kClassFlagNormal);
  class_root->SetClassFlags(class_root->GetClassFlags() | mirror::kClassFlagWeakReference);

  // Setup the ClassLoader, verifying the object_size_.
  class_root = FindSystemClass(self, "Ljava/lang/ClassLoader;");
  class_root->SetClassLoaderClass();
  CHECK_EQ(class_root->GetObjectSize(), mirror::ClassLoader::InstanceSize());
  SetClassRoot(ClassRoot::kJavaLangClassLoader, class_root);

  // Set up java.lang.Throwable, java.lang.ClassNotFoundException, and
  // java.lang.StackTraceElement as a convenience.
  SetClassRoot(ClassRoot::kJavaLangThrowable, FindSystemClass(self, "Ljava/lang/Throwable;"));
  SetClassRoot(ClassRoot::kJavaLangClassNotFoundException,
               FindSystemClass(self, "Ljava/lang/ClassNotFoundException;"));
  SetClassRoot(ClassRoot::kJavaLangStackTraceElement,
               FindSystemClass(self, "Ljava/lang/StackTraceElement;"));
  SetClassRoot(ClassRoot::kJavaLangStackTraceElementArrayClass,
               FindSystemClass(self, "[Ljava/lang/StackTraceElement;"));
  SetClassRoot(ClassRoot::kJavaLangClassLoaderArrayClass,
               FindSystemClass(self, "[Ljava/lang/ClassLoader;"));

  // Create conflict tables that depend on the class linker.
  runtime->FixupConflictTables();

  FinishInit(self);

  VLOG(startup) << "ClassLinker::InitFromCompiler exiting";

  return true;
}

static void CreateStringInitBindings(Thread* self, ClassLinker* class_linker)
    REQUIRES_SHARED(Locks::mutator_lock_) {
  // Find String.<init> -> StringFactory bindings.
  ObjPtr<mirror::Class> string_factory_class =
      class_linker->FindSystemClass(self, "Ljava/lang/StringFactory;");
  CHECK(string_factory_class != nullptr);
  ObjPtr<mirror::Class> string_class = GetClassRoot<mirror::String>(class_linker);
  WellKnownClasses::InitStringInit(string_class, string_factory_class);
  // Update the primordial thread.
  self->InitStringEntryPoints();
}

void ClassLinker::FinishInit(Thread* self) {
  VLOG(startup) << "ClassLinker::FinishInit entering";

  CreateStringInitBindings(self, this);

  // Let the heap know some key offsets into java.lang.ref instances
  // Note: we hard code the field indexes here rather than using FindInstanceField
  // as the types of the field can't be resolved prior to the runtime being
  // fully initialized
  StackHandleScope<3> hs(self);
  Handle<mirror::Class> java_lang_ref_Reference =
      hs.NewHandle(GetClassRoot<mirror::Reference>(this));
  Handle<mirror::Class> java_lang_ref_FinalizerReference =
      hs.NewHandle(FindSystemClass(self, "Ljava/lang/ref/FinalizerReference;"));

  ArtField* pendingNext = java_lang_ref_Reference->GetInstanceField(0);
  CHECK_STREQ(pendingNext->GetName(), "pendingNext");
  CHECK_STREQ(pendingNext->GetTypeDescriptor(), "Ljava/lang/ref/Reference;");

  ArtField* queue = java_lang_ref_Reference->GetInstanceField(1);
  CHECK_STREQ(queue->GetName(), "queue");
  CHECK_STREQ(queue->GetTypeDescriptor(), "Ljava/lang/ref/ReferenceQueue;");

  ArtField* queueNext = java_lang_ref_Reference->GetInstanceField(2);
  CHECK_STREQ(queueNext->GetName(), "queueNext");
  CHECK_STREQ(queueNext->GetTypeDescriptor(), "Ljava/lang/ref/Reference;");

  ArtField* referent = java_lang_ref_Reference->GetInstanceField(3);
  CHECK_STREQ(referent->GetName(), "referent");
  CHECK_STREQ(referent->GetTypeDescriptor(), "Ljava/lang/Object;");

  ArtField* zombie = java_lang_ref_FinalizerReference->GetInstanceField(2);
  CHECK_STREQ(zombie->GetName(), "zombie");
  CHECK_STREQ(zombie->GetTypeDescriptor(), "Ljava/lang/Object;");

  // ensure all class_roots_ are initialized
  for (size_t i = 0; i < static_cast<size_t>(ClassRoot::kMax); i++) {
    ClassRoot class_root = static_cast<ClassRoot>(i);
    ObjPtr<mirror::Class> klass = GetClassRoot(class_root);
    CHECK(klass != nullptr);
    DCHECK(klass->IsArrayClass() || klass->IsPrimitive() || klass->GetDexCache() != nullptr);
    // note SetClassRoot does additional validation.
    // if possible add new checks there to catch errors early
  }

  CHECK(GetArrayIfTable() != nullptr);

  // disable the slow paths in FindClass and CreatePrimitiveClass now
  // that Object, Class, and Object[] are setup
  init_done_ = true;

  // Under sanitization, the small carve-out to handle stack overflow might not be enough to
  // initialize the StackOverflowError class (as it might require running the verifier). Instead,
  // ensure that the class will be initialized.
  if (kMemoryToolIsAvailable && !Runtime::Current()->IsAotCompiler()) {
    verifier::ClassVerifier::Init(this);  // Need to prepare the verifier.

    ObjPtr<mirror::Class> soe_klass = FindSystemClass(self, "Ljava/lang/StackOverflowError;");
    if (soe_klass == nullptr || !EnsureInitialized(self, hs.NewHandle(soe_klass), true, true)) {
      // Strange, but don't crash.
      LOG(WARNING) << "Could not prepare StackOverflowError.";
      self->ClearException();
    }
  }

  VLOG(startup) << "ClassLinker::FinishInit exiting";
}

static void EnsureRootInitialized(ClassLinker* class_linker,
                                  Thread* self,
                                  ObjPtr<mirror::Class> klass)
    REQUIRES_SHARED(Locks::mutator_lock_) {
  if (!klass->IsVisiblyInitialized()) {
    DCHECK(!klass->IsArrayClass());
    DCHECK(!klass->IsPrimitive());
    StackHandleScope<1> hs(self);
    Handle<mirror::Class> h_class(hs.NewHandle(klass));
    if (!class_linker->EnsureInitialized(
             self, h_class, /*can_init_fields=*/ true, /*can_init_parents=*/ true)) {
      LOG(FATAL) << "Exception when initializing " << h_class->PrettyClass()
          << ": " << self->GetException()->Dump();
    }
  }
}

void ClassLinker::RunEarlyRootClinits(Thread* self) {
  StackHandleScope<1u> hs(self);
  Handle<mirror::ObjectArray<mirror::Class>> class_roots = hs.NewHandle(GetClassRoots());
  EnsureRootInitialized(this, self, GetClassRoot<mirror::Class>(class_roots.Get()));
  EnsureRootInitialized(this, self, GetClassRoot<mirror::String>(class_roots.Get()));
  // `Field` class is needed for register_java_net_InetAddress in libcore, b/28153851.
  EnsureRootInitialized(this, self, GetClassRoot<mirror::Field>(class_roots.Get()));

  WellKnownClasses::Init(self->GetJniEnv());

  // `FinalizerReference` class is needed for initialization of `java.net.InetAddress`.
  // (Indirectly by constructing a `ObjectStreamField` which uses a `StringBuilder`
  // and, when resizing, initializes the `System` class for `System.arraycopy()`
  // and `System.<clinit> creates a finalizable object.)
  EnsureRootInitialized(
      this, self, WellKnownClasses::java_lang_ref_FinalizerReference_add->GetDeclaringClass());
}

void ClassLinker::RunRootClinits(Thread* self) {
  StackHandleScope<1u> hs(self);
  Handle<mirror::ObjectArray<mirror::Class>> class_roots = hs.NewHandle(GetClassRoots());
  for (size_t i = 0; i < static_cast<size_t>(ClassRoot::kMax); ++i) {
    EnsureRootInitialized(this, self, GetClassRoot(ClassRoot(i), class_roots.Get()));
  }

  // Make sure certain well-known classes are initialized. Note that well-known
  // classes are always in the boot image, so this code is primarily intended
  // for running without boot image but may be needed for boot image if the
  // AOT-initialization fails due to introduction of new code to `<clinit>`.
  ArtMethod* methods_of_classes_to_initialize[] = {
      // Initialize primitive boxing classes (avoid check at runtime).
      WellKnownClasses::java_lang_Boolean_valueOf,
      WellKnownClasses::java_lang_Byte_valueOf,
      WellKnownClasses::java_lang_Character_valueOf,
      WellKnownClasses::java_lang_Double_valueOf,
      WellKnownClasses::java_lang_Float_valueOf,
      WellKnownClasses::java_lang_Integer_valueOf,
      WellKnownClasses::java_lang_Long_valueOf,
      WellKnownClasses::java_lang_Short_valueOf,
      // Initialize `StackOverflowError`.
      WellKnownClasses::java_lang_StackOverflowError_init,
      // Ensure class loader classes are initialized (avoid check at runtime).
      // Superclass `ClassLoader` is a class root and already initialized above.
      // Superclass `BaseDexClassLoader` is initialized implicitly.
      WellKnownClasses::dalvik_system_DelegateLastClassLoader_init,
      WellKnownClasses::dalvik_system_DexClassLoader_init,
      WellKnownClasses::dalvik_system_InMemoryDexClassLoader_init,
      WellKnownClasses::dalvik_system_PathClassLoader_init,
      WellKnownClasses::java_lang_BootClassLoader_init,
      // Ensure `Daemons` class is initialized (avoid check at runtime).
      WellKnownClasses::java_lang_Daemons_start,
      // Ensure `Thread` and `ThreadGroup` classes are initialized (avoid check at runtime).
      WellKnownClasses::java_lang_Thread_init,
      WellKnownClasses::java_lang_ThreadGroup_add,
      // Ensure reference classes are initialized (avoid check at runtime).
      // The `FinalizerReference` class was initialized in `RunEarlyRootClinits()`.
      WellKnownClasses::java_lang_ref_ReferenceQueue_add,
      // Ensure `InvocationTargetException` class is initialized (avoid check at runtime).
      WellKnownClasses::java_lang_reflect_InvocationTargetException_init,
      // Ensure `Parameter` class is initialized (avoid check at runtime).
      WellKnownClasses::java_lang_reflect_Parameter_init,
      // Ensure `MethodHandles` class is initialized (avoid check at runtime).
      WellKnownClasses::java_lang_invoke_MethodHandles_lookup,
      // Ensure `DirectByteBuffer` class is initialized (avoid check at runtime).
      WellKnownClasses::java_nio_DirectByteBuffer_init,
      // Ensure `FloatingDecimal` class is initialized (avoid check at runtime).
      WellKnownClasses::jdk_internal_math_FloatingDecimal_getBinaryToASCIIConverter_D,
      // Ensure reflection annotation classes are initialized (avoid check at runtime).
      WellKnownClasses::libcore_reflect_AnnotationFactory_createAnnotation,
      WellKnownClasses::libcore_reflect_AnnotationMember_init,
      // We're suppressing exceptions from `DdmServer` and we do not want to repeatedly
      // suppress class initialization error (say, due to OOM), so initialize it early.
      WellKnownClasses::org_apache_harmony_dalvik_ddmc_DdmServer_dispatch,
  };
  for (ArtMethod* method : methods_of_classes_to_initialize) {
    EnsureRootInitialized(this, self, method->GetDeclaringClass());
  }
  ArtField* fields_of_classes_to_initialize[] = {
      // Ensure classes used by class loaders are initialized (avoid check at runtime).
      WellKnownClasses::dalvik_system_DexFile_cookie,
      WellKnownClasses::dalvik_system_DexPathList_dexElements,
      WellKnownClasses::dalvik_system_DexPathList__Element_dexFile,
      // Ensure `VMRuntime` is initialized (avoid check at runtime).
      WellKnownClasses::dalvik_system_VMRuntime_nonSdkApiUsageConsumer,
      // Initialize empty arrays needed by `StackOverflowError`.
      WellKnownClasses::java_util_Collections_EMPTY_LIST,
      WellKnownClasses::libcore_util_EmptyArray_STACK_TRACE_ELEMENT,
  };
  for (ArtField* field : fields_of_classes_to_initialize) {
    EnsureRootInitialized(this, self, field->GetDeclaringClass());
  }
}

ALWAYS_INLINE
static uint32_t ComputeMethodHash(ArtMethod* method) REQUIRES_SHARED(Locks::mutator_lock_) {
  DCHECK(!method->IsRuntimeMethod());
  DCHECK(!method->IsProxyMethod());
  DCHECK(!method->IsObsolete());
  // Do not use `ArtMethod::GetNameView()` to avoid unnecessary runtime/proxy/obsolete method
  // checks. It is safe to avoid the read barrier here, see `ArtMethod::GetDexFile()`.
  const DexFile& dex_file = method->GetDeclaringClass<kWithoutReadBarrier>()->GetDexFile();
  const dex::MethodId& method_id = dex_file.GetMethodId(method->GetDexMethodIndex());
  std::string_view name = dex_file.GetMethodNameView(method_id);
  return ComputeModifiedUtf8Hash(name);
}

ALWAYS_INLINE
static bool MethodSignatureEquals(ArtMethod* lhs, ArtMethod* rhs)
    REQUIRES_SHARED(Locks::mutator_lock_) {
  DCHECK(!lhs->IsRuntimeMethod());
  DCHECK(!lhs->IsProxyMethod());
  DCHECK(!lhs->IsObsolete());
  DCHECK(!rhs->IsRuntimeMethod());
  DCHECK(!rhs->IsProxyMethod());
  DCHECK(!rhs->IsObsolete());
  // Do not use `ArtMethod::GetDexFile()` to avoid unnecessary obsolete method checks.
  // It is safe to avoid the read barrier here, see `ArtMethod::GetDexFile()`.
  const DexFile& lhs_dex_file = lhs->GetDeclaringClass<kWithoutReadBarrier>()->GetDexFile();
  const DexFile& rhs_dex_file = rhs->GetDeclaringClass<kWithoutReadBarrier>()->GetDexFile();
  const dex::MethodId& lhs_mid = lhs_dex_file.GetMethodId(lhs->GetDexMethodIndex());
  const dex::MethodId& rhs_mid = rhs_dex_file.GetMethodId(rhs->GetDexMethodIndex());
  if (&lhs_dex_file == &rhs_dex_file) {
    return lhs_mid.name_idx_ == rhs_mid.name_idx_ &&
           lhs_mid.proto_idx_ == rhs_mid.proto_idx_;
  } else {
    return
        lhs_dex_file.GetMethodNameView(lhs_mid) == rhs_dex_file.GetMethodNameView(rhs_mid) &&
        lhs_dex_file.GetMethodSignature(lhs_mid) == rhs_dex_file.GetMethodSignature(rhs_mid);
  }
}

static void InitializeObjectVirtualMethodHashes(ObjPtr<mirror::Class> java_lang_Object,
                                                PointerSize pointer_size,
                                                /*out*/ ArrayRef<uint32_t> virtual_method_hashes)
    REQUIRES_SHARED(Locks::mutator_lock_) {
  ArraySlice<ArtMethod> virtual_methods = java_lang_Object->GetVirtualMethods(pointer_size);
  DCHECK_EQ(virtual_method_hashes.size(), virtual_methods.size());
  for (size_t i = 0; i != virtual_method_hashes.size(); ++i) {
    virtual_method_hashes[i] = ComputeMethodHash(&virtual_methods[i]);
  }
}

struct TrampolineCheckData {
  const void* quick_resolution_trampoline;
  const void* quick_imt_conflict_trampoline;
  const void* quick_generic_jni_trampoline;
  const void* quick_to_interpreter_bridge_trampoline;
  const void* nterp_trampoline;
  PointerSize pointer_size;
  ArtMethod* m;
  bool error;
};

bool ClassLinker::InitFromBootImage(std::string* error_msg) {
  VLOG(startup) << __FUNCTION__ << " entering";
  CHECK(!init_done_);

  Runtime* const runtime = Runtime::Current();
  Thread* const self = Thread::Current();
  gc::Heap* const heap = runtime->GetHeap();
  std::vector<gc::space::ImageSpace*> spaces = heap->GetBootImageSpaces();
  CHECK(!spaces.empty());
  const ImageHeader& image_header = spaces[0]->GetImageHeader();
  uint32_t pointer_size_unchecked = image_header.GetPointerSizeUnchecked();
  if (!ValidPointerSize(pointer_size_unchecked)) {
    *error_msg = StringPrintf("Invalid image pointer size: %u", pointer_size_unchecked);
    return false;
  }
  image_pointer_size_ = image_header.GetPointerSize();
  if (!runtime->IsAotCompiler()) {
    // Only the Aot compiler supports having an image with a different pointer size than the
    // runtime. This happens on the host for compiling 32 bit tests since we use a 64 bit libart
    // compiler. We may also use 32 bit dex2oat on a system with 64 bit apps.
    if (image_pointer_size_ != kRuntimePointerSize) {
      *error_msg = StringPrintf("Runtime must use current image pointer size: %zu vs %zu",
                                static_cast<size_t>(image_pointer_size_),
                                sizeof(void*));
      return false;
    }
  }
  DCHECK(!runtime->HasResolutionMethod());
  runtime->SetResolutionMethod(image_header.GetImageMethod(ImageHeader::kResolutionMethod));
  runtime->SetImtConflictMethod(image_header.GetImageMethod(ImageHeader::kImtConflictMethod));
  runtime->SetImtUnimplementedMethod(
      image_header.GetImageMethod(ImageHeader::kImtUnimplementedMethod));
  runtime->SetCalleeSaveMethod(
      image_header.GetImageMethod(ImageHeader::kSaveAllCalleeSavesMethod),
      CalleeSaveType::kSaveAllCalleeSaves);
  runtime->SetCalleeSaveMethod(
      image_header.GetImageMethod(ImageHeader::kSaveRefsOnlyMethod),
      CalleeSaveType::kSaveRefsOnly);
  runtime->SetCalleeSaveMethod(
      image_header.GetImageMethod(ImageHeader::kSaveRefsAndArgsMethod),
      CalleeSaveType::kSaveRefsAndArgs);
  runtime->SetCalleeSaveMethod(
      image_header.GetImageMethod(ImageHeader::kSaveEverythingMethod),
      CalleeSaveType::kSaveEverything);
  runtime->SetCalleeSaveMethod(
      image_header.GetImageMethod(ImageHeader::kSaveEverythingMethodForClinit),
      CalleeSaveType::kSaveEverythingForClinit);
  runtime->SetCalleeSaveMethod(
      image_header.GetImageMethod(ImageHeader::kSaveEverythingMethodForSuspendCheck),
      CalleeSaveType::kSaveEverythingForSuspendCheck);

  std::vector<const OatFile*> oat_files =
      runtime->GetOatFileManager().RegisterImageOatFiles(spaces);
  DCHECK(!oat_files.empty());
  const OatHeader& default_oat_header = oat_files[0]->GetOatHeader();
  jni_dlsym_lookup_trampoline_ = default_oat_header.GetJniDlsymLookupTrampoline();
  jni_dlsym_lookup_critical_trampoline_ = default_oat_header.GetJniDlsymLookupCriticalTrampoline();
  quick_resolution_trampoline_ = default_oat_header.GetQuickResolutionTrampoline();
  quick_imt_conflict_trampoline_ = default_oat_header.GetQuickImtConflictTrampoline();
  quick_generic_jni_trampoline_ = default_oat_header.GetQuickGenericJniTrampoline();
  quick_to_interpreter_bridge_trampoline_ = default_oat_header.GetQuickToInterpreterBridge();
  nterp_trampoline_ = default_oat_header.GetNterpTrampoline();
  if (kIsDebugBuild) {
    // Check that the other images use the same trampoline.
    for (size_t i = 1; i < oat_files.size(); ++i) {
      const OatHeader& ith_oat_header = oat_files[i]->GetOatHeader();
      const void* ith_jni_dlsym_lookup_trampoline_ =
          ith_oat_header.GetJniDlsymLookupTrampoline();
      const void* ith_jni_dlsym_lookup_critical_trampoline_ =
          ith_oat_header.GetJniDlsymLookupCriticalTrampoline();
      const void* ith_quick_resolution_trampoline =
          ith_oat_header.GetQuickResolutionTrampoline();
      const void* ith_quick_imt_conflict_trampoline =
          ith_oat_header.GetQuickImtConflictTrampoline();
      const void* ith_quick_generic_jni_trampoline =
          ith_oat_header.GetQuickGenericJniTrampoline();
      const void* ith_quick_to_interpreter_bridge_trampoline =
          ith_oat_header.GetQuickToInterpreterBridge();
      const void* ith_nterp_trampoline =
          ith_oat_header.GetNterpTrampoline();
      if (ith_jni_dlsym_lookup_trampoline_ != jni_dlsym_lookup_trampoline_ ||
          ith_jni_dlsym_lookup_critical_trampoline_ != jni_dlsym_lookup_critical_trampoline_ ||
          ith_quick_resolution_trampoline != quick_resolution_trampoline_ ||
          ith_quick_imt_conflict_trampoline != quick_imt_conflict_trampoline_ ||
          ith_quick_generic_jni_trampoline != quick_generic_jni_trampoline_ ||
          ith_quick_to_interpreter_bridge_trampoline != quick_to_interpreter_bridge_trampoline_ ||
          ith_nterp_trampoline != nterp_trampoline_) {
        // Make sure that all methods in this image do not contain those trampolines as
        // entrypoints. Otherwise the class-linker won't be able to work with a single set.
        TrampolineCheckData data;
        data.error = false;
        data.pointer_size = GetImagePointerSize();
        data.quick_resolution_trampoline = ith_quick_resolution_trampoline;
        data.quick_imt_conflict_trampoline = ith_quick_imt_conflict_trampoline;
        data.quick_generic_jni_trampoline = ith_quick_generic_jni_trampoline;
        data.quick_to_interpreter_bridge_trampoline = ith_quick_to_interpreter_bridge_trampoline;
        data.nterp_trampoline = ith_nterp_trampoline;
        ReaderMutexLock mu(self, *Locks::heap_bitmap_lock_);
        auto visitor = [&](mirror::Object* obj) REQUIRES_SHARED(Locks::mutator_lock_) {
          if (obj->IsClass()) {
            ObjPtr<mirror::Class> klass = obj->AsClass();
            for (ArtMethod& m : klass->GetMethods(data.pointer_size)) {
              const void* entrypoint =
                  m.GetEntryPointFromQuickCompiledCodePtrSize(data.pointer_size);
              if (entrypoint == data.quick_resolution_trampoline ||
                  entrypoint == data.quick_imt_conflict_trampoline ||
                  entrypoint == data.quick_generic_jni_trampoline ||
                  entrypoint == data.quick_to_interpreter_bridge_trampoline) {
                data.m = &m;
                data.error = true;
                return;
              }
            }
          }
        };
        spaces[i]->GetLiveBitmap()->Walk(visitor);
        if (data.error) {
          ArtMethod* m = data.m;
          LOG(ERROR) << "Found a broken ArtMethod: " << ArtMethod::PrettyMethod(m);
          *error_msg = "Found an ArtMethod with a bad entrypoint";
          return false;
        }
      }
    }
  }

  class_roots_ = GcRoot<mirror::ObjectArray<mirror::Class>>(
      ObjPtr<mirror::ObjectArray<mirror::Class>>::DownCast(
          image_header.GetImageRoot(ImageHeader::kClassRoots)));
  DCHECK_EQ(GetClassRoot<mirror::Class>(this)->GetClassFlags(), mirror::kClassFlagClass);

  DCHECK_EQ(GetClassRoot<mirror::Object>(this)->GetObjectSize(), sizeof(mirror::Object));
  ObjPtr<mirror::ObjectArray<mirror::Object>> boot_image_live_objects =
      ObjPtr<mirror::ObjectArray<mirror::Object>>::DownCast(
          image_header.GetImageRoot(ImageHeader::kBootImageLiveObjects));
  runtime->SetSentinel(boot_image_live_objects->Get(ImageHeader::kClearedJniWeakSentinel));
  DCHECK(runtime->GetSentinel().Read()->GetClass() == GetClassRoot<mirror::Object>(this));

  // Boot class loader, use a null handle.
  if (!AddImageSpaces(ArrayRef<gc::space::ImageSpace*>(spaces),
                      ScopedNullHandle<mirror::ClassLoader>(),
                      /*context=*/nullptr,
                      &boot_dex_files_,
                      error_msg)) {
    return false;
  }
  for (const std::unique_ptr<const DexFile>& dex_file : boot_dex_files_) {
    OatDexFile::MadviseDexFileAtLoad(*dex_file);
  }
  InitializeObjectVirtualMethodHashes(GetClassRoot<mirror::Object>(this),
                                      image_pointer_size_,
                                      ArrayRef<uint32_t>(object_virtual_method_hashes_));
  FinishInit(self);

  VLOG(startup) << __FUNCTION__ << " exiting";
  return true;
}

void ClassLinker::AddExtraBootDexFiles(
    Thread* self,
    std::vector<std::unique_ptr<const DexFile>>&& additional_dex_files) {
  for (std::unique_ptr<const DexFile>& dex_file : additional_dex_files) {
    AppendToBootClassPath(self, dex_file.get());
    if (kIsDebugBuild) {
      for (const auto& boot_dex_file : boot_dex_files_) {
        DCHECK_NE(boot_dex_file->GetLocation(), dex_file->GetLocation());
      }
    }
    boot_dex_files_.push_back(std::move(dex_file));
  }
}

bool ClassLinker::IsBootClassLoader(ObjPtr<mirror::Object> class_loader) {
  return class_loader == nullptr ||
         WellKnownClasses::java_lang_BootClassLoader == class_loader->GetClass();
}

class CHAOnDeleteUpdateClassVisitor {
 public:
  explicit CHAOnDeleteUpdateClassVisitor(LinearAlloc* alloc)
      : allocator_(alloc), cha_(Runtime::Current()->GetClassLinker()->GetClassHierarchyAnalysis()),
        pointer_size_(Runtime::Current()->GetClassLinker()->GetImagePointerSize()),
        self_(Thread::Current()) {}

  bool operator()(ObjPtr<mirror::Class> klass) REQUIRES_SHARED(Locks::mutator_lock_) {
    // This class is going to be unloaded. Tell CHA about it.
    cha_->ResetSingleImplementationInHierarchy(klass, allocator_, pointer_size_);
    return true;
  }
 private:
  const LinearAlloc* allocator_;
  const ClassHierarchyAnalysis* cha_;
  const PointerSize pointer_size_;
  const Thread* self_;
};

/*
 * A class used to ensure that all references to strings interned in an AppImage have been
 * properly recorded in the interned references list, and is only ever run in debug mode.
 */
class CountInternedStringReferencesVisitor {
 public:
  CountInternedStringReferencesVisitor(const gc::space::ImageSpace& space,
                                       const InternTable::UnorderedSet& image_interns)
      : space_(space),
        image_interns_(image_interns),
        count_(0u) {}

  void TestObject(ObjPtr<mirror::Object> referred_obj) const
      REQUIRES_SHARED(Locks::mutator_lock_) {
    if (referred_obj != nullptr &&
        space_.HasAddress(referred_obj.Ptr()) &&
        referred_obj->IsString()) {
      ObjPtr<mirror::String> referred_str = referred_obj->AsString();
      uint32_t hash = static_cast<uint32_t>(referred_str->GetStoredHashCode());
      // All image strings have the hash code calculated, even if they are not interned.
      DCHECK_EQ(hash, static_cast<uint32_t>(referred_str->ComputeHashCode()));
      auto it = image_interns_.FindWithHash(GcRoot<mirror::String>(referred_str), hash);
      if (it != image_interns_.end() && it->Read() == referred_str) {
        ++count_;
      }
    }
  }

  void VisitRootIfNonNull(
      mirror::CompressedReference<mirror::Object>* root) const
      REQUIRES_SHARED(Locks::mutator_lock_) {
    if (!root->IsNull()) {
      VisitRoot(root);
    }
  }

  void VisitRoot(mirror::CompressedReference<mirror::Object>* root) const
      REQUIRES_SHARED(Locks::mutator_lock_) {
    TestObject(root->AsMirrorPtr());
  }

  // Visit Class Fields
  void operator()(ObjPtr<mirror::Object> obj,
                  MemberOffset offset,
                  bool is_static ATTRIBUTE_UNUSED) const
      REQUIRES_SHARED(Locks::mutator_lock_) {
    // References within image or across images don't need a read barrier.
    ObjPtr<mirror::Object> referred_obj =
        obj->GetFieldObject<mirror::Object, kVerifyNone, kWithoutReadBarrier>(offset);
    TestObject(referred_obj);
  }

  void operator()(ObjPtr<mirror::Class> klass ATTRIBUTE_UNUSED,
                  ObjPtr<mirror::Reference> ref) const
      REQUIRES_SHARED(Locks::mutator_lock_) REQUIRES(Locks::heap_bitmap_lock_) {
    operator()(ref, mirror::Reference::ReferentOffset(), /*is_static=*/ false);
  }

  size_t GetCount() const {
    return count_;
  }

 private:
  const gc::space::ImageSpace& space_;
  const InternTable::UnorderedSet& image_interns_;
  mutable size_t count_;  // Modified from the `const` callbacks.
};

/*
 * This function counts references to strings interned in the AppImage.
 * This is used in debug build to check against the number of the recorded references.
 */
size_t CountInternedStringReferences(gc::space::ImageSpace& space,
                                     const InternTable::UnorderedSet& image_interns)
    REQUIRES_SHARED(Locks::mutator_lock_) {
  const gc::accounting::ContinuousSpaceBitmap* bitmap = space.GetMarkBitmap();
  const ImageHeader& image_header = space.GetImageHeader();
  const uint8_t* target_base = space.GetMemMap()->Begin();
  const ImageSection& objects_section = image_header.GetObjectsSection();

  auto objects_begin = reinterpret_cast<uintptr_t>(target_base + objects_section.Offset());
  auto objects_end = reinterpret_cast<uintptr_t>(target_base + objects_section.End());

  CountInternedStringReferencesVisitor visitor(space, image_interns);
  bitmap->VisitMarkedRange(objects_begin,
                           objects_end,
                           [&space, &visitor](mirror::Object* obj)
    REQUIRES_SHARED(Locks::mutator_lock_) {
    if (space.HasAddress(obj)) {
      if (obj->IsDexCache()) {
        obj->VisitReferences</* kVisitNativeRoots= */ true,
                             kVerifyNone,
                             kWithoutReadBarrier>(visitor, visitor);
      } else {
        // Don't visit native roots for non-dex-cache as they can't contain
        // native references to strings.  This is verified during compilation
        // by ImageWriter::VerifyNativeGCRootInvariants.
        obj->VisitReferences</* kVisitNativeRoots= */ false,
                             kVerifyNone,
                             kWithoutReadBarrier>(visitor, visitor);
      }
    }
  });
  return visitor.GetCount();
}

template <typename Visitor>
static void VisitInternedStringReferences(
    gc::space::ImageSpace* space,
    const Visitor& visitor) REQUIRES_SHARED(Locks::mutator_lock_) {
  const uint8_t* target_base = space->Begin();
  const ImageSection& sro_section =
      space->GetImageHeader().GetImageStringReferenceOffsetsSection();
  const size_t num_string_offsets = sro_section.Size() / sizeof(AppImageReferenceOffsetInfo);

  VLOG(image)
      << "ClassLinker:AppImage:InternStrings:imageStringReferenceOffsetCount = "
      << num_string_offsets;

  const auto* sro_base =
      reinterpret_cast<const AppImageReferenceOffsetInfo*>(target_base + sro_section.Offset());

  for (size_t offset_index = 0; offset_index < num_string_offsets; ++offset_index) {
    uint32_t base_offset = sro_base[offset_index].first;

    uint32_t raw_member_offset = sro_base[offset_index].second;
    DCHECK_ALIGNED(base_offset, 2);

    ObjPtr<mirror::Object> obj_ptr =
        reinterpret_cast<mirror::Object*>(space->Begin() + base_offset);
    if (obj_ptr->IsDexCache() && raw_member_offset >= sizeof(mirror::DexCache)) {
      // Special case for strings referenced from dex cache array: the offset is
      // actually decoded as an index into the dex cache string array.
      uint32_t index = raw_member_offset - sizeof(mirror::DexCache);
      mirror::GcRootArray<mirror::String>* array = obj_ptr->AsDexCache()->GetStringsArray();
      // The array could be concurrently set to null. See `StartupCompletedTask`.
      if (array != nullptr) {
        ObjPtr<mirror::String> referred_string = array->Get(index);
        DCHECK(referred_string != nullptr);
        ObjPtr<mirror::String> visited = visitor(referred_string);
        if (visited != referred_string) {
          array->Set(index, visited.Ptr());
        }
      }
    } else {
      DCHECK_ALIGNED(raw_member_offset, 2);
      MemberOffset member_offset(raw_member_offset);
      ObjPtr<mirror::String> referred_string =
          obj_ptr->GetFieldObject<mirror::String,
                                  kVerifyNone,
                                  kWithoutReadBarrier,
                                  /* kIsVolatile= */ false>(member_offset);
      DCHECK(referred_string != nullptr);

      ObjPtr<mirror::String> visited = visitor(referred_string);
      if (visited != referred_string) {
        obj_ptr->SetFieldObject</* kTransactionActive= */ false,
                                /* kCheckTransaction= */ false,
                                kVerifyNone,
                                /* kIsVolatile= */ false>(member_offset, visited);
      }
    }
  }
}

static void VerifyInternedStringReferences(gc::space::ImageSpace* space)
    REQUIRES_SHARED(Locks::mutator_lock_) {
  InternTable::UnorderedSet image_interns;
  const ImageSection& section = space->GetImageHeader().GetInternedStringsSection();
  if (section.Size() > 0) {
    size_t read_count;
    const uint8_t* data = space->Begin() + section.Offset();
    InternTable::UnorderedSet image_set(data, /*make_copy_of_data=*/ false, &read_count);
    image_set.swap(image_interns);
  }
  size_t num_recorded_refs = 0u;
  VisitInternedStringReferences(
      space,
      [&image_interns, &num_recorded_refs](ObjPtr<mirror::String> str)
          REQUIRES_SHARED(Locks::mutator_lock_) {
        auto it = image_interns.find(GcRoot<mirror::String>(str));
        CHECK(it != image_interns.end());
        CHECK(it->Read() == str);
        ++num_recorded_refs;
        return str;
      });
  size_t num_found_refs = CountInternedStringReferences(*space, image_interns);
  CHECK_EQ(num_recorded_refs, num_found_refs);
}

// new_class_set is the set of classes that were read from the class table section in the image.
// If there was no class table section, it is null.
// Note: using a class here to avoid having to make ClassLinker internals public.
class AppImageLoadingHelper {
 public:
  static void Update(
      ClassLinker* class_linker,
      gc::space::ImageSpace* space,
      Handle<mirror::ClassLoader> class_loader,
      Handle<mirror::ObjectArray<mirror::DexCache>> dex_caches)
      REQUIRES(!Locks::dex_lock_)
      REQUIRES_SHARED(Locks::mutator_lock_);

  static void HandleAppImageStrings(gc::space::ImageSpace* space)
      REQUIRES_SHARED(Locks::mutator_lock_);
};

void AppImageLoadingHelper::Update(
    ClassLinker* class_linker,
    gc::space::ImageSpace* space,
    Handle<mirror::ClassLoader> class_loader,
    Handle<mirror::ObjectArray<mirror::DexCache>> dex_caches)
    REQUIRES(!Locks::dex_lock_)
    REQUIRES_SHARED(Locks::mutator_lock_) {
  ScopedTrace app_image_timing("AppImage:Updating");

  if (kIsDebugBuild && ClassLinker::kAppImageMayContainStrings) {
    // In debug build, verify the string references before applying
    // the Runtime::LoadAppImageStartupCache() option.
    VerifyInternedStringReferences(space);
  }

  Thread* const self = Thread::Current();
  Runtime* const runtime = Runtime::Current();
  gc::Heap* const heap = runtime->GetHeap();
  const ImageHeader& header = space->GetImageHeader();
  {
    // Register dex caches with the class loader.
    WriterMutexLock mu(self, *Locks::classlinker_classes_lock_);
    for (auto dex_cache : dex_caches.Iterate<mirror::DexCache>()) {
      const DexFile* const dex_file = dex_cache->GetDexFile();
      {
        WriterMutexLock mu2(self, *Locks::dex_lock_);
        CHECK(class_linker->FindDexCacheDataLocked(*dex_file) == nullptr);
        class_linker->RegisterDexFileLocked(*dex_file, dex_cache, class_loader.Get());
      }
    }
  }

  if (ClassLinker::kAppImageMayContainStrings) {
    HandleAppImageStrings(space);
  }

  if (kVerifyArtMethodDeclaringClasses) {
    ScopedTrace timing("AppImage:VerifyDeclaringClasses");
    ReaderMutexLock rmu(self, *Locks::heap_bitmap_lock_);
    gc::accounting::HeapBitmap* live_bitmap = heap->GetLiveBitmap();
    header.VisitPackedArtMethods([&](ArtMethod& method)
        REQUIRES_SHARED(Locks::mutator_lock_, Locks::heap_bitmap_lock_) {
      ObjPtr<mirror::Class> klass = method.GetDeclaringClassUnchecked();
      if (klass != nullptr) {
        CHECK(live_bitmap->Test(klass.Ptr())) << "Image method has unmarked declaring class";
      }
    }, space->Begin(), kRuntimePointerSize);
  }

  if (runtime->GetStartupCompleted()) {
    // Free up dex cache arrays that we would only allocate at startup.
    for (auto dex_cache : dex_caches.Iterate<mirror::DexCache>()) {
      dex_cache->UnlinkStartupCaches();
    }
    space->ReleaseMetadata();
  }
}

void AppImageLoadingHelper::HandleAppImageStrings(gc::space::ImageSpace* space) {
  // Iterate over the string reference offsets stored in the image and intern
  // the strings they point to.
  ScopedTrace timing("AppImage:InternString");

  Runtime* const runtime = Runtime::Current();
  InternTable* const intern_table = runtime->GetInternTable();

  // Add the intern table, removing any conflicts. For conflicts, store the new address in a map
  // for faster lookup.
  // TODO: Optimize with a bitmap or bloom filter
  SafeMap<mirror::String*, mirror::String*> intern_remap;
  auto func = [&](InternTable::UnorderedSet& interns)
      REQUIRES_SHARED(Locks::mutator_lock_)
      REQUIRES(Locks::intern_table_lock_) {
    const size_t non_boot_image_strings = intern_table->CountInterns(
        /*visit_boot_images=*/false,
        /*visit_non_boot_images=*/true);
    VLOG(image) << "AppImage:stringsInInternTableSize = " << interns.size();
    VLOG(image) << "AppImage:nonBootImageInternStrings = " << non_boot_image_strings;
    // Visit the smaller of the two sets to compute the intersection.
    if (interns.size() < non_boot_image_strings) {
      for (auto it = interns.begin(); it != interns.end(); ) {
        ObjPtr<mirror::String> string = it->Read();
        ObjPtr<mirror::String> existing = intern_table->LookupWeakLocked(string);
        if (existing == nullptr) {
          existing = intern_table->LookupStrongLocked(string);
        }
        if (existing != nullptr) {
          intern_remap.Put(string.Ptr(), existing.Ptr());
          it = interns.erase(it);
        } else {
          ++it;
        }
      }
    } else {
      intern_table->VisitInterns([&](const GcRoot<mirror::String>& root)
          REQUIRES_SHARED(Locks::mutator_lock_)
          REQUIRES(Locks::intern_table_lock_) {
        auto it = interns.find(root);
        if (it != interns.end()) {
          ObjPtr<mirror::String> existing = root.Read();
          intern_remap.Put(it->Read(), existing.Ptr());
          it = interns.erase(it);
        }
      }, /*visit_boot_images=*/false, /*visit_non_boot_images=*/true);
    }
    // Consistency check to ensure correctness.
    if (kIsDebugBuild) {
      for (GcRoot<mirror::String>& root : interns) {
        ObjPtr<mirror::String> string = root.Read();
        CHECK(intern_table->LookupWeakLocked(string) == nullptr) << string->ToModifiedUtf8();
        CHECK(intern_table->LookupStrongLocked(string) == nullptr) << string->ToModifiedUtf8();
      }
    }
  };
  intern_table->AddImageStringsToTable(space, func);
  if (!intern_remap.empty()) {
    VLOG(image) << "AppImage:conflictingInternStrings = " << intern_remap.size();
    VisitInternedStringReferences(
        space,
        [&intern_remap](ObjPtr<mirror::String> str) REQUIRES_SHARED(Locks::mutator_lock_) {
          auto it = intern_remap.find(str.Ptr());
          if (it != intern_remap.end()) {
            return ObjPtr<mirror::String>(it->second);
          }
          return str;
        });
  }
}

static std::unique_ptr<const DexFile> OpenOatDexFile(const OatFile* oat_file,
                                                     const char* location,
                                                     std::string* error_msg)
    REQUIRES_SHARED(Locks::mutator_lock_) {
  DCHECK(error_msg != nullptr);
  std::unique_ptr<const DexFile> dex_file;
  const OatDexFile* oat_dex_file = oat_file->GetOatDexFile(location, nullptr, error_msg);
  if (oat_dex_file == nullptr) {
    return std::unique_ptr<const DexFile>();
  }
  std::string inner_error_msg;
  dex_file = oat_dex_file->OpenDexFile(&inner_error_msg);
  if (dex_file == nullptr) {
    *error_msg = StringPrintf("Failed to open dex file %s from within oat file %s error '%s'",
                              location,
                              oat_file->GetLocation().c_str(),
                              inner_error_msg.c_str());
    return std::unique_ptr<const DexFile>();
  }

  if (dex_file->GetLocationChecksum() != oat_dex_file->GetDexFileLocationChecksum()) {
    *error_msg = StringPrintf("Checksums do not match for %s: %x vs %x",
                              location,
                              dex_file->GetLocationChecksum(),
                              oat_dex_file->GetDexFileLocationChecksum());
    return std::unique_ptr<const DexFile>();
  }
  return dex_file;
}

bool ClassLinker::OpenImageDexFiles(gc::space::ImageSpace* space,
                                    std::vector<std::unique_ptr<const DexFile>>* out_dex_files,
                                    std::string* error_msg) {
  ScopedAssertNoThreadSuspension nts(__FUNCTION__);
  const ImageHeader& header = space->GetImageHeader();
  ObjPtr<mirror::Object> dex_caches_object = header.GetImageRoot(ImageHeader::kDexCaches);
  DCHECK(dex_caches_object != nullptr);
  ObjPtr<mirror::ObjectArray<mirror::DexCache>> dex_caches =
      dex_caches_object->AsObjectArray<mirror::DexCache>();
  const OatFile* oat_file = space->GetOatFile();
  for (auto dex_cache : dex_caches->Iterate()) {
    std::string dex_file_location(dex_cache->GetLocation()->ToModifiedUtf8());
    std::unique_ptr<const DexFile> dex_file = OpenOatDexFile(oat_file,
                                                             dex_file_location.c_str(),
                                                             error_msg);
    if (dex_file == nullptr) {
      return false;
    }
    dex_cache->SetDexFile(dex_file.get());
    out_dex_files->push_back(std::move(dex_file));
  }
  return true;
}

bool ClassLinker::OpenAndInitImageDexFiles(
    const gc::space::ImageSpace* space,
    Handle<mirror::ClassLoader> class_loader,
    std::vector<std::unique_ptr<const DexFile>>* out_dex_files,
    std::string* error_msg) {
  DCHECK(out_dex_files != nullptr);
  const bool app_image = class_loader != nullptr;
  const ImageHeader& header = space->GetImageHeader();
  ObjPtr<mirror::Object> dex_caches_object = header.GetImageRoot(ImageHeader::kDexCaches);
  DCHECK(dex_caches_object != nullptr);
  Thread* const self = Thread::Current();
  StackHandleScope<3> hs(self);
  Handle<mirror::ObjectArray<mirror::DexCache>> dex_caches(
      hs.NewHandle(dex_caches_object->AsObjectArray<mirror::DexCache>()));
  const OatFile* oat_file = space->GetOatFile();
  if (oat_file->GetOatHeader().GetDexFileCount() !=
      static_cast<uint32_t>(dex_caches->GetLength())) {
    *error_msg =
        "Dex cache count and dex file count mismatch while trying to initialize from image";
    return false;
  }

  for (auto dex_cache : dex_caches.Iterate<mirror::DexCache>()) {
    std::string dex_file_location = dex_cache->GetLocation()->ToModifiedUtf8();
    std::unique_ptr<const DexFile> dex_file =
        OpenOatDexFile(oat_file, dex_file_location.c_str(), error_msg);
    if (dex_file == nullptr) {
      return false;
    }

    {
      // Native fields are all null.  Initialize them.
      WriterMutexLock mu(self, *Locks::dex_lock_);
      dex_cache->Initialize(dex_file.get(), class_loader.Get());
    }
    if (!app_image) {
      // Register dex files, keep track of existing ones that are conflicts.
      AppendToBootClassPath(dex_file.get(), dex_cache);
    }
    out_dex_files->push_back(std::move(dex_file));
  }
  return true;
}

// Helper class for ArtMethod checks when adding an image. Keeps all required functionality
// together and caches some intermediate results.
template <PointerSize kPointerSize>
class ImageChecker final {
 public:
  static void CheckObjects(gc::Heap* heap, gc::space::ImageSpace* space)
      REQUIRES_SHARED(Locks::mutator_lock_) {
    // There can be no GC during boot image initialization, so we do not need read barriers.
    ScopedDebugDisallowReadBarriers sddrb(Thread::Current());

    CHECK_EQ(kPointerSize, space->GetImageHeader().GetPointerSize());
    const ImageSection& objects_section = space->GetImageHeader().GetObjectsSection();
    uintptr_t space_begin = reinterpret_cast<uintptr_t>(space->Begin());
    uintptr_t objects_begin = space_begin + objects_section.Offset();
    uintptr_t objects_end = objects_begin + objects_section.Size();
    ImageChecker ic(heap);
    auto visitor = [&](mirror::Object* obj) REQUIRES_SHARED(Locks::mutator_lock_) {
      DCHECK(obj != nullptr);
      mirror::Class* obj_klass = obj->GetClass<kDefaultVerifyFlags, kWithoutReadBarrier>();
      CHECK(obj_klass != nullptr) << "Null class in object " << obj;
      mirror::Class* class_class = obj_klass->GetClass<kDefaultVerifyFlags, kWithoutReadBarrier>();
      CHECK(class_class != nullptr) << "Null class class " << obj;
      if (obj_klass == class_class) {
        auto klass = obj->AsClass();
        for (ArtField& field : klass->GetIFields()) {
          CHECK_EQ(field.GetDeclaringClass<kWithoutReadBarrier>(), klass);
        }
        for (ArtField& field : klass->GetSFields()) {
          CHECK_EQ(field.GetDeclaringClass<kWithoutReadBarrier>(), klass);
        }
        for (ArtMethod& m : klass->GetMethods(kPointerSize)) {
          ic.CheckArtMethod(&m, klass);
        }
        ObjPtr<mirror::PointerArray> vtable =
            klass->GetVTable<kDefaultVerifyFlags, kWithoutReadBarrier>();
        if (vtable != nullptr) {
          ic.CheckArtMethodPointerArray(vtable);
        }
        if (klass->ShouldHaveImt()) {
          ImTable* imt = klass->GetImt(kPointerSize);
          for (size_t i = 0; i < ImTable::kSize; ++i) {
            ic.CheckArtMethod(imt->Get(i, kPointerSize), /*expected_class=*/ nullptr);
          }
        }
        if (klass->ShouldHaveEmbeddedVTable()) {
          for (int32_t i = 0; i < klass->GetEmbeddedVTableLength(); ++i) {
            ic.CheckArtMethod(klass->GetEmbeddedVTableEntry(i, kPointerSize),
                              /*expected_class=*/ nullptr);
          }
        }
        ObjPtr<mirror::IfTable> iftable =
            klass->GetIfTable<kDefaultVerifyFlags, kWithoutReadBarrier>();
        int32_t iftable_count = (iftable != nullptr) ? iftable->Count() : 0;
        for (int32_t i = 0; i < iftable_count; ++i) {
          ObjPtr<mirror::PointerArray> method_array =
              iftable->GetMethodArrayOrNull<kDefaultVerifyFlags, kWithoutReadBarrier>(i);
          if (method_array != nullptr) {
            ic.CheckArtMethodPointerArray(method_array);
          }
        }
      }
    };
    space->GetLiveBitmap()->VisitMarkedRange(objects_begin, objects_end, visitor);
  }

 private:
  explicit ImageChecker(gc::Heap* heap) {
    ArrayRef<gc::space::ImageSpace* const> spaces(heap->GetBootImageSpaces());
    space_begin_.reserve(spaces.size());
    for (gc::space::ImageSpace* space : spaces) {
      CHECK_EQ(static_cast<const void*>(space->Begin()), &space->GetImageHeader());
      space_begin_.push_back(space->Begin());
    }
  }

  void CheckArtMethod(ArtMethod* m, ObjPtr<mirror::Class> expected_class)
      REQUIRES_SHARED(Locks::mutator_lock_) {
    ObjPtr<mirror::Class> declaring_class = m->GetDeclaringClassUnchecked<kWithoutReadBarrier>();
    if (m->IsRuntimeMethod()) {
      CHECK(declaring_class == nullptr) << declaring_class << " " << m->PrettyMethod();
    } else if (m->IsCopied()) {
      CHECK(declaring_class != nullptr) << m->PrettyMethod();
    } else if (expected_class != nullptr) {
      CHECK_EQ(declaring_class, expected_class) << m->PrettyMethod();
    }
    bool contains = false;
    for (const uint8_t* begin : space_begin_) {
      const size_t offset = reinterpret_cast<uint8_t*>(m) - begin;
      const ImageHeader* header = reinterpret_cast<const ImageHeader*>(begin);
      if (header->GetMethodsSection().Contains(offset) ||
          header->GetRuntimeMethodsSection().Contains(offset)) {
        contains = true;
        break;
      }
    }
    CHECK(contains) << m << " not found";
  }

  void CheckArtMethodPointerArray(ObjPtr<mirror::PointerArray> arr)
      REQUIRES_SHARED(Locks::mutator_lock_) {
    CHECK(arr != nullptr);
    for (int32_t j = 0; j < arr->GetLength(); ++j) {
      auto* method = arr->GetElementPtrSize<ArtMethod*>(j, kPointerSize);
      CHECK(method != nullptr);
      CheckArtMethod(method, /*expected_class=*/ nullptr);
    }
  }

  std::vector<const uint8_t*> space_begin_;
};

static void VerifyAppImage(const ImageHeader& header,
                           const Handle<mirror::ClassLoader>& class_loader,
                           ClassTable* class_table,
                           gc::space::ImageSpace* space)
    REQUIRES_SHARED(Locks::mutator_lock_) {
  header.VisitPackedArtMethods([&](ArtMethod& method) REQUIRES_SHARED(Locks::mutator_lock_) {
    ObjPtr<mirror::Class> klass = method.GetDeclaringClass();
    if (klass != nullptr && !Runtime::Current()->GetHeap()->ObjectIsInBootImageSpace(klass)) {
      CHECK_EQ(class_table->LookupByDescriptor(klass), klass)
          << mirror::Class::PrettyClass(klass);
    }
  }, space->Begin(), kRuntimePointerSize);
  {
    // Verify that all direct interfaces of classes in the class table are also resolved.
    std::vector<ObjPtr<mirror::Class>> classes;
    auto verify_direct_interfaces_in_table = [&](ObjPtr<mirror::Class> klass)
        REQUIRES_SHARED(Locks::mutator_lock_) {
      if (!klass->IsPrimitive() && klass->GetClassLoader() == class_loader.Get()) {
        classes.push_back(klass);
      }
      return true;
    };
    class_table->Visit(verify_direct_interfaces_in_table);
    for (ObjPtr<mirror::Class> klass : classes) {
      for (uint32_t i = 0, num = klass->NumDirectInterfaces(); i != num; ++i) {
        CHECK(klass->GetDirectInterface(i) != nullptr)
            << klass->PrettyDescriptor() << " iface #" << i;
      }
    }
  }
}

bool ClassLinker::AddImageSpace(gc::space::ImageSpace* space,
                                Handle<mirror::ClassLoader> class_loader,
                                ClassLoaderContext* context,
                                const std::vector<std::unique_ptr<const DexFile>>& dex_files,
                                std::string* error_msg) {
  DCHECK(error_msg != nullptr);
  const uint64_t start_time = NanoTime();
  const bool app_image = class_loader != nullptr;
  const ImageHeader& header = space->GetImageHeader();
  ObjPtr<mirror::Object> dex_caches_object = header.GetImageRoot(ImageHeader::kDexCaches);
  DCHECK(dex_caches_object != nullptr);
  Runtime* const runtime = Runtime::Current();
  gc::Heap* const heap = runtime->GetHeap();
  Thread* const self = Thread::Current();
  // Check that the image is what we are expecting.
  if (image_pointer_size_ != space->GetImageHeader().GetPointerSize()) {
    *error_msg = StringPrintf("Application image pointer size does not match runtime: %zu vs %zu",
                              static_cast<size_t>(space->GetImageHeader().GetPointerSize()),
                              image_pointer_size_);
    return false;
  }
  size_t expected_image_roots = ImageHeader::NumberOfImageRoots(app_image);
  if (static_cast<size_t>(header.GetImageRoots()->GetLength()) != expected_image_roots) {
    *error_msg = StringPrintf("Expected %zu image roots but got %d",
                              expected_image_roots,
                              header.GetImageRoots()->GetLength());
    return false;
  }
  StackHandleScope<3> hs(self);
  Handle<mirror::ObjectArray<mirror::DexCache>> dex_caches(
      hs.NewHandle(dex_caches_object->AsObjectArray<mirror::DexCache>()));
  Handle<mirror::ObjectArray<mirror::Class>> class_roots(hs.NewHandle(
      header.GetImageRoot(ImageHeader::kClassRoots)->AsObjectArray<mirror::Class>()));
  MutableHandle<mirror::Object> special_root(hs.NewHandle(
      app_image ? header.GetImageRoot(ImageHeader::kSpecialRoots) : nullptr));
  DCHECK(class_roots != nullptr);
  if (class_roots->GetLength() != static_cast<int32_t>(ClassRoot::kMax)) {
    *error_msg = StringPrintf("Expected %d class roots but got %d",
                              class_roots->GetLength(),
                              static_cast<int32_t>(ClassRoot::kMax));
    return false;
  }
  // Check against existing class roots to make sure they match the ones in the boot image.
  ObjPtr<mirror::ObjectArray<mirror::Class>> existing_class_roots = GetClassRoots();
  for (size_t i = 0; i < static_cast<size_t>(ClassRoot::kMax); i++) {
    if (class_roots->Get(i) != GetClassRoot(static_cast<ClassRoot>(i), existing_class_roots)) {
      *error_msg = "App image class roots must have pointer equality with runtime ones.";
      return false;
    }
  }
  const OatFile* oat_file = space->GetOatFile();

  if (app_image) {
    ScopedAssertNoThreadSuspension sants("Checking app image");
    if (special_root == nullptr) {
      *error_msg = "Unexpected null special root in app image";
      return false;
    } else if (special_root->IsByteArray()) {
      OatHeader* oat_header = reinterpret_cast<OatHeader*>(special_root->AsByteArray()->GetData());
      if (!oat_header->IsValid()) {
        *error_msg = "Invalid oat header in special root";
        return false;
      }
      if (oat_file->GetVdexFile()->GetNumberOfDexFiles() != oat_header->GetDexFileCount()) {
        *error_msg = "Checksums count does not match";
        return false;
      }
      if (oat_header->IsConcurrentCopying() != gUseReadBarrier) {
        *error_msg = "GCs do not match";
        return false;
      }

      // Check if the dex checksums match the dex files that we just loaded.
      uint32_t* checksums = reinterpret_cast<uint32_t*>(
          reinterpret_cast<uint8_t*>(oat_header) + oat_header->GetHeaderSize());
      for (uint32_t i = 0; i  < oat_header->GetDexFileCount(); ++i) {
        uint32_t dex_checksum = dex_files.at(i)->GetHeader().checksum_;
        if (checksums[i] != dex_checksum) {
          *error_msg = StringPrintf(
              "Image and dex file checksums did not match for %s: image has %d, dex file has %d",
              dex_files.at(i)->GetLocation().c_str(),
              checksums[i],
              dex_checksum);
          return false;
        }
      }

      // Validate the class loader context.
      const char* stored_context = oat_header->GetStoreValueByKey(OatHeader::kClassPathKey);
      if (stored_context == nullptr) {
        *error_msg = "Missing class loader context in special root";
        return false;
      }
      if (context->VerifyClassLoaderContextMatch(stored_context) ==
              ClassLoaderContext::VerificationResult::kMismatch) {
        *error_msg = StringPrintf("Class loader contexts don't match: %s", stored_context);
        return false;
      }

      // Validate the apex versions.
      if (!gc::space::ImageSpace::ValidateApexVersions(*oat_header,
                                                       runtime->GetApexVersions(),
                                                       space->GetImageLocation(),
                                                       error_msg)) {
        return false;
      }

      // Validate the boot classpath.
      const char* bcp = oat_header->GetStoreValueByKey(OatHeader::kBootClassPathKey);
      if (bcp == nullptr) {
        *error_msg = "Missing boot classpath in special root";
        return false;
      }
      std::string runtime_bcp = android::base::Join(runtime->GetBootClassPathLocations(), ':');
      if (strcmp(bcp, runtime_bcp.c_str()) != 0) {
        *error_msg = StringPrintf("Mismatch boot classpath: image has %s, runtime has %s",
                                  bcp,
                                  runtime_bcp.c_str());
        return false;
      }

      // Validate the dex checksums of the boot classpath.
      const char* bcp_checksums =
          oat_header->GetStoreValueByKey(OatHeader::kBootClassPathChecksumsKey);
      if (bcp_checksums == nullptr) {
        *error_msg = "Missing boot classpath checksums in special root";
        return false;
      }
      if (strcmp(bcp_checksums, runtime->GetBootClassPathChecksums().c_str()) != 0) {
        *error_msg = StringPrintf("Mismatch boot classpath checksums: image has %s, runtime has %s",
                                  bcp_checksums,
                                  runtime->GetBootClassPathChecksums().c_str());
        return false;
      }
    } else if (IsBootClassLoader(special_root.Get())) {
      *error_msg = "Unexpected BootClassLoader in app image";
      return false;
    } else if (!special_root->IsClassLoader()) {
      *error_msg = "Unexpected special root in app image";
      return false;
    }
  }

  if (kCheckImageObjects) {
    if (!app_image) {
      if (image_pointer_size_ == PointerSize::k64) {
        ImageChecker<PointerSize::k64>::CheckObjects(heap, space);
      } else {
        ImageChecker<PointerSize::k32>::CheckObjects(heap, space);
      }
    }
  }

  // Set entry point to interpreter if in InterpretOnly mode.
  if (!runtime->IsAotCompiler() && runtime->GetInstrumentation()->InterpretOnly()) {
    // Set image methods' entry point to interpreter.
    header.VisitPackedArtMethods([&](ArtMethod& method) REQUIRES_SHARED(Locks::mutator_lock_) {
      if (!method.IsRuntimeMethod()) {
        DCHECK(method.GetDeclaringClass() != nullptr);
        if (!method.IsNative() && !method.IsResolutionMethod()) {
          method.SetEntryPointFromQuickCompiledCodePtrSize(GetQuickToInterpreterBridge(),
                                                            image_pointer_size_);
        }
      }
    }, space->Begin(), image_pointer_size_);
  }

  if (!runtime->IsAotCompiler()) {
    // If we are profiling the boot classpath, disable the shared memory for
    // boot image method optimization. We need to disable it before doing
    // ResetCounter below, as counters of shared memory method always hold the
    // "hot" value.
    if (runtime->GetJITOptions()->GetProfileSaverOptions().GetProfileBootClassPath()) {
      header.VisitPackedArtMethods([&](ArtMethod& method) REQUIRES_SHARED(Locks::mutator_lock_) {
        method.ClearMemorySharedMethod();
      }, space->Begin(), image_pointer_size_);
    }

    ScopedTrace trace("AppImage:UpdateCodeItemAndNterp");
    bool can_use_nterp = interpreter::CanRuntimeUseNterp();
    uint16_t hotness_threshold = runtime->GetJITOptions()->GetWarmupThreshold();
    header.VisitPackedArtMethods([&](ArtMethod& method) REQUIRES_SHARED(Locks::mutator_lock_) {
      // In the image, the `data` pointer field of the ArtMethod contains the code
      // item offset. Change this to the actual pointer to the code item.
      if (method.HasCodeItem()) {
        const dex::CodeItem* code_item = method.GetDexFile()->GetCodeItem(
            reinterpret_cast32<uint32_t>(method.GetDataPtrSize(image_pointer_size_)));
        method.SetCodeItem(code_item, method.GetDexFile()->IsCompactDexFile());
        // The hotness counter may have changed since we compiled the image, so
        // reset it with the runtime value.
        method.ResetCounter(hotness_threshold);
      }
      if (method.GetEntryPointFromQuickCompiledCode() == nterp_trampoline_) {
        if (can_use_nterp) {
          // Set image methods' entry point that point to the nterp trampoline to the
          // nterp entry point. This allows taking the fast path when doing a
          // nterp->nterp call.
          DCHECK(!method.StillNeedsClinitCheck());
          method.SetEntryPointFromQuickCompiledCode(interpreter::GetNterpEntryPoint());
        } else {
          method.SetEntryPointFromQuickCompiledCode(GetQuickToInterpreterBridge());
        }
      }
    }, space->Begin(), image_pointer_size_);
  }

  if (runtime->IsVerificationSoftFail()) {
    header.VisitPackedArtMethods([&](ArtMethod& method) REQUIRES_SHARED(Locks::mutator_lock_) {
      if (method.IsManagedAndInvokable()) {
        method.ClearSkipAccessChecks();
      }
    }, space->Begin(), image_pointer_size_);
  }

  ClassTable* class_table = nullptr;
  {
    WriterMutexLock mu(self, *Locks::classlinker_classes_lock_);
    class_table = InsertClassTableForClassLoader(class_loader.Get());
  }
  // If we have a class table section, read it and use it for verification in
  // UpdateAppImageClassLoadersAndDexCaches.
  ClassTable::ClassSet temp_set;
  const ImageSection& class_table_section = header.GetClassTableSection();
  const bool added_class_table = class_table_section.Size() > 0u;
  if (added_class_table) {
    const uint64_t start_time2 = NanoTime();
    size_t read_count = 0;
    temp_set = ClassTable::ClassSet(space->Begin() + class_table_section.Offset(),
                                    /*make copy*/false,
                                    &read_count);
    VLOG(image) << "Adding class table classes took " << PrettyDuration(NanoTime() - start_time2);
  }
  if (app_image) {
    AppImageLoadingHelper::Update(this, space, class_loader, dex_caches);

    {
      ScopedTrace trace("AppImage:UpdateClassLoaders");
      // Update class loader and resolved strings. If added_class_table is false, the resolved
      // strings were forwarded UpdateAppImageClassLoadersAndDexCaches.
      ObjPtr<mirror::ClassLoader> loader(class_loader.Get());
      for (const ClassTable::TableSlot& root : temp_set) {
        // Note: We probably don't need the read barrier unless we copy the app image objects into
        // the region space.
        ObjPtr<mirror::Class> klass(root.Read());
        // Do not update class loader for boot image classes where the app image
        // class loader is only the initiating loader but not the defining loader.
        if (space->HasAddress(klass.Ptr())) {
          klass->SetClassLoader(loader);
        } else {
          DCHECK(klass->IsBootStrapClassLoaded());
          DCHECK(Runtime::Current()->GetHeap()->ObjectIsInBootImageSpace(klass.Ptr()));
        }
      }
    }

    if (kBitstringSubtypeCheckEnabled) {
      // Every class in the app image has initially SubtypeCheckInfo in the
      // Uninitialized state.
      //
      // The SubtypeCheck invariants imply that a SubtypeCheckInfo is at least Initialized
      // after class initialization is complete. The app image ClassStatus as-is
      // are almost all ClassStatus::Initialized, and being in the
      // SubtypeCheckInfo::kUninitialized state is violating that invariant.
      //
      // Force every app image class's SubtypeCheck to be at least kIninitialized.
      //
      // See also ImageWriter::FixupClass.
      ScopedTrace trace("AppImage:RecacluateSubtypeCheckBitstrings");
      MutexLock subtype_check_lock(Thread::Current(), *Locks::subtype_check_lock_);
      for (const ClassTable::TableSlot& root : temp_set) {
        SubtypeCheck<ObjPtr<mirror::Class>>::EnsureInitialized(root.Read());
      }
    }
  }
  if (!oat_file->GetBssGcRoots().empty()) {
    // Insert oat file to class table for visiting .bss GC roots.
    class_table->InsertOatFile(oat_file);
  }

  if (added_class_table) {
    WriterMutexLock mu(self, *Locks::classlinker_classes_lock_);
    class_table->AddClassSet(std::move(temp_set));
  }

  if (kIsDebugBuild && app_image) {
    // This verification needs to happen after the classes have been added to the class loader.
    // Since it ensures classes are in the class table.
    ScopedTrace trace("AppImage:Verify");
    VerifyAppImage(header, class_loader, class_table, space);
  }

  VLOG(class_linker) << "Adding image space took " << PrettyDuration(NanoTime() - start_time);
  return true;
}

bool ClassLinker::AddImageSpaces(ArrayRef<gc::space::ImageSpace*> spaces,
                                 Handle<mirror::ClassLoader> class_loader,
                                 ClassLoaderContext* context,
                                 /*out*/ std::vector<std::unique_ptr<const DexFile>>* dex_files,
                                 /*out*/ std::string* error_msg) {
  std::vector<std::vector<std::unique_ptr<const DexFile>>> dex_files_by_space_index;
  for (const gc::space::ImageSpace* space : spaces) {
    std::vector<std::unique_ptr<const DexFile>> space_dex_files;
    if (!OpenAndInitImageDexFiles(space, class_loader, /*out*/ &space_dex_files, error_msg)) {
      return false;
    }
    dex_files_by_space_index.push_back(std::move(space_dex_files));
  }
  // This must be done in a separate loop after all dex files are initialized because there can be
  // references from an image space to another image space that comes after it.
  for (size_t i = 0u, size = spaces.size(); i != size; ++i) {
    std::vector<std::unique_ptr<const DexFile>>& space_dex_files = dex_files_by_space_index[i];
    if (!AddImageSpace(spaces[i], class_loader, context, space_dex_files, error_msg)) {
      return false;
    }
    // Append opened dex files at the end.
    std::move(space_dex_files.begin(), space_dex_files.end(), std::back_inserter(*dex_files));
  }
  return true;
}

void ClassLinker::VisitClassRoots(RootVisitor* visitor, VisitRootFlags flags) {
  // Acquire tracing_enabled before locking class linker lock to prevent lock order violation. Since
  // enabling tracing requires the mutator lock, there are no race conditions here.
  const bool tracing_enabled = Trace::IsTracingEnabled();
  Thread* const self = Thread::Current();
  WriterMutexLock mu(self, *Locks::classlinker_classes_lock_);
  if (gUseReadBarrier) {
    // We do not track new roots for CC.
    DCHECK_EQ(0, flags & (kVisitRootFlagNewRoots |
                          kVisitRootFlagClearRootLog |
                          kVisitRootFlagStartLoggingNewRoots |
                          kVisitRootFlagStopLoggingNewRoots));
  }
  if ((flags & kVisitRootFlagAllRoots) != 0) {
    // Argument for how root visiting deals with ArtField and ArtMethod roots.
    // There is 3 GC cases to handle:
    // Non moving concurrent:
    // This case is easy to handle since the reference members of ArtMethod and ArtFields are held
    // live by the class and class roots.
    //
    // Moving non-concurrent:
    // This case needs to call visit VisitNativeRoots in case the classes or dex cache arrays move.
    // To prevent missing roots, this case needs to ensure that there is no
    // suspend points between the point which we allocate ArtMethod arrays and place them in a
    // class which is in the class table.
    //
    // Moving concurrent:
    // Need to make sure to not copy ArtMethods without doing read barriers since the roots are
    // marked concurrently and we don't hold the classlinker_classes_lock_ when we do the copy.
    //
    // Use an unbuffered visitor since the class table uses a temporary GcRoot for holding decoded
    // ClassTable::TableSlot. The buffered root visiting would access a stale stack location for
    // these objects.
    UnbufferedRootVisitor root_visitor(visitor, RootInfo(kRootStickyClass));
    boot_class_table_->VisitRoots(root_visitor);
    // If tracing is enabled, then mark all the class loaders to prevent unloading.
    if ((flags & kVisitRootFlagClassLoader) != 0 || tracing_enabled) {
      gc::Heap* const heap = Runtime::Current()->GetHeap();
      // Don't visit class-loaders if compacting with userfaultfd GC as these
      // weaks are updated using Runtime::SweepSystemWeaks() and the GC doesn't
      // tolerate double updates.
      if (!heap->IsPerformingUffdCompaction()) {
        for (const ClassLoaderData& data : class_loaders_) {
          GcRoot<mirror::Object> root(GcRoot<mirror::Object>(self->DecodeJObject(data.weak_root)));
          root.VisitRoot(visitor, RootInfo(kRootVMInternal));
        }
      } else {
        DCHECK_EQ(heap->CurrentCollectorType(), gc::CollectorType::kCollectorTypeCMC);
      }
    }
  } else if (!gUseReadBarrier && (flags & kVisitRootFlagNewRoots) != 0) {
    for (auto& root : new_class_roots_) {
      ObjPtr<mirror::Class> old_ref = root.Read<kWithoutReadBarrier>();
      root.VisitRoot(visitor, RootInfo(kRootStickyClass));
      ObjPtr<mirror::Class> new_ref = root.Read<kWithoutReadBarrier>();
      // Concurrent moving GC marked new roots through the to-space invariant.
      CHECK_EQ(new_ref, old_ref);
    }
    for (const OatFile* oat_file : new_bss_roots_boot_oat_files_) {
      for (GcRoot<mirror::Object>& root : oat_file->GetBssGcRoots()) {
        ObjPtr<mirror::Object> old_ref = root.Read<kWithoutReadBarrier>();
        if (old_ref != nullptr) {
          DCHECK(old_ref->IsClass());
          root.VisitRoot(visitor, RootInfo(kRootStickyClass));
          ObjPtr<mirror::Object> new_ref = root.Read<kWithoutReadBarrier>();
          // Concurrent moving GC marked new roots through the to-space invariant.
          CHECK_EQ(new_ref, old_ref);
        }
      }
    }
  }
  if (!gUseReadBarrier && (flags & kVisitRootFlagClearRootLog) != 0) {
    new_class_roots_.clear();
    new_bss_roots_boot_oat_files_.clear();
  }
  if (!gUseReadBarrier && (flags & kVisitRootFlagStartLoggingNewRoots) != 0) {
    log_new_roots_ = true;
  } else if (!gUseReadBarrier && (flags & kVisitRootFlagStopLoggingNewRoots) != 0) {
    log_new_roots_ = false;
  }
  // We deliberately ignore the class roots in the image since we
  // handle image roots by using the MS/CMS rescanning of dirty cards.
}

// Keep in sync with InitCallback. Anything we visit, we need to
// reinit references to when reinitializing a ClassLinker from a
// mapped image.
void ClassLinker::VisitRoots(RootVisitor* visitor, VisitRootFlags flags) {
  class_roots_.VisitRootIfNonNull(visitor, RootInfo(kRootVMInternal));
  VisitClassRoots(visitor, flags);
  // Instead of visiting the find_array_class_cache_ drop it so that it doesn't prevent class
  // unloading if we are marking roots.
  DropFindArrayClassCache();
}

class VisitClassLoaderClassesVisitor : public ClassLoaderVisitor {
 public:
  explicit VisitClassLoaderClassesVisitor(ClassVisitor* visitor)
      : visitor_(visitor),
        done_(false) {}

  void Visit(ObjPtr<mirror::ClassLoader> class_loader)
      REQUIRES_SHARED(Locks::classlinker_classes_lock_, Locks::mutator_lock_) override {
    ClassTable* const class_table = class_loader->GetClassTable();
    if (!done_ && class_table != nullptr) {
      DefiningClassLoaderFilterVisitor visitor(class_loader, visitor_);
      if (!class_table->Visit(visitor)) {
        // If the visitor ClassTable returns false it means that we don't need to continue.
        done_ = true;
      }
    }
  }

 private:
  // Class visitor that limits the class visits from a ClassTable to the classes with
  // the provided defining class loader. This filter is used to avoid multiple visits
  // of the same class which can be recorded for multiple initiating class loaders.
  class DefiningClassLoaderFilterVisitor : public ClassVisitor {
   public:
    DefiningClassLoaderFilterVisitor(ObjPtr<mirror::ClassLoader> defining_class_loader,
                                     ClassVisitor* visitor)
        : defining_class_loader_(defining_class_loader), visitor_(visitor) { }

    bool operator()(ObjPtr<mirror::Class> klass) override REQUIRES_SHARED(Locks::mutator_lock_) {
      if (klass->GetClassLoader() != defining_class_loader_) {
        return true;
      }
      return (*visitor_)(klass);
    }

    const ObjPtr<mirror::ClassLoader> defining_class_loader_;
    ClassVisitor* const visitor_;
  };

  ClassVisitor* const visitor_;
  // If done is true then we don't need to do any more visiting.
  bool done_;
};

void ClassLinker::VisitClassesInternal(ClassVisitor* visitor) {
  if (boot_class_table_->Visit(*visitor)) {
    VisitClassLoaderClassesVisitor loader_visitor(visitor);
    VisitClassLoaders(&loader_visitor);
  }
}

void ClassLinker::VisitClasses(ClassVisitor* visitor) {
  Thread* const self = Thread::Current();
  ReaderMutexLock mu(self, *Locks::classlinker_classes_lock_);
  // Not safe to have thread suspension when we are holding a lock.
  if (self != nullptr) {
    ScopedAssertNoThreadSuspension nts(__FUNCTION__);
    VisitClassesInternal(visitor);
  } else {
    VisitClassesInternal(visitor);
  }
}

class GetClassesInToVector : public ClassVisitor {
 public:
  bool operator()(ObjPtr<mirror::Class> klass) override {
    classes_.push_back(klass);
    return true;
  }
  std::vector<ObjPtr<mirror::Class>> classes_;
};

class GetClassInToObjectArray : public ClassVisitor {
 public:
  explicit GetClassInToObjectArray(mirror::ObjectArray<mirror::Class>* arr)
      : arr_(arr), index_(0) {}

  bool operator()(ObjPtr<mirror::Class> klass) override REQUIRES_SHARED(Locks::mutator_lock_) {
    ++index_;
    if (index_ <= arr_->GetLength()) {
      arr_->Set(index_ - 1, klass);
      return true;
    }
    return false;
  }

  bool Succeeded() const REQUIRES_SHARED(Locks::mutator_lock_) {
    return index_ <= arr_->GetLength();
  }

 private:
  mirror::ObjectArray<mirror::Class>* const arr_;
  int32_t index_;
};

void ClassLinker::VisitClassesWithoutClassesLock(ClassVisitor* visitor) {
  // TODO: it may be possible to avoid secondary storage if we iterate over dex caches. The problem
  // is avoiding duplicates.
  if (!kMovingClasses) {
    ScopedAssertNoThreadSuspension nts(__FUNCTION__);
    GetClassesInToVector accumulator;
    VisitClasses(&accumulator);
    for (ObjPtr<mirror::Class> klass : accumulator.classes_) {
      if (!visitor->operator()(klass)) {
        return;
      }
    }
  } else {
    Thread* const self = Thread::Current();
    StackHandleScope<1> hs(self);
    auto classes = hs.NewHandle<mirror::ObjectArray<mirror::Class>>(nullptr);
    // We size the array assuming classes won't be added to the class table during the visit.
    // If this assumption fails we iterate again.
    while (true) {
      size_t class_table_size;
      {
        ReaderMutexLock mu(self, *Locks::classlinker_classes_lock_);
        // Add 100 in case new classes get loaded when we are filling in the object array.
        class_table_size = NumZygoteClasses() + NumNonZygoteClasses() + 100;
      }
      ObjPtr<mirror::Class> array_of_class = GetClassRoot<mirror::ObjectArray<mirror::Class>>(this);
      classes.Assign(
          mirror::ObjectArray<mirror::Class>::Alloc(self, array_of_class, class_table_size));
      CHECK(classes != nullptr);  // OOME.
      GetClassInToObjectArray accumulator(classes.Get());
      VisitClasses(&accumulator);
      if (accumulator.Succeeded()) {
        break;
      }
    }
    for (int32_t i = 0; i < classes->GetLength(); ++i) {
      // If the class table shrank during creation of the clases array we expect null elements. If
      // the class table grew then the loop repeats. If classes are created after the loop has
      // finished then we don't visit.
      ObjPtr<mirror::Class> klass = classes->Get(i);
      if (klass != nullptr && !visitor->operator()(klass)) {
        return;
      }
    }
  }
}

ClassLinker::~ClassLinker() {
  Thread* const self = Thread::Current();
  for (const ClassLoaderData& data : class_loaders_) {
    // CHA unloading analysis is not needed. No negative consequences are expected because
    // all the classloaders are deleted at the same time.
    DeleteClassLoader(self, data, /*cleanup_cha=*/ false);
  }
  class_loaders_.clear();
  while (!running_visibly_initialized_callbacks_.empty()) {
    std::unique_ptr<VisiblyInitializedCallback> callback(
        std::addressof(running_visibly_initialized_callbacks_.front()));
    running_visibly_initialized_callbacks_.pop_front();
  }
}

void ClassLinker::DeleteClassLoader(Thread* self, const ClassLoaderData& data, bool cleanup_cha) {
  Runtime* const runtime = Runtime::Current();
  JavaVMExt* const vm = runtime->GetJavaVM();
  vm->DeleteWeakGlobalRef(self, data.weak_root);
  // Notify the JIT that we need to remove the methods and/or profiling info.
  if (runtime->GetJit() != nullptr) {
    jit::JitCodeCache* code_cache = runtime->GetJit()->GetCodeCache();
    if (code_cache != nullptr) {
      // For the JIT case, RemoveMethodsIn removes the CHA dependencies.
      code_cache->RemoveMethodsIn(self, *data.allocator);
    }
  } else if (cha_ != nullptr) {
    // If we don't have a JIT, we need to manually remove the CHA dependencies manually.
    cha_->RemoveDependenciesForLinearAlloc(self, data.allocator);
  }
  // Cleanup references to single implementation ArtMethods that will be deleted.
  if (cleanup_cha) {
    CHAOnDeleteUpdateClassVisitor visitor(data.allocator);
    data.class_table->Visit<kWithoutReadBarrier>(visitor);
  }
  {
    MutexLock lock(self, critical_native_code_with_clinit_check_lock_);
    auto end = critical_native_code_with_clinit_check_.end();
    for (auto it = critical_native_code_with_clinit_check_.begin(); it != end; ) {
      if (data.allocator->ContainsUnsafe(it->first)) {
        it = critical_native_code_with_clinit_check_.erase(it);
      } else {
        ++it;
      }
    }
  }

  delete data.allocator;
  delete data.class_table;
}

ObjPtr<mirror::PointerArray> ClassLinker::AllocPointerArray(Thread* self, size_t length) {
  return ObjPtr<mirror::PointerArray>::DownCast(
      image_pointer_size_ == PointerSize::k64
          ? ObjPtr<mirror::Array>(mirror::LongArray::Alloc(self, length))
          : ObjPtr<mirror::Array>(mirror::IntArray::Alloc(self, length)));
}

ObjPtr<mirror::DexCache> ClassLinker::AllocDexCache(Thread* self, const DexFile& dex_file) {
  StackHandleScope<1> hs(self);
  auto dex_cache(hs.NewHandle(ObjPtr<mirror::DexCache>::DownCast(
      GetClassRoot<mirror::DexCache>(this)->AllocObject(self))));
  if (dex_cache == nullptr) {
    self->AssertPendingOOMException();
    return nullptr;
  }
  // Use InternWeak() so that the location String can be collected when the ClassLoader
  // with this DexCache is collected.
  ObjPtr<mirror::String> location = intern_table_->InternWeak(dex_file.GetLocation().c_str());
  if (location == nullptr) {
    self->AssertPendingOOMException();
    return nullptr;
  }
  dex_cache->SetLocation(location);
  return dex_cache.Get();
}

ObjPtr<mirror::DexCache> ClassLinker::AllocAndInitializeDexCache(
    Thread* self, const DexFile& dex_file, ObjPtr<mirror::ClassLoader> class_loader) {
  StackHandleScope<1> hs(self);
  Handle<mirror::ClassLoader> h_class_loader(hs.NewHandle(class_loader));
  ObjPtr<mirror::DexCache> dex_cache = AllocDexCache(self, dex_file);
  if (dex_cache != nullptr) {
    WriterMutexLock mu(self, *Locks::dex_lock_);
    dex_cache->Initialize(&dex_file, h_class_loader.Get());
  }
  return dex_cache;
}

template <bool kMovable, typename PreFenceVisitor>
ObjPtr<mirror::Class> ClassLinker::AllocClass(Thread* self,
                                              ObjPtr<mirror::Class> java_lang_Class,
                                              uint32_t class_size,
                                              const PreFenceVisitor& pre_fence_visitor) {
  DCHECK_GE(class_size, sizeof(mirror::Class));
  gc::Heap* heap = Runtime::Current()->GetHeap();
  ObjPtr<mirror::Object> k = (kMovingClasses && kMovable) ?
      heap->AllocObject(self, java_lang_Class, class_size, pre_fence_visitor) :
      heap->AllocNonMovableObject(self, java_lang_Class, class_size, pre_fence_visitor);
  if (UNLIKELY(k == nullptr)) {
    self->AssertPendingOOMException();
    return nullptr;
  }
  return k->AsClass();
}

template <bool kMovable>
ObjPtr<mirror::Class> ClassLinker::AllocClass(Thread* self,
                                              ObjPtr<mirror::Class> java_lang_Class,
                                              uint32_t class_size) {
  mirror::Class::InitializeClassVisitor visitor(class_size);
  return AllocClass<kMovable>(self, java_lang_Class, class_size, visitor);
}

ObjPtr<mirror::Class> ClassLinker::AllocClass(Thread* self, uint32_t class_size) {
  return AllocClass(self, GetClassRoot<mirror::Class>(this), class_size);
}

void ClassLinker::AllocPrimitiveArrayClass(Thread* self,
                                           ClassRoot primitive_root,
                                           ClassRoot array_root) {
  // We make this class non-movable for the unlikely case where it were to be
  // moved by a sticky-bit (minor) collection when using the Generational
  // Concurrent Copying (CC) collector, potentially creating a stale reference
  // in the `klass_` field of one of its instances allocated in the Large-Object
  // Space (LOS) -- see the comment about the dirty card scanning logic in
  // art::gc::collector::ConcurrentCopying::MarkingPhase.
  ObjPtr<mirror::Class> array_class = AllocClass</* kMovable= */ false>(
      self, GetClassRoot<mirror::Class>(this), mirror::Array::ClassSize(image_pointer_size_));
  ObjPtr<mirror::Class> component_type = GetClassRoot(primitive_root, this);
  DCHECK(component_type->IsPrimitive());
  array_class->SetComponentType(component_type);
  SetClassRoot(array_root, array_class);
}

void ClassLinker::FinishArrayClassSetup(ObjPtr<mirror::Class> array_class) {
  ObjPtr<mirror::Class> java_lang_Object = GetClassRoot<mirror::Object>(this);
  array_class->SetSuperClass(java_lang_Object);
  array_class->SetVTable(java_lang_Object->GetVTable());
  array_class->SetPrimitiveType(Primitive::kPrimNot);
  ObjPtr<mirror::Class> component_type = array_class->GetComponentType();
  array_class->SetClassFlags(component_type->IsPrimitive()
                                 ? mirror::kClassFlagNoReferenceFields
                                 : mirror::kClassFlagObjectArray);
  array_class->SetClassLoader(component_type->GetClassLoader());
  array_class->SetStatusForPrimitiveOrArray(ClassStatus::kLoaded);
  array_class->PopulateEmbeddedVTable(image_pointer_size_);
  ImTable* object_imt = java_lang_Object->GetImt(image_pointer_size_);
  array_class->SetImt(object_imt, image_pointer_size_);
  DCHECK_EQ(array_class->NumMethods(), 0u);

  // don't need to set new_class->SetObjectSize(..)
  // because Object::SizeOf delegates to Array::SizeOf

  // All arrays have java/lang/Cloneable and java/io/Serializable as
  // interfaces.  We need to set that up here, so that stuff like
  // "instanceof" works right.

  // Use the single, global copies of "interfaces" and "iftable"
  // (remember not to free them for arrays).
  {
    ObjPtr<mirror::IfTable> array_iftable = GetArrayIfTable();
    CHECK(array_iftable != nullptr);
    array_class->SetIfTable(array_iftable);
  }

  // Inherit access flags from the component type.
  int access_flags = component_type->GetAccessFlags();
  // Lose any implementation detail flags; in particular, arrays aren't finalizable.
  access_flags &= kAccJavaFlagsMask;
  // Arrays can't be used as a superclass or interface, so we want to add "abstract final"
  // and remove "interface".
  access_flags |= kAccAbstract | kAccFinal;
  access_flags &= ~kAccInterface;

  array_class->SetAccessFlagsDuringLinking(access_flags);

  // Array classes are fully initialized either during single threaded startup,
  // or from a pre-fence visitor, so visibly initialized.
  array_class->SetStatusForPrimitiveOrArray(ClassStatus::kVisiblyInitialized);
}

void ClassLinker::FinishCoreArrayClassSetup(ClassRoot array_root) {
  // Do not hold lock on the array class object, the initialization of
  // core array classes is done while the process is still single threaded.
  ObjPtr<mirror::Class> array_class = GetClassRoot(array_root, this);
  FinishArrayClassSetup(array_class);

  std::string temp;
  const char* descriptor = array_class->GetDescriptor(&temp);
  size_t hash = ComputeModifiedUtf8Hash(descriptor);
  ObjPtr<mirror::Class> existing = InsertClass(descriptor, array_class, hash);
  CHECK(existing == nullptr);
}

ObjPtr<mirror::ObjectArray<mirror::StackTraceElement>> ClassLinker::AllocStackTraceElementArray(
    Thread* self,
    size_t length) {
  return mirror::ObjectArray<mirror::StackTraceElement>::Alloc(
      self, GetClassRoot<mirror::ObjectArray<mirror::StackTraceElement>>(this), length);
}

ObjPtr<mirror::Class> ClassLinker::EnsureResolved(Thread* self,
                                                  const char* descriptor,
                                                  ObjPtr<mirror::Class> klass) {
  DCHECK(klass != nullptr);
  if (kIsDebugBuild) {
    StackHandleScope<1> hs(self);
    HandleWrapperObjPtr<mirror::Class> h = hs.NewHandleWrapper(&klass);
    Thread::PoisonObjectPointersIfDebug();
  }

  // For temporary classes we must wait for them to be retired.
  if (init_done_ && klass->IsTemp()) {
    CHECK(!klass->IsResolved());
    if (klass->IsErroneousUnresolved()) {
      ThrowEarlierClassFailure(klass);
      return nullptr;
    }
    StackHandleScope<1> hs(self);
    Handle<mirror::Class> h_class(hs.NewHandle(klass));
    ObjectLock<mirror::Class> lock(self, h_class);
    // Loop and wait for the resolving thread to retire this class.
    while (!h_class->IsRetired() && !h_class->IsErroneousUnresolved()) {
      lock.WaitIgnoringInterrupts();
    }
    if (h_class->IsErroneousUnresolved()) {
      ThrowEarlierClassFailure(h_class.Get());
      return nullptr;
    }
    CHECK(h_class->IsRetired());
    // Get the updated class from class table.
    klass = LookupClass(self, descriptor, h_class.Get()->GetClassLoader());
  }

  // Wait for the class if it has not already been linked.
  size_t index = 0;
  // Maximum number of yield iterations until we start sleeping.
  static const size_t kNumYieldIterations = 1000;
  // How long each sleep is in us.
  static const size_t kSleepDurationUS = 1000;  // 1 ms.
  while (!klass->IsResolved() && !klass->IsErroneousUnresolved()) {
    StackHandleScope<1> hs(self);
    HandleWrapperObjPtr<mirror::Class> h_class(hs.NewHandleWrapper(&klass));
    {
      ObjectTryLock<mirror::Class> lock(self, h_class);
      // Can not use a monitor wait here since it may block when returning and deadlock if another
      // thread has locked klass.
      if (lock.Acquired()) {
        // Check for circular dependencies between classes, the lock is required for SetStatus.
        if (!h_class->IsResolved() && h_class->GetClinitThreadId() == self->GetTid()) {
          ThrowClassCircularityError(h_class.Get());
          mirror::Class::SetStatus(h_class, ClassStatus::kErrorUnresolved, self);
          return nullptr;
        }
      }
    }
    {
      // Handle wrapper deals with klass moving.
      ScopedThreadSuspension sts(self, ThreadState::kSuspended);
      if (index < kNumYieldIterations) {
        sched_yield();
      } else {
        usleep(kSleepDurationUS);
      }
    }
    ++index;
  }

  if (klass->IsErroneousUnresolved()) {
    ThrowEarlierClassFailure(klass);
    return nullptr;
  }
  // Return the loaded class.  No exceptions should be pending.
  CHECK(klass->IsResolved()) << klass->PrettyClass();
  self->AssertNoPendingException();
  return klass;
}

using ClassPathEntry = std::pair<const DexFile*, const dex::ClassDef*>;

// Search a collection of DexFiles for a descriptor
ClassPathEntry FindInClassPath(const char* descriptor,
                               size_t hash, const std::vector<const DexFile*>& class_path) {
  for (const DexFile* dex_file : class_path) {
    DCHECK(dex_file != nullptr);
    const dex::ClassDef* dex_class_def = OatDexFile::FindClassDef(*dex_file, descriptor, hash);
    if (dex_class_def != nullptr) {
      return ClassPathEntry(dex_file, dex_class_def);
    }
  }
  return ClassPathEntry(nullptr, nullptr);
}

// Helper macro to make sure each class loader lookup call handles the case the
// class loader is not recognized, or the lookup threw an exception.
#define RETURN_IF_UNRECOGNIZED_OR_FOUND_OR_EXCEPTION(call_, result_, thread_) \
do {                                                                          \
  auto local_call = call_;                                                    \
  if (!local_call) {                                                          \
    return false;                                                             \
  }                                                                           \
  auto local_result = result_;                                                \
  if (local_result != nullptr) {                                              \
    return true;                                                              \
  }                                                                           \
  auto local_thread = thread_;                                                \
  if (local_thread->IsExceptionPending()) {                                   \
    /* Pending exception means there was an error other than */               \
    /* ClassNotFound that must be returned to the caller. */                  \
    return false;                                                             \
  }                                                                           \
} while (0)

bool ClassLinker::FindClassInSharedLibraries(Thread* self,
                                             const char* descriptor,
                                             size_t hash,
                                             Handle<mirror::ClassLoader> class_loader,
                                             /*out*/ ObjPtr<mirror::Class>* result) {
  ArtField* field = WellKnownClasses::dalvik_system_BaseDexClassLoader_sharedLibraryLoaders;
  return FindClassInSharedLibrariesHelper(self, descriptor, hash, class_loader, field, result);
}

bool ClassLinker::FindClassInSharedLibrariesHelper(Thread* self,
                                                   const char* descriptor,
                                                   size_t hash,
                                                   Handle<mirror::ClassLoader> class_loader,
                                                   ArtField* field,
                                                   /*out*/ ObjPtr<mirror::Class>* result) {
  ObjPtr<mirror::Object> raw_shared_libraries = field->GetObject(class_loader.Get());
  if (raw_shared_libraries == nullptr) {
    return true;
  }

  StackHandleScope<2> hs(self);
  Handle<mirror::ObjectArray<mirror::ClassLoader>> shared_libraries(
      hs.NewHandle(raw_shared_libraries->AsObjectArray<mirror::ClassLoader>()));
  MutableHandle<mirror::ClassLoader> temp_loader = hs.NewHandle<mirror::ClassLoader>(nullptr);
  for (auto loader : shared_libraries.Iterate<mirror::ClassLoader>()) {
    temp_loader.Assign(loader);
    RETURN_IF_UNRECOGNIZED_OR_FOUND_OR_EXCEPTION(
        FindClassInBaseDexClassLoader(self, descriptor, hash, temp_loader, result),
        *result,
        self);
  }
  return true;
}

bool ClassLinker::FindClassInSharedLibrariesAfter(Thread* self,
                                                  const char* descriptor,
                                                  size_t hash,
                                                  Handle<mirror::ClassLoader> class_loader,
                                                  /*out*/ ObjPtr<mirror::Class>* result) {
  ArtField* field = WellKnownClasses::dalvik_system_BaseDexClassLoader_sharedLibraryLoadersAfter;
  return FindClassInSharedLibrariesHelper(self, descriptor, hash, class_loader, field, result);
}

bool ClassLinker::FindClassInBaseDexClassLoader(Thread* self,
                                                const char* descriptor,
                                                size_t hash,
                                                Handle<mirror::ClassLoader> class_loader,
                                                /*out*/ ObjPtr<mirror::Class>* result) {
  // Termination case: boot class loader.
  if (IsBootClassLoader(class_loader.Get())) {
    RETURN_IF_UNRECOGNIZED_OR_FOUND_OR_EXCEPTION(
        FindClassInBootClassLoaderClassPath(self, descriptor, hash, result), *result, self);
    return true;
  }

  if (IsPathOrDexClassLoader(class_loader) || IsInMemoryDexClassLoader(class_loader)) {
    // For regular path or dex class loader the search order is:
    //    - parent
    //    - shared libraries
    //    - class loader dex files

    // Create a handle as RegisterDexFile may allocate dex caches (and cause thread suspension).
    StackHandleScope<1> hs(self);
    Handle<mirror::ClassLoader> h_parent(hs.NewHandle(class_loader->GetParent()));
    RETURN_IF_UNRECOGNIZED_OR_FOUND_OR_EXCEPTION(
        FindClassInBaseDexClassLoader(self, descriptor, hash, h_parent, result),
        *result,
        self);
    RETURN_IF_UNRECOGNIZED_OR_FOUND_OR_EXCEPTION(
        FindClassInSharedLibraries(self, descriptor, hash, class_loader, result),
        *result,
        self);
    RETURN_IF_UNRECOGNIZED_OR_FOUND_OR_EXCEPTION(
        FindClassInBaseDexClassLoaderClassPath(self, descriptor, hash, class_loader, result),
        *result,
        self);
    RETURN_IF_UNRECOGNIZED_OR_FOUND_OR_EXCEPTION(
        FindClassInSharedLibrariesAfter(self, descriptor, hash, class_loader, result),
        *result,
        self);
    // We did not find a class, but the class loader chain was recognized, so we
    // return true.
    return true;
  }

  if (IsDelegateLastClassLoader(class_loader)) {
    // For delegate last, the search order is:
    //    - boot class path
    //    - shared libraries
    //    - class loader dex files
    //    - parent
    RETURN_IF_UNRECOGNIZED_OR_FOUND_OR_EXCEPTION(
        FindClassInBootClassLoaderClassPath(self, descriptor, hash, result), *result, self);
    RETURN_IF_UNRECOGNIZED_OR_FOUND_OR_EXCEPTION(
        FindClassInSharedLibraries(self, descriptor, hash, class_loader, result),
        *result,
        self);
    RETURN_IF_UNRECOGNIZED_OR_FOUND_OR_EXCEPTION(
        FindClassInBaseDexClassLoaderClassPath(self, descriptor, hash, class_loader, result),
        *result,
        self);
    RETURN_IF_UNRECOGNIZED_OR_FOUND_OR_EXCEPTION(
        FindClassInSharedLibrariesAfter(self, descriptor, hash, class_loader, result),
        *result,
        self);

    // Create a handle as RegisterDexFile may allocate dex caches (and cause thread suspension).
    StackHandleScope<1> hs(self);
    Handle<mirror::ClassLoader> h_parent(hs.NewHandle(class_loader->GetParent()));
    RETURN_IF_UNRECOGNIZED_OR_FOUND_OR_EXCEPTION(
        FindClassInBaseDexClassLoader(self, descriptor, hash, h_parent, result),
        *result,
        self);
    // We did not find a class, but the class loader chain was recognized, so we
    // return true.
    return true;
  }

  // Unsupported class loader.
  *result = nullptr;
  return false;
}

#undef RETURN_IF_UNRECOGNIZED_OR_FOUND_OR_EXCEPTION

namespace {

// Matches exceptions caught in DexFile.defineClass.
ALWAYS_INLINE bool MatchesDexFileCaughtExceptions(ObjPtr<mirror::Throwable> throwable,
                                                  ClassLinker* class_linker)
    REQUIRES_SHARED(Locks::mutator_lock_) {
  return
      // ClassNotFoundException.
      throwable->InstanceOf(GetClassRoot(ClassRoot::kJavaLangClassNotFoundException,
                                         class_linker))
      ||
      // NoClassDefFoundError. TODO: Reconsider this. b/130746382.
      throwable->InstanceOf(Runtime::Current()->GetPreAllocatedNoClassDefFoundError()->GetClass());
}

// Clear exceptions caught in DexFile.defineClass.
ALWAYS_INLINE void FilterDexFileCaughtExceptions(Thread* self, ClassLinker* class_linker)
    REQUIRES_SHARED(Locks::mutator_lock_) {
  if (MatchesDexFileCaughtExceptions(self->GetException(), class_linker)) {
    self->ClearException();
  }
}

}  // namespace

// Finds the class in the boot class loader.
// If the class is found the method returns the resolved class. Otherwise it returns null.
bool ClassLinker::FindClassInBootClassLoaderClassPath(Thread* self,
                                                      const char* descriptor,
                                                      size_t hash,
                                                      /*out*/ ObjPtr<mirror::Class>* result) {
  ClassPathEntry pair = FindInClassPath(descriptor, hash, boot_class_path_);
  if (pair.second != nullptr) {
    ObjPtr<mirror::Class> klass = LookupClass(self, descriptor, hash, nullptr);
    if (klass != nullptr) {
      *result = EnsureResolved(self, descriptor, klass);
    } else {
      *result = DefineClass(self,
                            descriptor,
                            hash,
                            ScopedNullHandle<mirror::ClassLoader>(),
                            *pair.first,
                            *pair.second);
    }
    if (*result == nullptr) {
      CHECK(self->IsExceptionPending()) << descriptor;
      FilterDexFileCaughtExceptions(self, this);
    }
  }
  // The boot classloader is always a known lookup.
  return true;
}

bool ClassLinker::FindClassInBaseDexClassLoaderClassPath(
    Thread* self,
    const char* descriptor,
    size_t hash,
    Handle<mirror::ClassLoader> class_loader,
    /*out*/ ObjPtr<mirror::Class>* result) {
  DCHECK(IsPathOrDexClassLoader(class_loader) ||
         IsInMemoryDexClassLoader(class_loader) ||
         IsDelegateLastClassLoader(class_loader))
      << "Unexpected class loader for descriptor " << descriptor;

  const DexFile* dex_file = nullptr;
  const dex::ClassDef* class_def = nullptr;
  ObjPtr<mirror::Class> ret;
  auto find_class_def = [&](const DexFile* cp_dex_file) REQUIRES_SHARED(Locks::mutator_lock_) {
    const dex::ClassDef* cp_class_def = OatDexFile::FindClassDef(*cp_dex_file, descriptor, hash);
    if (cp_class_def != nullptr) {
      dex_file = cp_dex_file;
      class_def = cp_class_def;
      return false;  // Found a class definition, stop visit.
    }
    return true;  // Continue with the next DexFile.
  };
  VisitClassLoaderDexFiles(self, class_loader, find_class_def);

  if (class_def != nullptr) {
    *result = DefineClass(self, descriptor, hash, class_loader, *dex_file, *class_def);
    if (UNLIKELY(*result == nullptr)) {
      CHECK(self->IsExceptionPending()) << descriptor;
      FilterDexFileCaughtExceptions(self, this);
    } else {
      DCHECK(!self->IsExceptionPending());
    }
  }
  // A BaseDexClassLoader is always a known lookup.
  return true;
}

ObjPtr<mirror::Class> ClassLinker::FindClass(Thread* self,
                                             const char* descriptor,
                                             Handle<mirror::ClassLoader> class_loader) {
  DCHECK_NE(*descriptor, '\0') << "descriptor is empty string";
  DCHECK(self != nullptr);
  self->AssertNoPendingException();
  self->PoisonObjectPointers();  // For DefineClass, CreateArrayClass, etc...
  if (descriptor[1] == '\0') {
    // only the descriptors of primitive types should be 1 character long, also avoid class lookup
    // for primitive classes that aren't backed by dex files.
    return FindPrimitiveClass(descriptor[0]);
  }
  const size_t hash = ComputeModifiedUtf8Hash(descriptor);
  // Find the class in the loaded classes table.
  ObjPtr<mirror::Class> klass = LookupClass(self, descriptor, hash, class_loader.Get());
  if (klass != nullptr) {
    return EnsureResolved(self, descriptor, klass);
  }
  // Class is not yet loaded.
  if (descriptor[0] != '[' && class_loader == nullptr) {
    // Non-array class and the boot class loader, search the boot class path.
    ClassPathEntry pair = FindInClassPath(descriptor, hash, boot_class_path_);
    if (pair.second != nullptr) {
      return DefineClass(self,
                         descriptor,
                         hash,
                         ScopedNullHandle<mirror::ClassLoader>(),
                         *pair.first,
                         *pair.second);
    } else {
      // The boot class loader is searched ahead of the application class loader, failures are
      // expected and will be wrapped in a ClassNotFoundException. Use the pre-allocated error to
      // trigger the chaining with a proper stack trace.
      ObjPtr<mirror::Throwable> pre_allocated =
          Runtime::Current()->GetPreAllocatedNoClassDefFoundError();
      self->SetException(pre_allocated);
      return nullptr;
    }
  }
  ObjPtr<mirror::Class> result_ptr;
  bool descriptor_equals;
  if (descriptor[0] == '[') {
    result_ptr = CreateArrayClass(self, descriptor, hash, class_loader);
    DCHECK_EQ(result_ptr == nullptr, self->IsExceptionPending());
    DCHECK(result_ptr == nullptr || result_ptr->DescriptorEquals(descriptor));
    descriptor_equals = true;
  } else {
    ScopedObjectAccessUnchecked soa(self);
    bool known_hierarchy =
        FindClassInBaseDexClassLoader(self, descriptor, hash, class_loader, &result_ptr);
    if (result_ptr != nullptr) {
      // The chain was understood and we found the class. We still need to add the class to
      // the class table to protect from racy programs that can try and redefine the path list
      // which would change the Class<?> returned for subsequent evaluation of const-class.
      DCHECK(known_hierarchy);
      DCHECK(result_ptr->DescriptorEquals(descriptor));
      descriptor_equals = true;
    } else if (!self->IsExceptionPending()) {
      // Either the chain wasn't understood or the class wasn't found.
      // If there is a pending exception we didn't clear, it is a not a ClassNotFoundException and
      // we should return it instead of silently clearing and retrying.
      //
      // If the chain was understood but we did not find the class, let the Java-side
      // rediscover all this and throw the exception with the right stack trace. Note that
      // the Java-side could still succeed for racy programs if another thread is actively
      // modifying the class loader's path list.

      // The runtime is not allowed to call into java from a runtime-thread so just abort.
      if (self->IsRuntimeThread()) {
        // Oops, we can't call into java so we can't run actual class-loader code.
        // This is true for e.g. for the compiler (jit or aot).
        ObjPtr<mirror::Throwable> pre_allocated =
            Runtime::Current()->GetPreAllocatedNoClassDefFoundError();
        self->SetException(pre_allocated);
        return nullptr;
      }

      // Inlined DescriptorToDot(descriptor) with extra validation.
      //
      // Throw NoClassDefFoundError early rather than potentially load a class only to fail
      // the DescriptorEquals() check below and give a confusing error message. For example,
      // when native code erroneously calls JNI GetFieldId() with signature "java/lang/String"
      // instead of "Ljava/lang/String;", the message below using the "dot" names would be
      // "class loader [...] returned class java.lang.String instead of java.lang.String".
      size_t descriptor_length = strlen(descriptor);
      if (UNLIKELY(descriptor[0] != 'L') ||
          UNLIKELY(descriptor[descriptor_length - 1] != ';') ||
          UNLIKELY(memchr(descriptor + 1, '.', descriptor_length - 2) != nullptr)) {
        ThrowNoClassDefFoundError("Invalid descriptor: %s.", descriptor);
        return nullptr;
      }

      std::string class_name_string(descriptor + 1, descriptor_length - 2);
      std::replace(class_name_string.begin(), class_name_string.end(), '/', '.');
      if (known_hierarchy &&
          fast_class_not_found_exceptions_ &&
          !Runtime::Current()->IsJavaDebuggable()) {
        // For known hierarchy, we know that the class is going to throw an exception. If we aren't
        // debuggable, optimize this path by throwing directly here without going back to Java
        // language. This reduces how many ClassNotFoundExceptions happen.
        self->ThrowNewExceptionF("Ljava/lang/ClassNotFoundException;",
                                 "%s",
                                 class_name_string.c_str());
      } else {
        StackHandleScope<1u> hs(self);
        Handle<mirror::String> class_name_object = hs.NewHandle(
            mirror::String::AllocFromModifiedUtf8(self, class_name_string.c_str()));
        if (class_name_object == nullptr) {
          DCHECK(self->IsExceptionPending());  // OOME.
          return nullptr;
        }
        DCHECK(class_loader != nullptr);
        result_ptr = ObjPtr<mirror::Class>::DownCast(
            WellKnownClasses::java_lang_ClassLoader_loadClass->InvokeVirtual<'L', 'L'>(
                self, class_loader.Get(), class_name_object.Get()));
        if (result_ptr == nullptr && !self->IsExceptionPending()) {
          // broken loader - throw NPE to be compatible with Dalvik
          ThrowNullPointerException(StringPrintf("ClassLoader.loadClass returned null for %s",
                                                 class_name_string.c_str()).c_str());
          return nullptr;
        }
        // Check the name of the returned class.
        descriptor_equals = (result_ptr != nullptr) && result_ptr->DescriptorEquals(descriptor);
      }
    } else {
      DCHECK(!MatchesDexFileCaughtExceptions(self->GetException(), this));
    }
  }

  if (self->IsExceptionPending()) {
    // If the ClassLoader threw or array class allocation failed, pass that exception up.
    // However, to comply with the RI behavior, first check if another thread succeeded.
    result_ptr = LookupClass(self, descriptor, hash, class_loader.Get());
    if (result_ptr != nullptr && !result_ptr->IsErroneous()) {
      self->ClearException();
      return EnsureResolved(self, descriptor, result_ptr);
    }
    return nullptr;
  }

  // Try to insert the class to the class table, checking for mismatch.
  ObjPtr<mirror::Class> old;
  {
    WriterMutexLock mu(self, *Locks::classlinker_classes_lock_);
    ClassTable* const class_table = InsertClassTableForClassLoader(class_loader.Get());
    old = class_table->Lookup(descriptor, hash);
    if (old == nullptr) {
      old = result_ptr;  // For the comparison below, after releasing the lock.
      if (descriptor_equals) {
        class_table->InsertWithHash(result_ptr, hash);
        WriteBarrier::ForEveryFieldWrite(class_loader.Get());
      }  // else throw below, after releasing the lock.
    }
  }
  if (UNLIKELY(old != result_ptr)) {
    // Return `old` (even if `!descriptor_equals`) to mimic the RI behavior for parallel
    // capable class loaders.  (All class loaders are considered parallel capable on Android.)
    ObjPtr<mirror::Class> loader_class = class_loader->GetClass();
    const char* loader_class_name =
        loader_class->GetDexFile().StringByTypeIdx(loader_class->GetDexTypeIndex());
    LOG(WARNING) << "Initiating class loader of type " << DescriptorToDot(loader_class_name)
        << " is not well-behaved; it returned a different Class for racing loadClass(\""
        << DescriptorToDot(descriptor) << "\").";
    return EnsureResolved(self, descriptor, old);
  }
  if (UNLIKELY(!descriptor_equals)) {
    std::string result_storage;
    const char* result_name = result_ptr->GetDescriptor(&result_storage);
    std::string loader_storage;
    const char* loader_class_name = class_loader->GetClass()->GetDescriptor(&loader_storage);
    ThrowNoClassDefFoundError(
        "Initiating class loader of type %s returned class %s instead of %s.",
        DescriptorToDot(loader_class_name).c_str(),
        DescriptorToDot(result_name).c_str(),
        DescriptorToDot(descriptor).c_str());
    return nullptr;
  }
  // Success.
  return result_ptr;
}

// Helper for maintaining DefineClass counting. We need to notify callbacks when we start/end a
// define-class and how many recursive DefineClasses we are at in order to allow for doing  things
// like pausing class definition.
struct ScopedDefiningClass {
 public:
  explicit ScopedDefiningClass(Thread* self) REQUIRES_SHARED(Locks::mutator_lock_)
      : self_(self), returned_(false) {
    Locks::mutator_lock_->AssertSharedHeld(self_);
    Runtime::Current()->GetRuntimeCallbacks()->BeginDefineClass();
    self_->IncrDefineClassCount();
  }
  ~ScopedDefiningClass() REQUIRES_SHARED(Locks::mutator_lock_) {
    Locks::mutator_lock_->AssertSharedHeld(self_);
    CHECK(returned_);
  }

  ObjPtr<mirror::Class> Finish(Handle<mirror::Class> h_klass)
      REQUIRES_SHARED(Locks::mutator_lock_) {
    CHECK(!returned_);
    self_->DecrDefineClassCount();
    Runtime::Current()->GetRuntimeCallbacks()->EndDefineClass();
    Thread::PoisonObjectPointersIfDebug();
    returned_ = true;
    return h_klass.Get();
  }

  ObjPtr<mirror::Class> Finish(ObjPtr<mirror::Class> klass)
      REQUIRES_SHARED(Locks::mutator_lock_) {
    StackHandleScope<1> hs(self_);
    Handle<mirror::Class> h_klass(hs.NewHandle(klass));
    return Finish(h_klass);
  }

  ObjPtr<mirror::Class> Finish(nullptr_t np ATTRIBUTE_UNUSED)
      REQUIRES_SHARED(Locks::mutator_lock_) {
    ScopedNullHandle<mirror::Class> snh;
    return Finish(snh);
  }

 private:
  Thread* self_;
  bool returned_;
};

ObjPtr<mirror::Class> ClassLinker::DefineClass(Thread* self,
                                               const char* descriptor,
                                               size_t hash,
                                               Handle<mirror::ClassLoader> class_loader,
                                               const DexFile& dex_file,
                                               const dex::ClassDef& dex_class_def) {
  ScopedTrace trace([&]() { return android::base::StringPrintf("Defining %s", descriptor); });
  ScopedDefiningClass sdc(self);
  StackHandleScope<3> hs(self);
  metrics::AutoTimer timer{GetMetrics()->ClassLoadingTotalTime()};
  metrics::AutoTimer timeDelta{GetMetrics()->ClassLoadingTotalTimeDelta()};
  auto klass = hs.NewHandle<mirror::Class>(nullptr);

  // Load the class from the dex file.
  if (UNLIKELY(!init_done_)) {
    // finish up init of hand crafted class_roots_
    if (strcmp(descriptor, "Ljava/lang/Object;") == 0) {
      klass.Assign(GetClassRoot<mirror::Object>(this));
    } else if (strcmp(descriptor, "Ljava/lang/Class;") == 0) {
      klass.Assign(GetClassRoot<mirror::Class>(this));
    } else if (strcmp(descriptor, "Ljava/lang/String;") == 0) {
      klass.Assign(GetClassRoot<mirror::String>(this));
    } else if (strcmp(descriptor, "Ljava/lang/ref/Reference;") == 0) {
      klass.Assign(GetClassRoot<mirror::Reference>(this));
    } else if (strcmp(descriptor, "Ljava/lang/DexCache;") == 0) {
      klass.Assign(GetClassRoot<mirror::DexCache>(this));
    } else if (strcmp(descriptor, "Ldalvik/system/ClassExt;") == 0) {
      klass.Assign(GetClassRoot<mirror::ClassExt>(this));
    }
  }

  // For AOT-compilation of an app, we may use only a public SDK to resolve symbols. If the SDK
  // checks are configured (a non null SdkChecker) and the descriptor is not in the provided
  // public class path then we prevent the definition of the class.
  //
  // NOTE that we only do the checks for the boot classpath APIs. Anything else, like the app
  // classpath is not checked.
  if (class_loader == nullptr &&
      Runtime::Current()->IsAotCompiler() &&
      DenyAccessBasedOnPublicSdk(descriptor)) {
    ObjPtr<mirror::Throwable> pre_allocated =
        Runtime::Current()->GetPreAllocatedNoClassDefFoundError();
    self->SetException(pre_allocated);
    return sdc.Finish(nullptr);
  }

  // This is to prevent the calls to ClassLoad and ClassPrepare which can cause java/user-supplied
  // code to be executed. We put it up here so we can avoid all the allocations associated with
  // creating the class. This can happen with (eg) jit threads.
  if (!self->CanLoadClasses()) {
    // Make sure we don't try to load anything, potentially causing an infinite loop.
    ObjPtr<mirror::Throwable> pre_allocated =
        Runtime::Current()->GetPreAllocatedNoClassDefFoundError();
    self->SetException(pre_allocated);
    return sdc.Finish(nullptr);
  }

  if (klass == nullptr) {
    // Allocate a class with the status of not ready.
    // Interface object should get the right size here. Regular class will
    // figure out the right size later and be replaced with one of the right
    // size when the class becomes resolved.
    if (CanAllocClass()) {
      klass.Assign(AllocClass(self, SizeOfClassWithoutEmbeddedTables(dex_file, dex_class_def)));
    } else {
      return sdc.Finish(nullptr);
    }
  }
  if (UNLIKELY(klass == nullptr)) {
    self->AssertPendingOOMException();
    return sdc.Finish(nullptr);
  }
  // Get the real dex file. This will return the input if there aren't any callbacks or they do
  // nothing.
  DexFile const* new_dex_file = nullptr;
  dex::ClassDef const* new_class_def = nullptr;
  // TODO We should ideally figure out some way to move this after we get a lock on the klass so it
  // will only be called once.
  Runtime::Current()->GetRuntimeCallbacks()->ClassPreDefine(descriptor,
                                                            klass,
                                                            class_loader,
                                                            dex_file,
                                                            dex_class_def,
                                                            &new_dex_file,
                                                            &new_class_def);
  // Check to see if an exception happened during runtime callbacks. Return if so.
  if (self->IsExceptionPending()) {
    return sdc.Finish(nullptr);
  }
  ObjPtr<mirror::DexCache> dex_cache = RegisterDexFile(*new_dex_file, class_loader.Get());
  if (dex_cache == nullptr) {
    self->AssertPendingException();
    return sdc.Finish(nullptr);
  }
  klass->SetDexCache(dex_cache);
  SetupClass(*new_dex_file, *new_class_def, klass, class_loader.Get());

  // Mark the string class by setting its access flag.
  if (UNLIKELY(!init_done_)) {
    if (strcmp(descriptor, "Ljava/lang/String;") == 0) {
      klass->SetStringClass();
    }
  }

  ObjectLock<mirror::Class> lock(self, klass);
  klass->SetClinitThreadId(self->GetTid());
  // Make sure we have a valid empty iftable even if there are errors.
  klass->SetIfTable(GetClassRoot<mirror::Object>(this)->GetIfTable());

  // Add the newly loaded class to the loaded classes table.
  ObjPtr<mirror::Class> existing = InsertClass(descriptor, klass.Get(), hash);
  if (existing != nullptr) {
    // We failed to insert because we raced with another thread. Calling EnsureResolved may cause
    // this thread to block.
    return sdc.Finish(EnsureResolved(self, descriptor, existing));
  }

  // Load the fields and other things after we are inserted in the table. This is so that we don't
  // end up allocating unfree-able linear alloc resources and then lose the race condition. The
  // other reason is that the field roots are only visited from the class table. So we need to be
  // inserted before we allocate / fill in these fields.
  LoadClass(self, *new_dex_file, *new_class_def, klass);
  if (self->IsExceptionPending()) {
    VLOG(class_linker) << self->GetException()->Dump();
    // An exception occured during load, set status to erroneous while holding klass' lock in case
    // notification is necessary.
    if (!klass->IsErroneous()) {
      mirror::Class::SetStatus(klass, ClassStatus::kErrorUnresolved, self);
    }
    return sdc.Finish(nullptr);
  }

  // Finish loading (if necessary) by finding parents
  CHECK(!klass->IsLoaded());
  if (!LoadSuperAndInterfaces(klass, *new_dex_file)) {
    // Loading failed.
    if (!klass->IsErroneous()) {
      mirror::Class::SetStatus(klass, ClassStatus::kErrorUnresolved, self);
    }
    return sdc.Finish(nullptr);
  }
  CHECK(klass->IsLoaded());

  // At this point the class is loaded. Publish a ClassLoad event.
  // Note: this may be a temporary class. It is a listener's responsibility to handle this.
  Runtime::Current()->GetRuntimeCallbacks()->ClassLoad(klass);

  // Link the class (if necessary)
  CHECK(!klass->IsResolved());
  // TODO: Use fast jobjects?
  auto interfaces = hs.NewHandle<mirror::ObjectArray<mirror::Class>>(nullptr);

  MutableHandle<mirror::Class> h_new_class = hs.NewHandle<mirror::Class>(nullptr);
  if (!LinkClass(self, descriptor, klass, interfaces, &h_new_class)) {
    // Linking failed.
    if (!klass->IsErroneous()) {
      mirror::Class::SetStatus(klass, ClassStatus::kErrorUnresolved, self);
    }
    return sdc.Finish(nullptr);
  }
  self->AssertNoPendingException();
  CHECK(h_new_class != nullptr) << descriptor;
  CHECK(h_new_class->IsResolved()) << descriptor << " " << h_new_class->GetStatus();

  // Instrumentation may have updated entrypoints for all methods of all
  // classes. However it could not update methods of this class while we
  // were loading it. Now the class is resolved, we can update entrypoints
  // as required by instrumentation.
  if (Runtime::Current()->GetInstrumentation()->EntryExitStubsInstalled()) {
    // We must be in the kRunnable state to prevent instrumentation from
    // suspending all threads to update entrypoints while we are doing it
    // for this class.
    DCHECK_EQ(self->GetState(), ThreadState::kRunnable);
    Runtime::Current()->GetInstrumentation()->InstallStubsForClass(h_new_class.Get());
  }

  /*
   * We send CLASS_PREPARE events to the debugger from here.  The
   * definition of "preparation" is creating the static fields for a
   * class and initializing them to the standard default values, but not
   * executing any code (that comes later, during "initialization").
   *
   * We did the static preparation in LinkClass.
   *
   * The class has been prepared and resolved but possibly not yet verified
   * at this point.
   */
  Runtime::Current()->GetRuntimeCallbacks()->ClassPrepare(klass, h_new_class);

  // Notify native debugger of the new class and its layout.
  jit::Jit::NewTypeLoadedIfUsingJit(h_new_class.Get());

  return sdc.Finish(h_new_class);
}

uint32_t ClassLinker::SizeOfClassWithoutEmbeddedTables(const DexFile& dex_file,
                                                       const dex::ClassDef& dex_class_def) {
  size_t num_ref = 0;
  size_t num_8 = 0;
  size_t num_16 = 0;
  size_t num_32 = 0;
  size_t num_64 = 0;
  ClassAccessor accessor(dex_file, dex_class_def);
  // We allow duplicate definitions of the same field in a class_data_item
  // but ignore the repeated indexes here, b/21868015.
  uint32_t last_field_idx = dex::kDexNoIndex;
  for (const ClassAccessor::Field& field : accessor.GetStaticFields()) {
    uint32_t field_idx = field.GetIndex();
    // Ordering enforced by DexFileVerifier.
    DCHECK(last_field_idx == dex::kDexNoIndex || last_field_idx <= field_idx);
    if (UNLIKELY(field_idx == last_field_idx)) {
      continue;
    }
    last_field_idx = field_idx;
    const dex::FieldId& field_id = dex_file.GetFieldId(field_idx);
    const char* descriptor = dex_file.GetFieldTypeDescriptor(field_id);
    char c = descriptor[0];
    switch (c) {
      case 'L':
      case '[':
        num_ref++;
        break;
      case 'J':
      case 'D':
        num_64++;
        break;
      case 'I':
      case 'F':
        num_32++;
        break;
      case 'S':
      case 'C':
        num_16++;
        break;
      case 'B':
      case 'Z':
        num_8++;
        break;
      default:
        LOG(FATAL) << "Unknown descriptor: " << c;
        UNREACHABLE();
    }
  }
  return mirror::Class::ComputeClassSize(false,
                                         0,
                                         num_8,
                                         num_16,
                                         num_32,
                                         num_64,
                                         num_ref,
                                         image_pointer_size_);
}

void ClassLinker::FixupStaticTrampolines(Thread* self, ObjPtr<mirror::Class> klass) {
  ScopedAssertNoThreadSuspension sants(__FUNCTION__);
  DCHECK(klass->IsVisiblyInitialized()) << klass->PrettyDescriptor();
  size_t num_direct_methods = klass->NumDirectMethods();
  if (num_direct_methods == 0) {
    return;  // No direct methods => no static methods.
  }
  if (UNLIKELY(klass->IsProxyClass())) {
    return;
  }
  PointerSize pointer_size = image_pointer_size_;
  if (std::any_of(klass->GetDirectMethods(pointer_size).begin(),
                  klass->GetDirectMethods(pointer_size).end(),
                  [](const ArtMethod& m) { return m.IsCriticalNative(); })) {
    // Store registered @CriticalNative methods, if any, to JNI entrypoints.
    // Direct methods are a contiguous chunk of memory, so use the ordering of the map.
    ArtMethod* first_method = klass->GetDirectMethod(0u, pointer_size);
    ArtMethod* last_method = klass->GetDirectMethod(num_direct_methods - 1u, pointer_size);
    MutexLock lock(self, critical_native_code_with_clinit_check_lock_);
    auto lb = critical_native_code_with_clinit_check_.lower_bound(first_method);
    while (lb != critical_native_code_with_clinit_check_.end() && lb->first <= last_method) {
      lb->first->SetEntryPointFromJni(lb->second);
      lb = critical_native_code_with_clinit_check_.erase(lb);
    }
  }
  Runtime* runtime = Runtime::Current();
  if (runtime->IsAotCompiler()) {
    // We should not update entrypoints when running the transactional
    // interpreter.
    return;
  }

  instrumentation::Instrumentation* instrumentation = runtime->GetInstrumentation();
  for (size_t method_index = 0; method_index < num_direct_methods; ++method_index) {
    ArtMethod* method = klass->GetDirectMethod(method_index, pointer_size);
    if (method->NeedsClinitCheckBeforeCall()) {
      instrumentation->UpdateMethodsCode(method, instrumentation->GetCodeForInvoke(method));
    }
  }
  // Ignore virtual methods on the iterator.
}

// Does anything needed to make sure that the compiler will not generate a direct invoke to this
// method. Should only be called on non-invokable methods.
inline void EnsureThrowsInvocationError(ClassLinker* class_linker, ArtMethod* method)
    REQUIRES_SHARED(Locks::mutator_lock_) {
  DCHECK(method != nullptr);
  DCHECK(!method->IsInvokable());
  method->SetEntryPointFromQuickCompiledCodePtrSize(
      class_linker->GetQuickToInterpreterBridgeTrampoline(),
      class_linker->GetImagePointerSize());
}

static void LinkCode(ClassLinker* class_linker,
                     ArtMethod* method,
                     const OatFile::OatClass* oat_class,
                     uint32_t class_def_method_index) REQUIRES_SHARED(Locks::mutator_lock_) {
  ScopedAssertNoThreadSuspension sants(__FUNCTION__);
  Runtime* const runtime = Runtime::Current();
  if (runtime->IsAotCompiler()) {
    // The following code only applies to a non-compiler runtime.
    return;
  }

  // Method shouldn't have already been linked.
  DCHECK_EQ(method->GetEntryPointFromQuickCompiledCode(), nullptr);
  DCHECK(!method->GetDeclaringClass()->IsVisiblyInitialized());  // Actually ClassStatus::Idx.

  if (!method->IsInvokable()) {
    EnsureThrowsInvocationError(class_linker, method);
    return;
  }

  const void* quick_code = nullptr;
  if (oat_class != nullptr) {
    // Every kind of method should at least get an invoke stub from the oat_method.
    // non-abstract methods also get their code pointers.
    const OatFile::OatMethod oat_method = oat_class->GetOatMethod(class_def_method_index);
    quick_code = oat_method.GetQuickCode();
  }
  runtime->GetInstrumentation()->InitializeMethodsCode(method, quick_code);

  if (method->IsNative()) {
    // Set up the dlsym lookup stub. Do not go through `UnregisterNative()`
    // as the extra processing for @CriticalNative is not needed yet.
    method->SetEntryPointFromJni(
        method->IsCriticalNative() ? GetJniDlsymLookupCriticalStub() : GetJniDlsymLookupStub());
  }
}

void ClassLinker::SetupClass(const DexFile& dex_file,
                             const dex::ClassDef& dex_class_def,
                             Handle<mirror::Class> klass,
                             ObjPtr<mirror::ClassLoader> class_loader) {
  CHECK(klass != nullptr);
  CHECK(klass->GetDexCache() != nullptr);
  CHECK_EQ(ClassStatus::kNotReady, klass->GetStatus());
  const char* descriptor = dex_file.GetClassDescriptor(dex_class_def);
  CHECK(descriptor != nullptr);

  klass->SetClass(GetClassRoot<mirror::Class>(this));
  uint32_t access_flags = dex_class_def.GetJavaAccessFlags();
  CHECK_EQ(access_flags & ~kAccJavaFlagsMask, 0U);
  klass->SetAccessFlagsDuringLinking(access_flags);
  klass->SetClassLoader(class_loader);
  DCHECK_EQ(klass->GetPrimitiveType(), Primitive::kPrimNot);
  mirror::Class::SetStatus(klass, ClassStatus::kIdx, nullptr);

  klass->SetDexClassDefIndex(dex_file.GetIndexForClassDef(dex_class_def));
  klass->SetDexTypeIndex(dex_class_def.class_idx_);
}

LengthPrefixedArray<ArtField>* ClassLinker::AllocArtFieldArray(Thread* self,
                                                               LinearAlloc* allocator,
                                                               size_t length) {
  if (length == 0) {
    return nullptr;
  }
  // If the ArtField alignment changes, review all uses of LengthPrefixedArray<ArtField>.
  static_assert(alignof(ArtField) == 4, "ArtField alignment is expected to be 4.");
  size_t storage_size = LengthPrefixedArray<ArtField>::ComputeSize(length);
  void* array_storage = allocator->Alloc(self, storage_size, LinearAllocKind::kArtFieldArray);
  auto* ret = new(array_storage) LengthPrefixedArray<ArtField>(length);
  CHECK(ret != nullptr);
  std::uninitialized_fill_n(&ret->At(0), length, ArtField());
  return ret;
}

LengthPrefixedArray<ArtMethod>* ClassLinker::AllocArtMethodArray(Thread* self,
                                                                 LinearAlloc* allocator,
                                                                 size_t length) {
  if (length == 0) {
    return nullptr;
  }
  const size_t method_alignment = ArtMethod::Alignment(image_pointer_size_);
  const size_t method_size = ArtMethod::Size(image_pointer_size_);
  const size_t storage_size =
      LengthPrefixedArray<ArtMethod>::ComputeSize(length, method_size, method_alignment);
  void* array_storage = allocator->Alloc(self, storage_size, LinearAllocKind::kArtMethodArray);
  auto* ret = new (array_storage) LengthPrefixedArray<ArtMethod>(length);
  CHECK(ret != nullptr);
  for (size_t i = 0; i < length; ++i) {
    new(reinterpret_cast<void*>(&ret->At(i, method_size, method_alignment))) ArtMethod;
  }
  return ret;
}

LinearAlloc* ClassLinker::GetAllocatorForClassLoader(ObjPtr<mirror::ClassLoader> class_loader) {
  if (class_loader == nullptr) {
    return Runtime::Current()->GetLinearAlloc();
  }
  LinearAlloc* allocator = class_loader->GetAllocator();
  DCHECK(allocator != nullptr);
  return allocator;
}

LinearAlloc* ClassLinker::GetOrCreateAllocatorForClassLoader(ObjPtr<mirror::ClassLoader> class_loader) {
  if (class_loader == nullptr) {
    return Runtime::Current()->GetLinearAlloc();
  }
  WriterMutexLock mu(Thread::Current(), *Locks::classlinker_classes_lock_);
  LinearAlloc* allocator = class_loader->GetAllocator();
  if (allocator == nullptr) {
    RegisterClassLoader(class_loader);
    allocator = class_loader->GetAllocator();
    CHECK(allocator != nullptr);
  }
  return allocator;
}

void ClassLinker::LoadClass(Thread* self,
                            const DexFile& dex_file,
                            const dex::ClassDef& dex_class_def,
                            Handle<mirror::Class> klass) {
  ClassAccessor accessor(dex_file,
                         dex_class_def,
                         /* parse_hiddenapi_class_data= */ klass->IsBootStrapClassLoaded());
  if (!accessor.HasClassData()) {
    return;
  }
  Runtime* const runtime = Runtime::Current();
  {
    // Note: We cannot have thread suspension until the field and method arrays are setup or else
    // Class::VisitFieldRoots may miss some fields or methods.
    ScopedAssertNoThreadSuspension nts(__FUNCTION__);
    // Load static fields.
    // We allow duplicate definitions of the same field in a class_data_item
    // but ignore the repeated indexes here, b/21868015.
    LinearAlloc* const allocator = GetAllocatorForClassLoader(klass->GetClassLoader());
    LengthPrefixedArray<ArtField>* sfields = AllocArtFieldArray(self,
                                                                allocator,
                                                                accessor.NumStaticFields());
    LengthPrefixedArray<ArtField>* ifields = AllocArtFieldArray(self,
                                                                allocator,
                                                                accessor.NumInstanceFields());
    size_t num_sfields = 0u;
    size_t num_ifields = 0u;
    uint32_t last_static_field_idx = 0u;
    uint32_t last_instance_field_idx = 0u;

    // Methods
    bool has_oat_class = false;
    const OatFile::OatClass oat_class = (runtime->IsStarted() && !runtime->IsAotCompiler())
        ? OatFile::FindOatClass(dex_file, klass->GetDexClassDefIndex(), &has_oat_class)
        : OatFile::OatClass::Invalid();
    const OatFile::OatClass* oat_class_ptr = has_oat_class ? &oat_class : nullptr;
    klass->SetMethodsPtr(
        AllocArtMethodArray(self, allocator, accessor.NumMethods()),
        accessor.NumDirectMethods(),
        accessor.NumVirtualMethods());
    size_t class_def_method_index = 0;
    uint32_t last_dex_method_index = dex::kDexNoIndex;
    size_t last_class_def_method_index = 0;

    uint16_t hotness_threshold = runtime->GetJITOptions()->GetWarmupThreshold();
    // Use the visitor since the ranged based loops are bit slower from seeking. Seeking to the
    // methods needs to decode all of the fields.
    accessor.VisitFieldsAndMethods([&](
        const ClassAccessor::Field& field) REQUIRES_SHARED(Locks::mutator_lock_) {
          uint32_t field_idx = field.GetIndex();
          DCHECK_GE(field_idx, last_static_field_idx);  // Ordering enforced by DexFileVerifier.
          if (num_sfields == 0 || LIKELY(field_idx > last_static_field_idx)) {
            LoadField(field, klass, &sfields->At(num_sfields));
            ++num_sfields;
            last_static_field_idx = field_idx;
          }
        }, [&](const ClassAccessor::Field& field) REQUIRES_SHARED(Locks::mutator_lock_) {
          uint32_t field_idx = field.GetIndex();
          DCHECK_GE(field_idx, last_instance_field_idx);  // Ordering enforced by DexFileVerifier.
          if (num_ifields == 0 || LIKELY(field_idx > last_instance_field_idx)) {
            LoadField(field, klass, &ifields->At(num_ifields));
            ++num_ifields;
            last_instance_field_idx = field_idx;
          }
        }, [&](const ClassAccessor::Method& method) REQUIRES_SHARED(Locks::mutator_lock_) {
          ArtMethod* art_method = klass->GetDirectMethodUnchecked(class_def_method_index,
              image_pointer_size_);
          LoadMethod(dex_file, method, klass.Get(), art_method);
          LinkCode(this, art_method, oat_class_ptr, class_def_method_index);
          uint32_t it_method_index = method.GetIndex();
          if (last_dex_method_index == it_method_index) {
            // duplicate case
            art_method->SetMethodIndex(last_class_def_method_index);
          } else {
            art_method->SetMethodIndex(class_def_method_index);
            last_dex_method_index = it_method_index;
            last_class_def_method_index = class_def_method_index;
          }
          art_method->ResetCounter(hotness_threshold);
          ++class_def_method_index;
        }, [&](const ClassAccessor::Method& method) REQUIRES_SHARED(Locks::mutator_lock_) {
          ArtMethod* art_method = klass->GetVirtualMethodUnchecked(
              class_def_method_index - accessor.NumDirectMethods(),
              image_pointer_size_);
          art_method->ResetCounter(hotness_threshold);
          LoadMethod(dex_file, method, klass.Get(), art_method);
          LinkCode(this, art_method, oat_class_ptr, class_def_method_index);
          ++class_def_method_index;
        });

    if (UNLIKELY(num_ifields + num_sfields != accessor.NumFields())) {
      LOG(WARNING) << "Duplicate fields in class " << klass->PrettyDescriptor()
          << " (unique static fields: " << num_sfields << "/" << accessor.NumStaticFields()
          << ", unique instance fields: " << num_ifields << "/" << accessor.NumInstanceFields()
          << ")";
      // NOTE: Not shrinking the over-allocated sfields/ifields, just setting size.
      if (sfields != nullptr) {
        sfields->SetSize(num_sfields);
      }
      if (ifields != nullptr) {
        ifields->SetSize(num_ifields);
      }
    }
    // Set the field arrays.
    klass->SetSFieldsPtr(sfields);
    DCHECK_EQ(klass->NumStaticFields(), num_sfields);
    klass->SetIFieldsPtr(ifields);
    DCHECK_EQ(klass->NumInstanceFields(), num_ifields);
  }
  // Ensure that the card is marked so that remembered sets pick up native roots.
  WriteBarrier::ForEveryFieldWrite(klass.Get());
  self->AllowThreadSuspension();
}

void ClassLinker::LoadField(const ClassAccessor::Field& field,
                            Handle<mirror::Class> klass,
                            ArtField* dst) {
  const uint32_t field_idx = field.GetIndex();
  dst->SetDexFieldIndex(field_idx);
  dst->SetDeclaringClass(klass.Get());

  // Get access flags from the DexFile and set hiddenapi runtime access flags.
  dst->SetAccessFlags(field.GetAccessFlags() | hiddenapi::CreateRuntimeFlags(field));
}

void ClassLinker::LoadMethod(const DexFile& dex_file,
                             const ClassAccessor::Method& method,
                             ObjPtr<mirror::Class> klass,
                             ArtMethod* dst) {
  ScopedAssertNoThreadSuspension sants(__FUNCTION__);

  const uint32_t dex_method_idx = method.GetIndex();
  const dex::MethodId& method_id = dex_file.GetMethodId(dex_method_idx);
  uint32_t name_utf16_length;
  const char* method_name = dex_file.StringDataAndUtf16LengthByIdx(method_id.name_idx_,
                                                                   &name_utf16_length);
  std::string_view shorty = dex_file.GetShortyView(dex_file.GetProtoId(method_id.proto_idx_));

  dst->SetDexMethodIndex(dex_method_idx);
  dst->SetDeclaringClass(klass);

  // Get access flags from the DexFile and set hiddenapi runtime access flags.
  uint32_t access_flags = method.GetAccessFlags() | hiddenapi::CreateRuntimeFlags(method);

  auto has_ascii_name = [method_name, name_utf16_length](const char* ascii_name,
                                                         size_t length) ALWAYS_INLINE {
    DCHECK_EQ(strlen(ascii_name), length);
    return length == name_utf16_length &&
           method_name[length] == 0 &&  // Is `method_name` an ASCII string?
           memcmp(ascii_name, method_name, length) == 0;
  };
  if (UNLIKELY(has_ascii_name("finalize", sizeof("finalize") - 1u))) {
    // Set finalizable flag on declaring class.
    if (shorty == "V") {
      // Void return type.
      if (klass->GetClassLoader() != nullptr) {  // All non-boot finalizer methods are flagged.
        klass->SetFinalizable();
      } else {
        std::string_view klass_descriptor =
            dex_file.GetTypeDescriptorView(dex_file.GetTypeId(klass->GetDexTypeIndex()));
        // The Enum class declares a "final" finalize() method to prevent subclasses from
        // introducing a finalizer. We don't want to set the finalizable flag for Enum or its
        // subclasses, so we exclude it here.
        // We also want to avoid setting the flag on Object, where we know that finalize() is
        // empty.
        if (klass_descriptor != "Ljava/lang/Object;" &&
            klass_descriptor != "Ljava/lang/Enum;") {
          klass->SetFinalizable();
        }
      }
    }
  } else if (method_name[0] == '<') {
    // Fix broken access flags for initializers. Bug 11157540.
    bool is_init = has_ascii_name("<init>", sizeof("<init>") - 1u);
    bool is_clinit = has_ascii_name("<clinit>", sizeof("<clinit>") - 1u);
    if (UNLIKELY(!is_init && !is_clinit)) {
      LOG(WARNING) << "Unexpected '<' at start of method name " << method_name;
    } else {
      if (UNLIKELY((access_flags & kAccConstructor) == 0)) {
        LOG(WARNING) << method_name << " didn't have expected constructor access flag in class "
            << klass->PrettyDescriptor() << " in dex file " << dex_file.GetLocation();
        access_flags |= kAccConstructor;
      }
    }
  }

  // Check for nterp invoke fast-path based on shorty.
  bool all_parameters_are_reference = true;
  bool all_parameters_are_reference_or_int = true;
  for (size_t i = 1; i < shorty.length(); ++i) {
    if (shorty[i] != 'L') {
      all_parameters_are_reference = false;
      if (shorty[i] == 'F' || shorty[i] == 'D' || shorty[i] == 'J') {
        all_parameters_are_reference_or_int = false;
        break;
      }
    }
  }
  if (all_parameters_are_reference_or_int && shorty[0] != 'F' && shorty[0] != 'D') {
    access_flags |= kAccNterpInvokeFastPathFlag;
  }

  if (UNLIKELY((access_flags & kAccNative) != 0u)) {
    // Check if the native method is annotated with @FastNative or @CriticalNative.
    const dex::ClassDef& class_def = dex_file.GetClassDef(klass->GetDexClassDefIndex());
    access_flags |=
        annotations::GetNativeMethodAnnotationAccessFlags(dex_file, class_def, dex_method_idx);
    dst->SetAccessFlags(access_flags);
    DCHECK(!dst->IsAbstract());
    DCHECK(!dst->HasCodeItem());
    DCHECK_EQ(method.GetCodeItemOffset(), 0u);
    dst->SetDataPtrSize(nullptr, image_pointer_size_);  // JNI stub/trampoline not linked yet.
  } else if ((access_flags & kAccAbstract) != 0u) {
    dst->SetAccessFlags(access_flags);
    // Must be done after SetAccessFlags since IsAbstract depends on it.
    DCHECK(dst->IsAbstract());
    if (klass->IsInterface()) {
      dst->CalculateAndSetImtIndex();
    }
    DCHECK(!dst->HasCodeItem());
    DCHECK_EQ(method.GetCodeItemOffset(), 0u);
    dst->SetDataPtrSize(nullptr, image_pointer_size_);  // Single implementation not set yet.
  } else {
    // Check for nterp entry fast-path based on shorty.
    if (all_parameters_are_reference) {
      access_flags |= kAccNterpEntryPointFastPathFlag;
    }
    const dex::ClassDef& class_def = dex_file.GetClassDef(klass->GetDexClassDefIndex());
    if (annotations::MethodIsNeverCompile(dex_file, class_def, dex_method_idx)) {
      access_flags |= kAccCompileDontBother;
    }
    dst->SetAccessFlags(access_flags);
    DCHECK(!dst->IsAbstract());
    DCHECK(dst->HasCodeItem());
    uint32_t code_item_offset = method.GetCodeItemOffset();
    DCHECK_NE(code_item_offset, 0u);
    if (Runtime::Current()->IsAotCompiler()) {
      dst->SetDataPtrSize(reinterpret_cast32<void*>(code_item_offset), image_pointer_size_);
    } else {
      dst->SetCodeItem(dex_file.GetCodeItem(code_item_offset), dex_file.IsCompactDexFile());
    }
  }

  if (Runtime::Current()->IsZygote() &&
      !Runtime::Current()->GetJITOptions()->GetProfileSaverOptions().GetProfileBootClassPath()) {
    dst->SetMemorySharedMethod();
  }
}

void ClassLinker::AppendToBootClassPath(Thread* self, const DexFile* dex_file) {
  ObjPtr<mirror::DexCache> dex_cache =
      AllocAndInitializeDexCache(self, *dex_file, /* class_loader= */ nullptr);
  CHECK(dex_cache != nullptr) << "Failed to allocate dex cache for " << dex_file->GetLocation();
  AppendToBootClassPath(dex_file, dex_cache);
}

void ClassLinker::AppendToBootClassPath(const DexFile* dex_file,
                                        ObjPtr<mirror::DexCache> dex_cache) {
  CHECK(dex_file != nullptr);
  CHECK(dex_cache != nullptr) << dex_file->GetLocation();
  CHECK_EQ(dex_cache->GetDexFile(), dex_file) << dex_file->GetLocation();
  boot_class_path_.push_back(dex_file);
  WriterMutexLock mu(Thread::Current(), *Locks::dex_lock_);
  RegisterDexFileLocked(*dex_file, dex_cache, /* class_loader= */ nullptr);
}

void ClassLinker::RegisterDexFileLocked(const DexFile& dex_file,
                                        ObjPtr<mirror::DexCache> dex_cache,
                                        ObjPtr<mirror::ClassLoader> class_loader) {
  Thread* const self = Thread::Current();
  Locks::dex_lock_->AssertExclusiveHeld(self);
  CHECK(dex_cache != nullptr) << dex_file.GetLocation();
  CHECK_EQ(dex_cache->GetDexFile(), &dex_file) << dex_file.GetLocation();
  // For app images, the dex cache location may be a suffix of the dex file location since the
  // dex file location is an absolute path.
  const std::string dex_cache_location = dex_cache->GetLocation()->ToModifiedUtf8();
  const size_t dex_cache_length = dex_cache_location.length();
  CHECK_GT(dex_cache_length, 0u) << dex_file.GetLocation();
  std::string dex_file_location = dex_file.GetLocation();
  // The following paths checks don't work on preopt when using boot dex files, where the dex
  // cache location is the one on device, and the dex_file's location is the one on host.
  Runtime* runtime = Runtime::Current();
  if (!(runtime->IsAotCompiler() && class_loader == nullptr && !kIsTargetBuild)) {
    CHECK_GE(dex_file_location.length(), dex_cache_length)
        << dex_cache_location << " " << dex_file.GetLocation();
    const std::string dex_file_suffix = dex_file_location.substr(
        dex_file_location.length() - dex_cache_length,
        dex_cache_length);
    // Example dex_cache location is SettingsProvider.apk and
    // dex file location is /system/priv-app/SettingsProvider/SettingsProvider.apk
    CHECK_EQ(dex_cache_location, dex_file_suffix);
  }

  // Check if we need to initialize OatFile data (.data.bimg.rel.ro and .bss
  // sections) needed for code execution and register the oat code range.
  const OatFile* oat_file =
      (dex_file.GetOatDexFile() != nullptr) ? dex_file.GetOatDexFile()->GetOatFile() : nullptr;
  bool initialize_oat_file_data = (oat_file != nullptr) && oat_file->IsExecutable();
  if (initialize_oat_file_data) {
    for (const auto& entry : dex_caches_) {
      if (!self->IsJWeakCleared(entry.second.weak_root) &&
          entry.first->GetOatDexFile() != nullptr &&
          entry.first->GetOatDexFile()->GetOatFile() == oat_file) {
        initialize_oat_file_data = false;  // Already initialized.
        break;
      }
    }
  }
  if (initialize_oat_file_data) {
    oat_file->InitializeRelocations();
    // Notify the fault handler about the new executable code range if needed.
    size_t exec_offset = oat_file->GetOatHeader().GetExecutableOffset();
    DCHECK_LE(exec_offset, oat_file->Size());
    size_t exec_size = oat_file->Size() - exec_offset;
    if (exec_size != 0u) {
      runtime->AddGeneratedCodeRange(oat_file->Begin() + exec_offset, exec_size);
    }
  }

  // Let hiddenapi assign a domain to the newly registered dex file.
  hiddenapi::InitializeDexFileDomain(dex_file, class_loader);

  jweak dex_cache_jweak = self->GetJniEnv()->GetVm()->AddWeakGlobalRef(self, dex_cache);
  DexCacheData data;
  data.weak_root = dex_cache_jweak;
  data.class_table = ClassTableForClassLoader(class_loader);
  AddNativeDebugInfoForDex(self, &dex_file);
  DCHECK(data.class_table != nullptr);
  // Make sure to hold the dex cache live in the class table. This case happens for the boot class
  // path dex caches without an image.
  data.class_table->InsertStrongRoot(dex_cache);
  // Make sure that the dex cache holds the classloader live.
  dex_cache->SetClassLoader(class_loader);
  if (class_loader != nullptr) {
    // Since we added a strong root to the class table, do the write barrier as required for
    // remembered sets and generational GCs.
    WriteBarrier::ForEveryFieldWrite(class_loader);
  }
  bool inserted = dex_caches_.emplace(&dex_file, std::move(data)).second;
  CHECK(inserted);
}

ObjPtr<mirror::DexCache> ClassLinker::DecodeDexCacheLocked(Thread* self, const DexCacheData* data) {
  return data != nullptr
      ? ObjPtr<mirror::DexCache>::DownCast(self->DecodeJObject(data->weak_root))
      : nullptr;
}

bool ClassLinker::IsSameClassLoader(
    ObjPtr<mirror::DexCache> dex_cache,
    const DexCacheData* data,
    ObjPtr<mirror::ClassLoader> class_loader) {
  CHECK(data != nullptr);
  DCHECK_EQ(FindDexCacheDataLocked(*dex_cache->GetDexFile()), data);
  return data->class_table == ClassTableForClassLoader(class_loader);
}

void ClassLinker::RegisterExistingDexCache(ObjPtr<mirror::DexCache> dex_cache,
                                           ObjPtr<mirror::ClassLoader> class_loader) {
  SCOPED_TRACE << __FUNCTION__ << " " << dex_cache->GetDexFile()->GetLocation();
  Thread* self = Thread::Current();
  StackHandleScope<2> hs(self);
  Handle<mirror::DexCache> h_dex_cache(hs.NewHandle(dex_cache));
  Handle<mirror::ClassLoader> h_class_loader(hs.NewHandle(class_loader));
  const DexFile* dex_file = dex_cache->GetDexFile();
  DCHECK(dex_file != nullptr) << "Attempt to register uninitialized dex_cache object!";
  if (kIsDebugBuild) {
    ReaderMutexLock mu(self, *Locks::dex_lock_);
    const DexCacheData* old_data = FindDexCacheDataLocked(*dex_file);
    ObjPtr<mirror::DexCache> old_dex_cache = DecodeDexCacheLocked(self, old_data);
    DCHECK(old_dex_cache.IsNull()) << "Attempt to manually register a dex cache thats already "
                                   << "been registered on dex file " << dex_file->GetLocation();
  }
  ClassTable* table;
  {
    WriterMutexLock mu(self, *Locks::classlinker_classes_lock_);
    table = InsertClassTableForClassLoader(h_class_loader.Get());
  }
  // Avoid a deadlock between a garbage collecting thread running a checkpoint,
  // a thread holding the dex lock and blocking on a condition variable regarding
  // weak references access, and a thread blocking on the dex lock.
  gc::ScopedGCCriticalSection gcs(self, gc::kGcCauseClassLinker, gc::kCollectorTypeClassLinker);
  WriterMutexLock mu(self, *Locks::dex_lock_);
  RegisterDexFileLocked(*dex_file, h_dex_cache.Get(), h_class_loader.Get());
  table->InsertStrongRoot(h_dex_cache.Get());
  if (h_class_loader.Get() != nullptr) {
    // Since we added a strong root to the class table, do the write barrier as required for
    // remembered sets and generational GCs.
    WriteBarrier::ForEveryFieldWrite(h_class_loader.Get());
  }
}

static void ThrowDexFileAlreadyRegisteredError(Thread* self, const DexFile& dex_file)
    REQUIRES_SHARED(Locks::mutator_lock_) {
  self->ThrowNewExceptionF("Ljava/lang/InternalError;",
                           "Attempt to register dex file %s with multiple class loaders",
                           dex_file.GetLocation().c_str());
}

ObjPtr<mirror::DexCache> ClassLinker::RegisterDexFile(const DexFile& dex_file,
                                                      ObjPtr<mirror::ClassLoader> class_loader) {
  Thread* self = Thread::Current();
  ObjPtr<mirror::DexCache> old_dex_cache;
  bool registered_with_another_class_loader = false;
  {
    ReaderMutexLock mu(self, *Locks::dex_lock_);
    const DexCacheData* old_data = FindDexCacheDataLocked(dex_file);
    old_dex_cache = DecodeDexCacheLocked(self, old_data);
    if (old_dex_cache != nullptr) {
      if (IsSameClassLoader(old_dex_cache, old_data, class_loader)) {
        return old_dex_cache;
      } else {
        // TODO This is not very clean looking. Should maybe try to make a way to request exceptions
        // be thrown when it's safe to do so to simplify this.
        registered_with_another_class_loader = true;
      }
    }
  }
  // We need to have released the dex_lock_ to allocate safely.
  if (registered_with_another_class_loader) {
    ThrowDexFileAlreadyRegisteredError(self, dex_file);
    return nullptr;
  }
  SCOPED_TRACE << __FUNCTION__ << " " << dex_file.GetLocation();
  LinearAlloc* const linear_alloc = GetOrCreateAllocatorForClassLoader(class_loader);
  DCHECK(linear_alloc != nullptr);
  ClassTable* table;
  {
    WriterMutexLock mu(self, *Locks::classlinker_classes_lock_);
    table = InsertClassTableForClassLoader(class_loader);
  }
  // Don't alloc while holding the lock, since allocation may need to
  // suspend all threads and another thread may need the dex_lock_ to
  // get to a suspend point.
  StackHandleScope<3> hs(self);
  Handle<mirror::ClassLoader> h_class_loader(hs.NewHandle(class_loader));
  Handle<mirror::DexCache> h_dex_cache(hs.NewHandle(AllocDexCache(self, dex_file)));
  {
    // Avoid a deadlock between a garbage collecting thread running a checkpoint,
    // a thread holding the dex lock and blocking on a condition variable regarding
    // weak references access, and a thread blocking on the dex lock.
    gc::ScopedGCCriticalSection gcs(self, gc::kGcCauseClassLinker, gc::kCollectorTypeClassLinker);
    WriterMutexLock mu(self, *Locks::dex_lock_);
    const DexCacheData* old_data = FindDexCacheDataLocked(dex_file);
    old_dex_cache = DecodeDexCacheLocked(self, old_data);
    if (old_dex_cache == nullptr && h_dex_cache != nullptr) {
      // Do Initialize while holding dex lock to make sure two threads don't call it
      // at the same time with the same dex cache. Since the .bss is shared this can cause failing
      // DCHECK that the arrays are null.
      h_dex_cache->Initialize(&dex_file, h_class_loader.Get());
      RegisterDexFileLocked(dex_file, h_dex_cache.Get(), h_class_loader.Get());
    }
    if (old_dex_cache != nullptr) {
      // Another thread managed to initialize the dex cache faster, so use that DexCache.
      // If this thread encountered OOME, ignore it.
      DCHECK_EQ(h_dex_cache == nullptr, self->IsExceptionPending());
      self->ClearException();
      // We cannot call EnsureSameClassLoader() or allocate an exception while holding the
      // dex_lock_.
      if (IsSameClassLoader(old_dex_cache, old_data, h_class_loader.Get())) {
        return old_dex_cache;
      } else {
        registered_with_another_class_loader = true;
      }
    }
  }
  if (registered_with_another_class_loader) {
    ThrowDexFileAlreadyRegisteredError(self, dex_file);
    return nullptr;
  }
  if (h_dex_cache == nullptr) {
    self->AssertPendingOOMException();
    return nullptr;
  }
  table->InsertStrongRoot(h_dex_cache.Get());
  if (h_class_loader.Get() != nullptr) {
    // Since we added a strong root to the class table, do the write barrier as required for
    // remembered sets and generational GCs.
    WriteBarrier::ForEveryFieldWrite(h_class_loader.Get());
  }
  VLOG(class_linker) << "Registered dex file " << dex_file.GetLocation();
  PaletteNotifyDexFileLoaded(dex_file.GetLocation().c_str());
  return h_dex_cache.Get();
}

bool ClassLinker::IsDexFileRegistered(Thread* self, const DexFile& dex_file) {
  ReaderMutexLock mu(self, *Locks::dex_lock_);
  return DecodeDexCacheLocked(self, FindDexCacheDataLocked(dex_file)) != nullptr;
}

ObjPtr<mirror::DexCache> ClassLinker::FindDexCache(Thread* self, const DexFile& dex_file) {
  ReaderMutexLock mu(self, *Locks::dex_lock_);
  const DexCacheData* dex_cache_data = FindDexCacheDataLocked(dex_file);
  ObjPtr<mirror::DexCache> dex_cache = DecodeDexCacheLocked(self, dex_cache_data);
  if (dex_cache != nullptr) {
    return dex_cache;
  }
  // Failure, dump diagnostic and abort.
  for (const auto& entry : dex_caches_) {
    const DexCacheData& data = entry.second;
    if (DecodeDexCacheLocked(self, &data) != nullptr) {
      LOG(FATAL_WITHOUT_ABORT) << "Registered dex file " << entry.first->GetLocation();
    }
  }
  LOG(FATAL) << "Failed to find DexCache for DexFile " << dex_file.GetLocation()
             << " " << &dex_file;
  UNREACHABLE();
}

ObjPtr<mirror::DexCache> ClassLinker::FindDexCache(Thread* self, const OatDexFile& oat_dex_file) {
  ReaderMutexLock mu(self, *Locks::dex_lock_);
  const DexCacheData* dex_cache_data = FindDexCacheDataLocked(oat_dex_file);
  ObjPtr<mirror::DexCache> dex_cache = DecodeDexCacheLocked(self, dex_cache_data);
  if (dex_cache != nullptr) {
    return dex_cache;
  }
  // Failure, dump diagnostic and abort.
  for (const auto& entry : dex_caches_) {
    const DexCacheData& data = entry.second;
    if (DecodeDexCacheLocked(self, &data) != nullptr) {
      LOG(FATAL_WITHOUT_ABORT) << "Registered dex file " << entry.first->GetLocation();
    }
  }
  LOG(FATAL) << "Failed to find DexCache for OatDexFile " << oat_dex_file.GetDexFileLocation()
             << " " << &oat_dex_file;
  UNREACHABLE();
}

ClassTable* ClassLinker::FindClassTable(Thread* self, ObjPtr<mirror::DexCache> dex_cache) {
  const DexFile* dex_file = dex_cache->GetDexFile();
  DCHECK(dex_file != nullptr);
  ReaderMutexLock mu(self, *Locks::dex_lock_);
  auto it = dex_caches_.find(dex_file);
  if (it != dex_caches_.end()) {
    const DexCacheData& data = it->second;
    ObjPtr<mirror::DexCache> registered_dex_cache = DecodeDexCacheLocked(self, &data);
    if (registered_dex_cache != nullptr) {
      CHECK_EQ(registered_dex_cache, dex_cache) << dex_file->GetLocation();
      return data.class_table;
    }
  }
  return nullptr;
}

const ClassLinker::DexCacheData* ClassLinker::FindDexCacheDataLocked(
    const OatDexFile& oat_dex_file) {
  auto it = std::find_if(dex_caches_.begin(), dex_caches_.end(), [&](const auto& entry) {
    return entry.first->GetOatDexFile() == &oat_dex_file;
  });
  return it != dex_caches_.end() ? &it->second : nullptr;
}

const ClassLinker::DexCacheData* ClassLinker::FindDexCacheDataLocked(const DexFile& dex_file) {
  auto it = dex_caches_.find(&dex_file);
  return it != dex_caches_.end() ? &it->second : nullptr;
}

void ClassLinker::CreatePrimitiveClass(Thread* self,
                                       Primitive::Type type,
                                       ClassRoot primitive_root) {
  ObjPtr<mirror::Class> primitive_class =
      AllocClass(self, mirror::Class::PrimitiveClassSize(image_pointer_size_));
  CHECK(primitive_class != nullptr) << "OOM for primitive class " << type;
  // Do not hold lock on the primitive class object, the initialization of
  // primitive classes is done while the process is still single threaded.
  primitive_class->SetAccessFlagsDuringLinking(kAccPublic | kAccFinal | kAccAbstract);
  primitive_class->SetPrimitiveType(type);
  primitive_class->SetIfTable(GetClassRoot<mirror::Object>(this)->GetIfTable());
  DCHECK_EQ(primitive_class->NumMethods(), 0u);
  // Primitive classes are initialized during single threaded startup, so visibly initialized.
  primitive_class->SetStatusForPrimitiveOrArray(ClassStatus::kVisiblyInitialized);
  const char* descriptor = Primitive::Descriptor(type);
  ObjPtr<mirror::Class> existing = InsertClass(descriptor,
                                               primitive_class,
                                               ComputeModifiedUtf8Hash(descriptor));
  CHECK(existing == nullptr) << "InitPrimitiveClass(" << type << ") failed";
  SetClassRoot(primitive_root, primitive_class);
}

inline ObjPtr<mirror::IfTable> ClassLinker::GetArrayIfTable() {
  return GetClassRoot<mirror::ObjectArray<mirror::Object>>(this)->GetIfTable();
}

// Create an array class (i.e. the class object for the array, not the
// array itself).  "descriptor" looks like "[C" or "[[[[B" or
// "[Ljava/lang/String;".
//
// If "descriptor" refers to an array of primitives, look up the
// primitive type's internally-generated class object.
//
// "class_loader" is the class loader of the class that's referring to
// us.  It's used to ensure that we're looking for the element type in
// the right context.  It does NOT become the class loader for the
// array class; that always comes from the base element class.
//
// Returns null with an exception raised on failure.
ObjPtr<mirror::Class> ClassLinker::CreateArrayClass(Thread* self,
                                                    const char* descriptor,
                                                    size_t hash,
                                                    Handle<mirror::ClassLoader> class_loader) {
  // Identify the underlying component type
  CHECK_EQ('[', descriptor[0]);
  StackHandleScope<2> hs(self);

  // This is to prevent the calls to ClassLoad and ClassPrepare which can cause java/user-supplied
  // code to be executed. We put it up here so we can avoid all the allocations associated with
  // creating the class. This can happen with (eg) jit threads.
  if (!self->CanLoadClasses()) {
    // Make sure we don't try to load anything, potentially causing an infinite loop.
    ObjPtr<mirror::Throwable> pre_allocated =
        Runtime::Current()->GetPreAllocatedNoClassDefFoundError();
    self->SetException(pre_allocated);
    return nullptr;
  }

  MutableHandle<mirror::Class> component_type(hs.NewHandle(FindClass(self, descriptor + 1,
                                                                     class_loader)));
  if (component_type == nullptr) {
    DCHECK(self->IsExceptionPending());
    // We need to accept erroneous classes as component types. Under AOT, we
    // don't accept them as we cannot encode the erroneous class in an image.
    const size_t component_hash = ComputeModifiedUtf8Hash(descriptor + 1);
    component_type.Assign(LookupClass(self, descriptor + 1, component_hash, class_loader.Get()));
    if (component_type == nullptr || Runtime::Current()->IsAotCompiler()) {
      DCHECK(self->IsExceptionPending());
      return nullptr;
    } else {
      self->ClearException();
    }
  }
  if (UNLIKELY(component_type->IsPrimitiveVoid())) {
    ThrowNoClassDefFoundError("Attempt to create array of void primitive type");
    return nullptr;
  }
  // See if the component type is already loaded.  Array classes are
  // always associated with the class loader of their underlying
  // element type -- an array of Strings goes with the loader for
  // java/lang/String -- so we need to look for it there.  (The
  // caller should have checked for the existence of the class
  // before calling here, but they did so with *their* class loader,
  // not the component type's loader.)
  //
  // If we find it, the caller adds "loader" to the class' initiating
  // loader list, which should prevent us from going through this again.
  //
  // This call is unnecessary if "loader" and "component_type->GetClassLoader()"
  // are the same, because our caller (FindClass) just did the
  // lookup.  (Even if we get this wrong we still have correct behavior,
  // because we effectively do this lookup again when we add the new
  // class to the hash table --- necessary because of possible races with
  // other threads.)
  if (class_loader.Get() != component_type->GetClassLoader()) {
    ObjPtr<mirror::Class> new_class =
        LookupClass(self, descriptor, hash, component_type->GetClassLoader());
    if (new_class != nullptr) {
      return new_class;
    }
  }
  // Core array classes, i.e. Object[], Class[], String[] and primitive
  // arrays, have special initialization and they should be found above.
  DCHECK_IMPLIES(component_type->IsObjectClass(),
                 // Guard from false positives for errors before setting superclass.
                 component_type->IsErroneousUnresolved());
  DCHECK(!component_type->IsStringClass());
  DCHECK(!component_type->IsClassClass());
  DCHECK(!component_type->IsPrimitive());

  // Fill out the fields in the Class.
  //
  // It is possible to execute some methods against arrays, because
  // all arrays are subclasses of java_lang_Object_, so we need to set
  // up a vtable.  We can just point at the one in java_lang_Object_.
  //
  // Array classes are simple enough that we don't need to do a full
  // link step.
  size_t array_class_size = mirror::Array::ClassSize(image_pointer_size_);
  auto visitor = [this, array_class_size, component_type](ObjPtr<mirror::Object> obj,
                                                          size_t usable_size)
      REQUIRES_SHARED(Locks::mutator_lock_) {
    ScopedAssertNoNewTransactionRecords sanntr("CreateArrayClass");
    mirror::Class::InitializeClassVisitor init_class(array_class_size);
    init_class(obj, usable_size);
    ObjPtr<mirror::Class> klass = ObjPtr<mirror::Class>::DownCast(obj);
    klass->SetComponentType(component_type.Get());
    // Do not hold lock for initialization, the fence issued after the visitor
    // returns ensures memory visibility together with the implicit consume
    // semantics (for all supported architectures) for any thread that loads
    // the array class reference from any memory locations afterwards.
    FinishArrayClassSetup(klass);
  };
  auto new_class = hs.NewHandle<mirror::Class>(
      AllocClass(self, GetClassRoot<mirror::Class>(this), array_class_size, visitor));
  if (new_class == nullptr) {
    self->AssertPendingOOMException();
    return nullptr;
  }

  ObjPtr<mirror::Class> existing = InsertClass(descriptor, new_class.Get(), hash);
  if (existing == nullptr) {
    // We postpone ClassLoad and ClassPrepare events to this point in time to avoid
    // duplicate events in case of races. Array classes don't really follow dedicated
    // load and prepare, anyways.
    Runtime::Current()->GetRuntimeCallbacks()->ClassLoad(new_class);
    Runtime::Current()->GetRuntimeCallbacks()->ClassPrepare(new_class, new_class);

    jit::Jit::NewTypeLoadedIfUsingJit(new_class.Get());
    return new_class.Get();
  }
  // Another thread must have loaded the class after we
  // started but before we finished.  Abandon what we've
  // done.
  //
  // (Yes, this happens.)

  return existing;
}

ObjPtr<mirror::Class> ClassLinker::LookupPrimitiveClass(char type) {
  ClassRoot class_root;
  switch (type) {
    case 'B': class_root = ClassRoot::kPrimitiveByte; break;
    case 'C': class_root = ClassRoot::kPrimitiveChar; break;
    case 'D': class_root = ClassRoot::kPrimitiveDouble; break;
    case 'F': class_root = ClassRoot::kPrimitiveFloat; break;
    case 'I': class_root = ClassRoot::kPrimitiveInt; break;
    case 'J': class_root = ClassRoot::kPrimitiveLong; break;
    case 'S': class_root = ClassRoot::kPrimitiveShort; break;
    case 'Z': class_root = ClassRoot::kPrimitiveBoolean; break;
    case 'V': class_root = ClassRoot::kPrimitiveVoid; break;
    default:
      return nullptr;
  }
  return GetClassRoot(class_root, this);
}

ObjPtr<mirror::Class> ClassLinker::FindPrimitiveClass(char type) {
  ObjPtr<mirror::Class> result = LookupPrimitiveClass(type);
  if (UNLIKELY(result == nullptr)) {
    std::string printable_type(PrintableChar(type));
    ThrowNoClassDefFoundError("Not a primitive type: %s", printable_type.c_str());
  }
  return result;
}

ObjPtr<mirror::Class> ClassLinker::InsertClass(const char* descriptor,
                                               ObjPtr<mirror::Class> klass,
                                               size_t hash) {
  DCHECK(Thread::Current()->CanLoadClasses());
  if (VLOG_IS_ON(class_linker)) {
    ObjPtr<mirror::DexCache> dex_cache = klass->GetDexCache();
    std::string source;
    if (dex_cache != nullptr) {
      source += " from ";
      source += dex_cache->GetLocation()->ToModifiedUtf8();
    }
    LOG(INFO) << "Loaded class " << descriptor << source;
  }
  {
    WriterMutexLock mu(Thread::Current(), *Locks::classlinker_classes_lock_);
    const ObjPtr<mirror::ClassLoader> class_loader = klass->GetClassLoader();
    ClassTable* const class_table = InsertClassTableForClassLoader(class_loader);
    ObjPtr<mirror::Class> existing = class_table->Lookup(descriptor, hash);
    if (existing != nullptr) {
      return existing;
    }
    VerifyObject(klass);
    class_table->InsertWithHash(klass, hash);
    if (class_loader != nullptr) {
      // This is necessary because we need to have the card dirtied for remembered sets.
      WriteBarrier::ForEveryFieldWrite(class_loader);
    }
    if (log_new_roots_) {
      new_class_roots_.push_back(GcRoot<mirror::Class>(klass));
    }
  }
  if (kIsDebugBuild) {
    // Test that copied methods correctly can find their holder.
    for (ArtMethod& method : klass->GetCopiedMethods(image_pointer_size_)) {
      CHECK_EQ(GetHoldingClassOfCopiedMethod(&method), klass);
    }
  }
  return nullptr;
}

void ClassLinker::WriteBarrierForBootOatFileBssRoots(const OatFile* oat_file) {
  WriterMutexLock mu(Thread::Current(), *Locks::classlinker_classes_lock_);
  DCHECK(!oat_file->GetBssGcRoots().empty()) << oat_file->GetLocation();
  if (log_new_roots_ && !ContainsElement(new_bss_roots_boot_oat_files_, oat_file)) {
    new_bss_roots_boot_oat_files_.push_back(oat_file);
  }
}

// TODO This should really be in mirror::Class.
void ClassLinker::UpdateClassMethods(ObjPtr<mirror::Class> klass,
                                     LengthPrefixedArray<ArtMethod>* new_methods) {
  klass->SetMethodsPtrUnchecked(new_methods,
                                klass->NumDirectMethods(),
                                klass->NumDeclaredVirtualMethods());
  // Need to mark the card so that the remembered sets and mod union tables get updated.
  WriteBarrier::ForEveryFieldWrite(klass);
}

ObjPtr<mirror::Class> ClassLinker::LookupClass(Thread* self,
                                               const char* descriptor,
                                               ObjPtr<mirror::ClassLoader> class_loader) {
  return LookupClass(self, descriptor, ComputeModifiedUtf8Hash(descriptor), class_loader);
}

ObjPtr<mirror::Class> ClassLinker::LookupClass(Thread* self,
                                               const char* descriptor,
                                               size_t hash,
                                               ObjPtr<mirror::ClassLoader> class_loader) {
  ReaderMutexLock mu(self, *Locks::classlinker_classes_lock_);
  ClassTable* const class_table = ClassTableForClassLoader(class_loader);
  if (class_table != nullptr) {
    ObjPtr<mirror::Class> result = class_table->Lookup(descriptor, hash);
    if (result != nullptr) {
      return result;
    }
  }
  return nullptr;
}

class MoveClassTableToPreZygoteVisitor : public ClassLoaderVisitor {
 public:
  MoveClassTableToPreZygoteVisitor() {}

  void Visit(ObjPtr<mirror::ClassLoader> class_loader)
      REQUIRES(Locks::classlinker_classes_lock_)
      REQUIRES_SHARED(Locks::mutator_lock_) override {
    ClassTable* const class_table = class_loader->GetClassTable();
    if (class_table != nullptr) {
      class_table->FreezeSnapshot();
    }
  }
};

void ClassLinker::MoveClassTableToPreZygote() {
  WriterMutexLock mu(Thread::Current(), *Locks::classlinker_classes_lock_);
  boot_class_table_->FreezeSnapshot();
  MoveClassTableToPreZygoteVisitor visitor;
  VisitClassLoaders(&visitor);
}

// Look up classes by hash and descriptor and put all matching ones in the result array.
class LookupClassesVisitor : public ClassLoaderVisitor {
 public:
  LookupClassesVisitor(const char* descriptor,
                       size_t hash,
                       std::vector<ObjPtr<mirror::Class>>* result)
     : descriptor_(descriptor),
       hash_(hash),
       result_(result) {}

  void Visit(ObjPtr<mirror::ClassLoader> class_loader)
      REQUIRES_SHARED(Locks::classlinker_classes_lock_, Locks::mutator_lock_) override {
    ClassTable* const class_table = class_loader->GetClassTable();
    ObjPtr<mirror::Class> klass = class_table->Lookup(descriptor_, hash_);
    // Add `klass` only if `class_loader` is its defining (not just initiating) class loader.
    if (klass != nullptr && klass->GetClassLoader() == class_loader) {
      result_->push_back(klass);
    }
  }

 private:
  const char* const descriptor_;
  const size_t hash_;
  std::vector<ObjPtr<mirror::Class>>* const result_;
};

void ClassLinker::LookupClasses(const char* descriptor,
                                std::vector<ObjPtr<mirror::Class>>& result) {
  result.clear();
  Thread* const self = Thread::Current();
  ReaderMutexLock mu(self, *Locks::classlinker_classes_lock_);
  const size_t hash = ComputeModifiedUtf8Hash(descriptor);
  ObjPtr<mirror::Class> klass = boot_class_table_->Lookup(descriptor, hash);
  if (klass != nullptr) {
    DCHECK(klass->GetClassLoader() == nullptr);
    result.push_back(klass);
  }
  LookupClassesVisitor visitor(descriptor, hash, &result);
  VisitClassLoaders(&visitor);
}

bool ClassLinker::AttemptSupertypeVerification(Thread* self,
                                               verifier::VerifierDeps* verifier_deps,
                                               Handle<mirror::Class> klass,
                                               Handle<mirror::Class> supertype) {
  DCHECK(self != nullptr);
  DCHECK(klass != nullptr);
  DCHECK(supertype != nullptr);

  if (!supertype->IsVerified() && !supertype->IsErroneous()) {
    VerifyClass(self, verifier_deps, supertype);
  }

  if (supertype->IsVerified()
      || supertype->ShouldVerifyAtRuntime()
      || supertype->IsVerifiedNeedsAccessChecks()) {
    // The supertype is either verified, or we soft failed at AOT time.
    DCHECK(supertype->IsVerified() || Runtime::Current()->IsAotCompiler());
    return true;
  }
  // If we got this far then we have a hard failure.
  std::string error_msg =
      StringPrintf("Rejecting class %s that attempts to sub-type erroneous class %s",
                   klass->PrettyDescriptor().c_str(),
                   supertype->PrettyDescriptor().c_str());
  LOG(WARNING) << error_msg  << " in " << klass->GetDexCache()->GetLocation()->ToModifiedUtf8();
  StackHandleScope<1> hs(self);
  Handle<mirror::Throwable> cause(hs.NewHandle(self->GetException()));
  if (cause != nullptr) {
    // Set during VerifyClass call (if at all).
    self->ClearException();
  }
  // Change into a verify error.
  ThrowVerifyError(klass.Get(), "%s", error_msg.c_str());
  if (cause != nullptr) {
    self->GetException()->SetCause(cause.Get());
  }
  ClassReference ref(klass->GetDexCache()->GetDexFile(), klass->GetDexClassDefIndex());
  if (Runtime::Current()->IsAotCompiler()) {
    Runtime::Current()->GetCompilerCallbacks()->ClassRejected(ref);
  }
  // Need to grab the lock to change status.
  ObjectLock<mirror::Class> super_lock(self, klass);
  mirror::Class::SetStatus(klass, ClassStatus::kErrorResolved, self);
  return false;
}

verifier::FailureKind ClassLinker::VerifyClass(Thread* self,
                                               verifier::VerifierDeps* verifier_deps,
                                               Handle<mirror::Class> klass,
                                               verifier::HardFailLogMode log_level) {
  {
    // TODO: assert that the monitor on the Class is held
    ObjectLock<mirror::Class> lock(self, klass);

    // Is somebody verifying this now?
    ClassStatus old_status = klass->GetStatus();
    while (old_status == ClassStatus::kVerifying) {
      lock.WaitIgnoringInterrupts();
      // WaitIgnoringInterrupts can still receive an interrupt and return early, in this
      // case we may see the same status again. b/62912904. This is why the check is
      // greater or equal.
      CHECK(klass->IsErroneous() || (klass->GetStatus() >= old_status))
          << "Class '" << klass->PrettyClass()
          << "' performed an illegal verification state transition from " << old_status
          << " to " << klass->GetStatus();
      old_status = klass->GetStatus();
    }

    // The class might already be erroneous, for example at compile time if we attempted to verify
    // this class as a parent to another.
    if (klass->IsErroneous()) {
      ThrowEarlierClassFailure(klass.Get());
      return verifier::FailureKind::kHardFailure;
    }

    // Don't attempt to re-verify if already verified.
    if (klass->IsVerified()) {
      if (verifier_deps != nullptr &&
          verifier_deps->ContainsDexFile(klass->GetDexFile()) &&
          !verifier_deps->HasRecordedVerifiedStatus(klass->GetDexFile(), *klass->GetClassDef()) &&
          !Runtime::Current()->IsAotCompiler()) {
        // If the klass is verified, but `verifier_deps` did not record it, this
        // means we are running background verification of a secondary dex file.
        // Re-run the verifier to populate `verifier_deps`.
        // No need to run the verification when running on the AOT Compiler, as
        // the driver handles those multithreaded cases already.
        std::string error_msg;
        verifier::FailureKind failure =
            PerformClassVerification(self, verifier_deps, klass, log_level, &error_msg);
        // We could have soft failures, so just check that we don't have a hard
        // failure.
        DCHECK_NE(failure, verifier::FailureKind::kHardFailure) << error_msg;
      }
      return verifier::FailureKind::kNoFailure;
    }

    if (klass->IsVerifiedNeedsAccessChecks()) {
      if (!Runtime::Current()->IsAotCompiler()) {
        // Mark the class as having a verification attempt to avoid re-running
        // the verifier.
        mirror::Class::SetStatus(klass, ClassStatus::kVerified, self);
      }
      return verifier::FailureKind::kAccessChecksFailure;
    }

    // For AOT, don't attempt to re-verify if we have already found we should
    // verify at runtime.
    if (klass->ShouldVerifyAtRuntime()) {
      CHECK(Runtime::Current()->IsAotCompiler());
      return verifier::FailureKind::kSoftFailure;
    }

    DCHECK_EQ(klass->GetStatus(), ClassStatus::kResolved);
    mirror::Class::SetStatus(klass, ClassStatus::kVerifying, self);

    // Skip verification if disabled.
    if (!Runtime::Current()->IsVerificationEnabled()) {
      mirror::Class::SetStatus(klass, ClassStatus::kVerified, self);
      UpdateClassAfterVerification(klass, image_pointer_size_, verifier::FailureKind::kNoFailure);
      return verifier::FailureKind::kNoFailure;
    }
  }

  VLOG(class_linker) << "Beginning verification for class: "
                     << klass->PrettyDescriptor()
                     << " in " << klass->GetDexCache()->GetLocation()->ToModifiedUtf8();

  // Verify super class.
  StackHandleScope<2> hs(self);
  MutableHandle<mirror::Class> supertype(hs.NewHandle(klass->GetSuperClass()));
  // If we have a superclass and we get a hard verification failure we can return immediately.
  if (supertype != nullptr &&
      !AttemptSupertypeVerification(self, verifier_deps, klass, supertype)) {
    CHECK(self->IsExceptionPending()) << "Verification error should be pending.";
    return verifier::FailureKind::kHardFailure;
  }

  // Verify all default super-interfaces.
  //
  // (1) Don't bother if the superclass has already had a soft verification failure.
  //
  // (2) Interfaces shouldn't bother to do this recursive verification because they cannot cause
  //     recursive initialization by themselves. This is because when an interface is initialized
  //     directly it must not initialize its superinterfaces. We are allowed to verify regardless
  //     but choose not to for an optimization. If the interfaces is being verified due to a class
  //     initialization (which would need all the default interfaces to be verified) the class code
  //     will trigger the recursive verification anyway.
  if ((supertype == nullptr || supertype->IsVerified())  // See (1)
      && !klass->IsInterface()) {                              // See (2)
    int32_t iftable_count = klass->GetIfTableCount();
    MutableHandle<mirror::Class> iface(hs.NewHandle<mirror::Class>(nullptr));
    // Loop through all interfaces this class has defined. It doesn't matter the order.
    for (int32_t i = 0; i < iftable_count; i++) {
      iface.Assign(klass->GetIfTable()->GetInterface(i));
      DCHECK(iface != nullptr);
      // We only care if we have default interfaces and can skip if we are already verified...
      if (LIKELY(!iface->HasDefaultMethods() || iface->IsVerified())) {
        continue;
      } else if (UNLIKELY(!AttemptSupertypeVerification(self, verifier_deps, klass, iface))) {
        // We had a hard failure while verifying this interface. Just return immediately.
        CHECK(self->IsExceptionPending()) << "Verification error should be pending.";
        return verifier::FailureKind::kHardFailure;
      } else if (UNLIKELY(!iface->IsVerified())) {
        // We softly failed to verify the iface. Stop checking and clean up.
        // Put the iface into the supertype handle so we know what caused us to fail.
        supertype.Assign(iface.Get());
        break;
      }
    }
  }

  // At this point if verification failed, then supertype is the "first" supertype that failed
  // verification (without a specific order). If verification succeeded, then supertype is either
  // null or the original superclass of klass and is verified.
  DCHECK(supertype == nullptr ||
         supertype.Get() == klass->GetSuperClass() ||
         !supertype->IsVerified());

  // Try to use verification information from the oat file, otherwise do runtime verification.
  const DexFile& dex_file = *klass->GetDexCache()->GetDexFile();
  ClassStatus oat_file_class_status(ClassStatus::kNotReady);
  bool preverified = VerifyClassUsingOatFile(self, dex_file, klass, oat_file_class_status);

  VLOG(class_linker) << "Class preverified status for class "
                     << klass->PrettyDescriptor()
                     << " in " << klass->GetDexCache()->GetLocation()->ToModifiedUtf8()
                     << ": "
                     << preverified
                     << "( " << oat_file_class_status << ")";

  // If the oat file says the class had an error, re-run the verifier. That way we will either:
  // 1) Be successful at runtime, or
  // 2) Get a precise error message.
  DCHECK_IMPLIES(mirror::Class::IsErroneous(oat_file_class_status), !preverified);

  std::string error_msg;
  verifier::FailureKind verifier_failure = verifier::FailureKind::kNoFailure;
  if (!preverified) {
    verifier_failure = PerformClassVerification(self, verifier_deps, klass, log_level, &error_msg);
  } else if (oat_file_class_status == ClassStatus::kVerifiedNeedsAccessChecks) {
    verifier_failure = verifier::FailureKind::kAccessChecksFailure;
  }

  // Verification is done, grab the lock again.
  ObjectLock<mirror::Class> lock(self, klass);
  self->AssertNoPendingException();

  if (verifier_failure == verifier::FailureKind::kHardFailure) {
    VLOG(verifier) << "Verification failed on class " << klass->PrettyDescriptor()
                  << " in " << klass->GetDexCache()->GetLocation()->ToModifiedUtf8()
                  << " because: " << error_msg;
    ThrowVerifyError(klass.Get(), "%s", error_msg.c_str());
    mirror::Class::SetStatus(klass, ClassStatus::kErrorResolved, self);
    return verifier_failure;
  }

  // Make sure all classes referenced by catch blocks are resolved.
  ResolveClassExceptionHandlerTypes(klass);

  if (Runtime::Current()->IsAotCompiler()) {
    if (supertype != nullptr && supertype->ShouldVerifyAtRuntime()) {
      // Regardless of our own verification result, we need to verify the class
      // at runtime if the super class is not verified. This is required in case
      // we generate an app/boot image.
      mirror::Class::SetStatus(klass, ClassStatus::kRetryVerificationAtRuntime, self);
    } else if (verifier_failure == verifier::FailureKind::kNoFailure) {
      mirror::Class::SetStatus(klass, ClassStatus::kVerified, self);
    } else if (verifier_failure == verifier::FailureKind::kSoftFailure ||
               verifier_failure == verifier::FailureKind::kTypeChecksFailure) {
      mirror::Class::SetStatus(klass, ClassStatus::kRetryVerificationAtRuntime, self);
    } else {
      mirror::Class::SetStatus(klass, ClassStatus::kVerifiedNeedsAccessChecks, self);
    }
    // Notify the compiler about the verification status, in case the class
    // was verified implicitly (eg super class of a compiled class). When the
    // compiler unloads dex file after compilation, we still want to keep
    // verification states.
    Runtime::Current()->GetCompilerCallbacks()->UpdateClassState(
        ClassReference(&klass->GetDexFile(), klass->GetDexClassDefIndex()), klass->GetStatus());
  } else {
    mirror::Class::SetStatus(klass, ClassStatus::kVerified, self);
  }

  UpdateClassAfterVerification(klass, image_pointer_size_, verifier_failure);
  return verifier_failure;
}

verifier::FailureKind ClassLinker::PerformClassVerification(Thread* self,
                                                            verifier::VerifierDeps* verifier_deps,
                                                            Handle<mirror::Class> klass,
                                                            verifier::HardFailLogMode log_level,
                                                            std::string* error_msg) {
  Runtime* const runtime = Runtime::Current();
  StackHandleScope<2> hs(self);
  Handle<mirror::DexCache> dex_cache(hs.NewHandle(klass->GetDexCache()));
  Handle<mirror::ClassLoader> class_loader(hs.NewHandle(klass->GetClassLoader()));
  return verifier::ClassVerifier::VerifyClass(self,
                                              verifier_deps,
                                              dex_cache->GetDexFile(),
                                              klass,
                                              dex_cache,
                                              class_loader,
                                              *klass->GetClassDef(),
                                              runtime->GetCompilerCallbacks(),
                                              log_level,
                                              Runtime::Current()->GetTargetSdkVersion(),
                                              error_msg);
}

bool ClassLinker::VerifyClassUsingOatFile(Thread* self,
                                          const DexFile& dex_file,
                                          Handle<mirror::Class> klass,
                                          ClassStatus& oat_file_class_status) {
  // If we're compiling, we can only verify the class using the oat file if
  // we are not compiling the image or if the class we're verifying is not part of
  // the compilation unit (app - dependencies). We will let the compiler callback
  // tell us about the latter.
  if (Runtime::Current()->IsAotCompiler()) {
    CompilerCallbacks* callbacks = Runtime::Current()->GetCompilerCallbacks();
    // We are compiling an app (not the image).
    if (!callbacks->CanUseOatStatusForVerification(klass.Get())) {
      return false;
    }
  }

  const OatDexFile* oat_dex_file = dex_file.GetOatDexFile();
  // In case we run without an image there won't be a backing oat file.
  if (oat_dex_file == nullptr || oat_dex_file->GetOatFile() == nullptr) {
    return false;
  }

  uint16_t class_def_index = klass->GetDexClassDefIndex();
  oat_file_class_status = oat_dex_file->GetOatClass(class_def_index).GetStatus();
  if (oat_file_class_status >= ClassStatus::kVerified) {
    return true;
  }
  if (oat_file_class_status >= ClassStatus::kVerifiedNeedsAccessChecks) {
    // We return that the clas has already been verified, and the caller should
    // check the class status to ensure we run with access checks.
    return true;
  }

  // Check the class status with the vdex file.
  const OatFile* oat_file = oat_dex_file->GetOatFile();
  if (oat_file != nullptr) {
    ClassStatus vdex_status = oat_file->GetVdexFile()->ComputeClassStatus(self, klass);
    if (vdex_status >= ClassStatus::kVerifiedNeedsAccessChecks) {
      VLOG(verifier) << "Vdex verification success for " << klass->PrettyClass();
      oat_file_class_status = vdex_status;
      return true;
    }
  }

  // If we only verified a subset of the classes at compile time, we can end up with classes that
  // were resolved by the verifier.
  if (oat_file_class_status == ClassStatus::kResolved) {
    return false;
  }
  // We never expect a .oat file to have kRetryVerificationAtRuntime statuses.
  CHECK_NE(oat_file_class_status, ClassStatus::kRetryVerificationAtRuntime)
      << klass->PrettyClass() << " " << dex_file.GetLocation();

  if (mirror::Class::IsErroneous(oat_file_class_status)) {
    // Compile time verification failed with a hard error. We'll re-run
    // verification, which might be successful at runtime.
    return false;
  }
  if (oat_file_class_status == ClassStatus::kNotReady) {
    // Status is uninitialized if we couldn't determine the status at compile time, for example,
    // not loading the class.
    // TODO: when the verifier doesn't rely on Class-es failing to resolve/load the type hierarchy
    // isn't a problem and this case shouldn't occur
    return false;
  }
  std::string temp;
  LOG(FATAL) << "Unexpected class status: " << oat_file_class_status
             << " " << dex_file.GetLocation() << " " << klass->PrettyClass() << " "
             << klass->GetDescriptor(&temp);
  UNREACHABLE();
}

void ClassLinker::ResolveClassExceptionHandlerTypes(Handle<mirror::Class> klass) {
  for (ArtMethod& method : klass->GetMethods(image_pointer_size_)) {
    ResolveMethodExceptionHandlerTypes(&method);
  }
}

void ClassLinker::ResolveMethodExceptionHandlerTypes(ArtMethod* method) {
  // similar to DexVerifier::ScanTryCatchBlocks and dex2oat's ResolveExceptionsForMethod.
  CodeItemDataAccessor accessor(method->DexInstructionData());
  if (!accessor.HasCodeItem()) {
    return;  // native or abstract method
  }
  if (accessor.TriesSize() == 0) {
    return;  // nothing to process
  }
  const uint8_t* handlers_ptr = accessor.GetCatchHandlerData(0);
  CHECK(method->GetDexFile()->IsInDataSection(handlers_ptr))
      << method->PrettyMethod()
      << "@" << method->GetDexFile()->GetLocation()
      << "@" << reinterpret_cast<const void*>(handlers_ptr)
      << " is_compact_dex=" << method->GetDexFile()->IsCompactDexFile();

  uint32_t handlers_size = DecodeUnsignedLeb128(&handlers_ptr);
  for (uint32_t idx = 0; idx < handlers_size; idx++) {
    CatchHandlerIterator iterator(handlers_ptr);
    for (; iterator.HasNext(); iterator.Next()) {
      // Ensure exception types are resolved so that they don't need resolution to be delivered,
      // unresolved exception types will be ignored by exception delivery
      if (iterator.GetHandlerTypeIndex().IsValid()) {
        ObjPtr<mirror::Class> exception_type = ResolveType(iterator.GetHandlerTypeIndex(), method);
        if (exception_type == nullptr) {
          DCHECK(Thread::Current()->IsExceptionPending());
          Thread::Current()->ClearException();
        }
      }
    }
    handlers_ptr = iterator.EndDataPointer();
  }
}

ObjPtr<mirror::Class> ClassLinker::CreateProxyClass(ScopedObjectAccessAlreadyRunnable& soa,
                                                    jstring name,
                                                    jobjectArray interfaces,
                                                    jobject loader,
                                                    jobjectArray methods,
                                                    jobjectArray throws) {
  Thread* self = soa.Self();

  // This is to prevent the calls to ClassLoad and ClassPrepare which can cause java/user-supplied
  // code to be executed. We put it up here so we can avoid all the allocations associated with
  // creating the class. This can happen with (eg) jit-threads.
  if (!self->CanLoadClasses()) {
    // Make sure we don't try to load anything, potentially causing an infinite loop.
    ObjPtr<mirror::Throwable> pre_allocated =
        Runtime::Current()->GetPreAllocatedNoClassDefFoundError();
    self->SetException(pre_allocated);
    return nullptr;
  }

  StackHandleScope<12> hs(self);
  MutableHandle<mirror::Class> temp_klass(hs.NewHandle(
      AllocClass(self, GetClassRoot<mirror::Class>(this), sizeof(mirror::Class))));
  if (temp_klass == nullptr) {
    CHECK(self->IsExceptionPending());  // OOME.
    return nullptr;
  }
  DCHECK(temp_klass->GetClass() != nullptr);
  temp_klass->SetObjectSize(sizeof(mirror::Proxy));
  // Set the class access flags incl. VerificationAttempted, so we do not try to set the flag on
  // the methods.
  temp_klass->SetAccessFlagsDuringLinking(kAccClassIsProxy | kAccPublic | kAccFinal);
  temp_klass->SetClassLoader(soa.Decode<mirror::ClassLoader>(loader));
  DCHECK_EQ(temp_klass->GetPrimitiveType(), Primitive::kPrimNot);
  temp_klass->SetName(soa.Decode<mirror::String>(name));
  temp_klass->SetDexCache(GetClassRoot<mirror::Proxy>(this)->GetDexCache());
  // Object has an empty iftable, copy it for that reason.
  temp_klass->SetIfTable(GetClassRoot<mirror::Object>(this)->GetIfTable());
  mirror::Class::SetStatus(temp_klass, ClassStatus::kIdx, self);
  std::string storage;
  const char* descriptor = temp_klass->GetDescriptor(&storage);
  const size_t hash = ComputeModifiedUtf8Hash(descriptor);

  // Needs to be before we insert the class so that the allocator field is set.
  LinearAlloc* const allocator = GetOrCreateAllocatorForClassLoader(temp_klass->GetClassLoader());

  // Insert the class before loading the fields as the field roots
  // (ArtField::declaring_class_) are only visited from the class
  // table. There can't be any suspend points between inserting the
  // class and setting the field arrays below.
  ObjPtr<mirror::Class> existing = InsertClass(descriptor, temp_klass.Get(), hash);
  CHECK(existing == nullptr);

  // Instance fields are inherited, but we add a couple of static fields...
  const size_t num_fields = 2;
  LengthPrefixedArray<ArtField>* sfields = AllocArtFieldArray(self, allocator, num_fields);
  temp_klass->SetSFieldsPtr(sfields);

  // 1. Create a static field 'interfaces' that holds the _declared_ interfaces implemented by
  // our proxy, so Class.getInterfaces doesn't return the flattened set.
  ArtField& interfaces_sfield = sfields->At(0);
  interfaces_sfield.SetDexFieldIndex(0);
  interfaces_sfield.SetDeclaringClass(temp_klass.Get());
  interfaces_sfield.SetAccessFlags(kAccStatic | kAccPublic | kAccFinal);

  // 2. Create a static field 'throws' that holds exceptions thrown by our methods.
  ArtField& throws_sfield = sfields->At(1);
  throws_sfield.SetDexFieldIndex(1);
  throws_sfield.SetDeclaringClass(temp_klass.Get());
  throws_sfield.SetAccessFlags(kAccStatic | kAccPublic | kAccFinal);

  // Proxies have 1 direct method, the constructor
  const size_t num_direct_methods = 1;

  // The array we get passed contains all methods, including private and static
  // ones that aren't proxied. We need to filter those out since only interface
  // methods (non-private & virtual) are actually proxied.
  Handle<mirror::ObjectArray<mirror::Method>> h_methods =
      hs.NewHandle(soa.Decode<mirror::ObjectArray<mirror::Method>>(methods));
  DCHECK_EQ(h_methods->GetClass(), GetClassRoot<mirror::ObjectArray<mirror::Method>>())
      << mirror::Class::PrettyClass(h_methods->GetClass());
  // List of the actual virtual methods this class will have.
  std::vector<ArtMethod*> proxied_methods;
  std::vector<size_t> proxied_throws_idx;
  proxied_methods.reserve(h_methods->GetLength());
  proxied_throws_idx.reserve(h_methods->GetLength());
  // Filter out to only the non-private virtual methods.
  for (auto [mirror, idx] : ZipCount(h_methods.Iterate<mirror::Method>())) {
    ArtMethod* m = mirror->GetArtMethod();
    if (!m->IsPrivate() && !m->IsStatic()) {
      proxied_methods.push_back(m);
      proxied_throws_idx.push_back(idx);
    }
  }
  const size_t num_virtual_methods = proxied_methods.size();
  // We also need to filter out the 'throws'. The 'throws' are a Class[][] that
  // contains an array of all the classes each function is declared to throw.
  // This is used to wrap unexpected exceptions in a
  // UndeclaredThrowableException exception. This array is in the same order as
  // the methods array and like the methods array must be filtered to remove any
  // non-proxied methods.
  const bool has_filtered_methods =
      static_cast<int32_t>(num_virtual_methods) != h_methods->GetLength();
  MutableHandle<mirror::ObjectArray<mirror::ObjectArray<mirror::Class>>> original_proxied_throws(
      hs.NewHandle(soa.Decode<mirror::ObjectArray<mirror::ObjectArray<mirror::Class>>>(throws)));
  MutableHandle<mirror::ObjectArray<mirror::ObjectArray<mirror::Class>>> proxied_throws(
      hs.NewHandle<mirror::ObjectArray<mirror::ObjectArray<mirror::Class>>>(
          (has_filtered_methods)
              ? mirror::ObjectArray<mirror::ObjectArray<mirror::Class>>::Alloc(
                    self, original_proxied_throws->GetClass(), num_virtual_methods)
              : original_proxied_throws.Get()));
  if (proxied_throws.IsNull() && !original_proxied_throws.IsNull()) {
    self->AssertPendingOOMException();
    return nullptr;
  }
  if (has_filtered_methods) {
    for (auto [orig_idx, new_idx] : ZipCount(MakeIterationRange(proxied_throws_idx))) {
      DCHECK_LE(new_idx, orig_idx);
      proxied_throws->Set(new_idx, original_proxied_throws->Get(orig_idx));
    }
  }

  // Create the methods array.
  LengthPrefixedArray<ArtMethod>* proxy_class_methods = AllocArtMethodArray(
        self, allocator, num_direct_methods + num_virtual_methods);
  // Currently AllocArtMethodArray cannot return null, but the OOM logic is left there in case we
  // want to throw OOM in the future.
  if (UNLIKELY(proxy_class_methods == nullptr)) {
    self->AssertPendingOOMException();
    return nullptr;
  }
  temp_klass->SetMethodsPtr(proxy_class_methods, num_direct_methods, num_virtual_methods);

  // Create the single direct method.
  CreateProxyConstructor(temp_klass, temp_klass->GetDirectMethodUnchecked(0, image_pointer_size_));

  // Create virtual method using specified prototypes.
  // TODO These should really use the iterators.
  for (size_t i = 0; i < num_virtual_methods; ++i) {
    auto* virtual_method = temp_klass->GetVirtualMethodUnchecked(i, image_pointer_size_);
    auto* prototype = proxied_methods[i];
    CreateProxyMethod(temp_klass, prototype, virtual_method);
    DCHECK(virtual_method->GetDeclaringClass() != nullptr);
    DCHECK(prototype->GetDeclaringClass() != nullptr);
  }

  // The super class is java.lang.reflect.Proxy
  temp_klass->SetSuperClass(GetClassRoot<mirror::Proxy>(this));
  // Now effectively in the loaded state.
  mirror::Class::SetStatus(temp_klass, ClassStatus::kLoaded, self);
  self->AssertNoPendingException();

  // At this point the class is loaded. Publish a ClassLoad event.
  // Note: this may be a temporary class. It is a listener's responsibility to handle this.
  Runtime::Current()->GetRuntimeCallbacks()->ClassLoad(temp_klass);

  MutableHandle<mirror::Class> klass = hs.NewHandle<mirror::Class>(nullptr);
  {
    // Must hold lock on object when resolved.
    ObjectLock<mirror::Class> resolution_lock(self, temp_klass);
    // Link the fields and virtual methods, creating vtable and iftables.
    // The new class will replace the old one in the class table.
    Handle<mirror::ObjectArray<mirror::Class>> h_interfaces(
        hs.NewHandle(soa.Decode<mirror::ObjectArray<mirror::Class>>(interfaces)));
    if (!LinkClass(self, descriptor, temp_klass, h_interfaces, &klass)) {
      if (!temp_klass->IsErroneous()) {
        mirror::Class::SetStatus(temp_klass, ClassStatus::kErrorUnresolved, self);
      }
      return nullptr;
    }
  }
  CHECK(temp_klass->IsRetired());
  CHECK_NE(temp_klass.Get(), klass.Get());

  CHECK_EQ(interfaces_sfield.GetDeclaringClass(), klass.Get());
  interfaces_sfield.SetObject<false>(
      klass.Get(),
      soa.Decode<mirror::ObjectArray<mirror::Class>>(interfaces));
  CHECK_EQ(throws_sfield.GetDeclaringClass(), klass.Get());
  throws_sfield.SetObject<false>(
      klass.Get(),
      proxied_throws.Get());

  Runtime::Current()->GetRuntimeCallbacks()->ClassPrepare(temp_klass, klass);

  // SubtypeCheckInfo::Initialized must happen-before any new-instance for that type.
  // See also ClassLinker::EnsureInitialized().
  if (kBitstringSubtypeCheckEnabled) {
    MutexLock subtype_check_lock(Thread::Current(), *Locks::subtype_check_lock_);
    SubtypeCheck<ObjPtr<mirror::Class>>::EnsureInitialized(klass.Get());
    // TODO: Avoid taking subtype_check_lock_ if SubtypeCheck for j.l.r.Proxy is already assigned.
  }

  VisiblyInitializedCallback* callback = nullptr;
  {
    // Lock on klass is released. Lock new class object.
    ObjectLock<mirror::Class> initialization_lock(self, klass);
    // Conservatively go through the ClassStatus::kInitialized state.
    callback = MarkClassInitialized(self, klass);
  }
  if (callback != nullptr) {
    callback->MakeVisible(self);
  }

  // Consistency checks.
  if (kIsDebugBuild) {
    CHECK(klass->GetIFieldsPtr() == nullptr);
    CheckProxyConstructor(klass->GetDirectMethod(0, image_pointer_size_));

    for (size_t i = 0; i < num_virtual_methods; ++i) {
      auto* virtual_method = klass->GetVirtualMethodUnchecked(i, image_pointer_size_);
      CheckProxyMethod(virtual_method, proxied_methods[i]);
    }

    StackHandleScope<1> hs2(self);
    Handle<mirror::String> decoded_name = hs2.NewHandle(soa.Decode<mirror::String>(name));
    std::string interfaces_field_name(StringPrintf("java.lang.Class[] %s.interfaces",
                                                   decoded_name->ToModifiedUtf8().c_str()));
    CHECK_EQ(ArtField::PrettyField(klass->GetStaticField(0)), interfaces_field_name);

    std::string throws_field_name(StringPrintf("java.lang.Class[][] %s.throws",
                                               decoded_name->ToModifiedUtf8().c_str()));
    CHECK_EQ(ArtField::PrettyField(klass->GetStaticField(1)), throws_field_name);

    CHECK_EQ(klass.Get()->GetProxyInterfaces(),
             soa.Decode<mirror::ObjectArray<mirror::Class>>(interfaces));
    CHECK_EQ(klass.Get()->GetProxyThrows(),
             proxied_throws.Get());
  }
  return klass.Get();
}

void ClassLinker::CreateProxyConstructor(Handle<mirror::Class> klass, ArtMethod* out) {
  // Create constructor for Proxy that must initialize the method.
  ObjPtr<mirror::Class> proxy_class = GetClassRoot<mirror::Proxy>(this);
  CHECK_EQ(proxy_class->NumDirectMethods(), 21u);

  // Find the <init>(InvocationHandler)V method. The exact method offset varies depending
  // on which front-end compiler was used to build the libcore DEX files.
  ArtMethod* proxy_constructor = WellKnownClasses::java_lang_reflect_Proxy_init;
  DCHECK(proxy_constructor != nullptr)
      << "Could not find <init> method in java.lang.reflect.Proxy";

  // Clone the existing constructor of Proxy (our constructor would just invoke it so steal its
  // code_ too)
  DCHECK(out != nullptr);
  out->CopyFrom(proxy_constructor, image_pointer_size_);
  // Make this constructor public and fix the class to be our Proxy version.
  // Mark kAccCompileDontBother so that we don't take JIT samples for the method. b/62349349
  // Note that the compiler calls a ResolveMethod() overload that does not handle a Proxy referrer.
  out->SetAccessFlags((out->GetAccessFlags() & ~kAccProtected) |
                      kAccPublic |
                      kAccCompileDontBother);
  out->SetDeclaringClass(klass.Get());

  // Set the original constructor method.
  out->SetDataPtrSize(proxy_constructor, image_pointer_size_);
}

void ClassLinker::CheckProxyConstructor(ArtMethod* constructor) const {
  CHECK(constructor->IsConstructor());
  auto* np = constructor->GetInterfaceMethodIfProxy(image_pointer_size_);
  CHECK_STREQ(np->GetName(), "<init>");
  CHECK_STREQ(np->GetSignature().ToString().c_str(), "(Ljava/lang/reflect/InvocationHandler;)V");
  DCHECK(constructor->IsPublic());
}

void ClassLinker::CreateProxyMethod(Handle<mirror::Class> klass, ArtMethod* prototype,
                                    ArtMethod* out) {
  // We steal everything from the prototype (such as DexCache, invoke stub, etc.) then specialize
  // as necessary
  DCHECK(out != nullptr);
  out->CopyFrom(prototype, image_pointer_size_);

  // Set class to be the concrete proxy class.
  out->SetDeclaringClass(klass.Get());
  // Clear the abstract and default flags to ensure that defaults aren't picked in
  // preference to the invocation handler.
  const uint32_t kRemoveFlags = kAccAbstract | kAccDefault;
  // Make the method final.
  // Mark kAccCompileDontBother so that we don't take JIT samples for the method. b/62349349
  const uint32_t kAddFlags = kAccFinal | kAccCompileDontBother;
  out->SetAccessFlags((out->GetAccessFlags() & ~kRemoveFlags) | kAddFlags);

  // Set the original interface method.
  out->SetDataPtrSize(prototype, image_pointer_size_);

  // At runtime the method looks like a reference and argument saving method, clone the code
  // related parameters from this method.
  out->SetEntryPointFromQuickCompiledCode(GetQuickProxyInvokeHandler());
}

void ClassLinker::CheckProxyMethod(ArtMethod* method, ArtMethod* prototype) const {
  // Basic consistency checks.
  CHECK(!prototype->IsFinal());
  CHECK(method->IsFinal());
  CHECK(method->IsInvokable());

  // The proxy method doesn't have its own dex cache or dex file and so it steals those of its
  // interface prototype. The exception to this are Constructors and the Class of the Proxy itself.
  CHECK_EQ(prototype->GetDexMethodIndex(), method->GetDexMethodIndex());
  CHECK_EQ(prototype, method->GetInterfaceMethodIfProxy(image_pointer_size_));
}

bool ClassLinker::CanWeInitializeClass(ObjPtr<mirror::Class> klass,
                                       bool can_init_statics,
                                       bool can_init_parents) {
  if (can_init_statics && can_init_parents) {
    return true;
  }
  DCHECK(Runtime::Current()->IsAotCompiler());

  // We currently don't support initializing at AOT time classes that need access
  // checks.
  if (klass->IsVerifiedNeedsAccessChecks()) {
    return false;
  }
  if (!can_init_statics) {
    // Check if there's a class initializer.
    ArtMethod* clinit = klass->FindClassInitializer(image_pointer_size_);
    if (clinit != nullptr) {
      return false;
    }
    // Check if there are encoded static values needing initialization.
    if (klass->NumStaticFields() != 0) {
      const dex::ClassDef* dex_class_def = klass->GetClassDef();
      DCHECK(dex_class_def != nullptr);
      if (dex_class_def->static_values_off_ != 0) {
        return false;
      }
    }
  }
  // If we are a class we need to initialize all interfaces with default methods when we are
  // initialized. Check all of them.
  if (!klass->IsInterface()) {
    size_t num_interfaces = klass->GetIfTableCount();
    for (size_t i = 0; i < num_interfaces; i++) {
      ObjPtr<mirror::Class> iface = klass->GetIfTable()->GetInterface(i);
      if (iface->HasDefaultMethods() && !iface->IsInitialized()) {
        if (!can_init_parents || !CanWeInitializeClass(iface, can_init_statics, can_init_parents)) {
          return false;
        }
      }
    }
  }
  if (klass->IsInterface() || !klass->HasSuperClass()) {
    return true;
  }
  ObjPtr<mirror::Class> super_class = klass->GetSuperClass();
  if (super_class->IsInitialized()) {
    return true;
  }
  return can_init_parents && CanWeInitializeClass(super_class, can_init_statics, can_init_parents);
}

bool ClassLinker::InitializeClass(Thread* self,
                                  Handle<mirror::Class> klass,
                                  bool can_init_statics,
                                  bool can_init_parents) {
  // see JLS 3rd edition, 12.4.2 "Detailed Initialization Procedure" for the locking protocol

  // Are we already initialized and therefore done?
  // Note: we differ from the JLS here as we don't do this under the lock, this is benign as
  // an initialized class will never change its state.
  if (klass->IsInitialized()) {
    return true;
  }

  // Fast fail if initialization requires a full runtime. Not part of the JLS.
  if (!CanWeInitializeClass(klass.Get(), can_init_statics, can_init_parents)) {
    return false;
  }

  self->AllowThreadSuspension();
  Runtime* const runtime = Runtime::Current();
  const bool stats_enabled = runtime->HasStatsEnabled();
  uint64_t t0;
  {
    ObjectLock<mirror::Class> lock(self, klass);

    // Re-check under the lock in case another thread initialized ahead of us.
    if (klass->IsInitialized()) {
      return true;
    }

    // Was the class already found to be erroneous? Done under the lock to match the JLS.
    if (klass->IsErroneous()) {
      ThrowEarlierClassFailure(klass.Get(), true, /* log= */ true);
      VlogClassInitializationFailure(klass);
      return false;
    }

    CHECK(klass->IsResolved() && !klass->IsErroneousResolved())
        << klass->PrettyClass() << ": state=" << klass->GetStatus();

    if (!klass->IsVerified()) {
      VerifyClass(self, /*verifier_deps= */ nullptr, klass);
      if (!klass->IsVerified()) {
        // We failed to verify, expect either the klass to be erroneous or verification failed at
        // compile time.
        if (klass->IsErroneous()) {
          // The class is erroneous. This may be a verifier error, or another thread attempted
          // verification and/or initialization and failed. We can distinguish those cases by
          // whether an exception is already pending.
          if (self->IsExceptionPending()) {
            // Check that it's a VerifyError.
            DCHECK(IsVerifyError(self->GetException()));
          } else {
            // Check that another thread attempted initialization.
            DCHECK_NE(0, klass->GetClinitThreadId());
            DCHECK_NE(self->GetTid(), klass->GetClinitThreadId());
            // Need to rethrow the previous failure now.
            ThrowEarlierClassFailure(klass.Get(), true);
          }
          VlogClassInitializationFailure(klass);
        } else {
          CHECK(Runtime::Current()->IsAotCompiler());
          CHECK(klass->ShouldVerifyAtRuntime() || klass->IsVerifiedNeedsAccessChecks());
          self->AssertNoPendingException();
          self->SetException(Runtime::Current()->GetPreAllocatedNoClassDefFoundError());
        }
        self->AssertPendingException();
        return false;
      } else {
        self->AssertNoPendingException();
      }

      // A separate thread could have moved us all the way to initialized. A "simple" example
      // involves a subclass of the current class being initialized at the same time (which
      // will implicitly initialize the superclass, if scheduled that way). b/28254258
      DCHECK(!klass->IsErroneous()) << klass->GetStatus();
      if (klass->IsInitialized()) {
        return true;
      }
    }

    // If the class is ClassStatus::kInitializing, either this thread is
    // initializing higher up the stack or another thread has beat us
    // to initializing and we need to wait. Either way, this
    // invocation of InitializeClass will not be responsible for
    // running <clinit> and will return.
    if (klass->GetStatus() == ClassStatus::kInitializing) {
      // Could have got an exception during verification.
      if (self->IsExceptionPending()) {
        VlogClassInitializationFailure(klass);
        return false;
      }
      // We caught somebody else in the act; was it us?
      if (klass->GetClinitThreadId() == self->GetTid()) {
        // Yes. That's fine. Return so we can continue initializing.
        return true;
      }
      // No. That's fine. Wait for another thread to finish initializing.
      return WaitForInitializeClass(klass, self, lock);
    }

    // Try to get the oat class's status for this class if the oat file is present. The compiler
    // tries to validate superclass descriptors, and writes the result into the oat file.
    // Runtime correctness is guaranteed by classpath checks done on loading. If the classpath
    // is different at runtime than it was at compile time, the oat file is rejected. So if the
    // oat file is present, the classpaths must match, and the runtime time check can be skipped.
    bool has_oat_class = false;
    const OatFile::OatClass oat_class = (runtime->IsStarted() && !runtime->IsAotCompiler())
        ? OatFile::FindOatClass(klass->GetDexFile(), klass->GetDexClassDefIndex(), &has_oat_class)
        : OatFile::OatClass::Invalid();
    if (oat_class.GetStatus() < ClassStatus::kSuperclassValidated &&
        !ValidateSuperClassDescriptors(klass)) {
      mirror::Class::SetStatus(klass, ClassStatus::kErrorResolved, self);
      return false;
    }
    self->AllowThreadSuspension();

    CHECK_EQ(klass->GetStatus(), ClassStatus::kVerified) << klass->PrettyClass()
        << " self.tid=" << self->GetTid() << " clinit.tid=" << klass->GetClinitThreadId();

    // From here out other threads may observe that we're initializing and so changes of state
    // require the a notification.
    klass->SetClinitThreadId(self->GetTid());
    mirror::Class::SetStatus(klass, ClassStatus::kInitializing, self);

    t0 = stats_enabled ? NanoTime() : 0u;
  }

  uint64_t t_sub = 0;

  // Initialize super classes, must be done while initializing for the JLS.
  if (!klass->IsInterface() && klass->HasSuperClass()) {
    ObjPtr<mirror::Class> super_class = klass->GetSuperClass();
    if (!super_class->IsInitialized()) {
      CHECK(!super_class->IsInterface());
      CHECK(can_init_parents);
      StackHandleScope<1> hs(self);
      Handle<mirror::Class> handle_scope_super(hs.NewHandle(super_class));
      uint64_t super_t0 = stats_enabled ? NanoTime() : 0u;
      bool super_initialized = InitializeClass(self, handle_scope_super, can_init_statics, true);
      uint64_t super_t1 = stats_enabled ? NanoTime() : 0u;
      if (!super_initialized) {
        // The super class was verified ahead of entering initializing, we should only be here if
        // the super class became erroneous due to initialization.
        // For the case of aot compiler, the super class might also be initializing but we don't
        // want to process circular dependencies in pre-compile.
        CHECK(self->IsExceptionPending())
            << "Super class initialization failed for "
            << handle_scope_super->PrettyDescriptor()
            << " that has unexpected status " << handle_scope_super->GetStatus()
            << "\nPending exception:\n"
            << (self->GetException() != nullptr ? self->GetException()->Dump() : "");
        ObjectLock<mirror::Class> lock(self, klass);
        // Initialization failed because the super-class is erroneous.
        mirror::Class::SetStatus(klass, ClassStatus::kErrorResolved, self);
        return false;
      }
      t_sub = super_t1 - super_t0;
    }
  }

  if (!klass->IsInterface()) {
    // Initialize interfaces with default methods for the JLS.
    size_t num_direct_interfaces = klass->NumDirectInterfaces();
    // Only setup the (expensive) handle scope if we actually need to.
    if (UNLIKELY(num_direct_interfaces > 0)) {
      StackHandleScope<1> hs_iface(self);
      MutableHandle<mirror::Class> handle_scope_iface(hs_iface.NewHandle<mirror::Class>(nullptr));
      for (size_t i = 0; i < num_direct_interfaces; i++) {
        handle_scope_iface.Assign(klass->GetDirectInterface(i));
        CHECK(handle_scope_iface != nullptr) << klass->PrettyDescriptor() << " iface #" << i;
        CHECK(handle_scope_iface->IsInterface());
        if (handle_scope_iface->HasBeenRecursivelyInitialized()) {
          // We have already done this for this interface. Skip it.
          continue;
        }
        // We cannot just call initialize class directly because we need to ensure that ALL
        // interfaces with default methods are initialized. Non-default interface initialization
        // will not affect other non-default super-interfaces.
        // This is not very precise, misses all walking.
        uint64_t inf_t0 = stats_enabled ? NanoTime() : 0u;
        bool iface_initialized = InitializeDefaultInterfaceRecursive(self,
                                                                     handle_scope_iface,
                                                                     can_init_statics,
                                                                     can_init_parents);
        uint64_t inf_t1 = stats_enabled ? NanoTime() : 0u;
        if (!iface_initialized) {
          ObjectLock<mirror::Class> lock(self, klass);
          // Initialization failed because one of our interfaces with default methods is erroneous.
          mirror::Class::SetStatus(klass, ClassStatus::kErrorResolved, self);
          return false;
        }
        t_sub += inf_t1 - inf_t0;
      }
    }
  }

  const size_t num_static_fields = klass->NumStaticFields();
  if (num_static_fields > 0) {
    const dex::ClassDef* dex_class_def = klass->GetClassDef();
    CHECK(dex_class_def != nullptr);
    StackHandleScope<3> hs(self);
    Handle<mirror::ClassLoader> class_loader(hs.NewHandle(klass->GetClassLoader()));
    Handle<mirror::DexCache> dex_cache(hs.NewHandle(klass->GetDexCache()));

    // Eagerly fill in static fields so that the we don't have to do as many expensive
    // Class::FindStaticField in ResolveField.
    for (size_t i = 0; i < num_static_fields; ++i) {
      ArtField* field = klass->GetStaticField(i);
      const uint32_t field_idx = field->GetDexFieldIndex();
      ArtField* resolved_field = dex_cache->GetResolvedField(field_idx);
      if (resolved_field == nullptr) {
        // Populating cache of a dex file which defines `klass` should always be allowed.
        DCHECK(!hiddenapi::ShouldDenyAccessToMember(
            field,
            hiddenapi::AccessContext(class_loader.Get(), dex_cache.Get()),
            hiddenapi::AccessMethod::kNone));
        dex_cache->SetResolvedField(field_idx, field);
      } else {
        DCHECK_EQ(field, resolved_field);
      }
    }

    annotations::RuntimeEncodedStaticFieldValueIterator value_it(dex_cache,
                                                                 class_loader,
                                                                 this,
                                                                 *dex_class_def);
    const DexFile& dex_file = *dex_cache->GetDexFile();

    if (value_it.HasNext()) {
      ClassAccessor accessor(dex_file, *dex_class_def);
      CHECK(can_init_statics);
      for (const ClassAccessor::Field& field : accessor.GetStaticFields()) {
        if (!value_it.HasNext()) {
          break;
        }
        ArtField* art_field = ResolveField(field.GetIndex(),
                                           dex_cache,
                                           class_loader,
                                           /* is_static= */ true);
        if (Runtime::Current()->IsActiveTransaction()) {
          value_it.ReadValueToField<true>(art_field);
        } else {
          value_it.ReadValueToField<false>(art_field);
        }
        if (self->IsExceptionPending()) {
          break;
        }
        value_it.Next();
      }
      DCHECK(self->IsExceptionPending() || !value_it.HasNext());
    }
  }


  if (!self->IsExceptionPending()) {
    ArtMethod* clinit = klass->FindClassInitializer(image_pointer_size_);
    if (clinit != nullptr) {
      CHECK(can_init_statics);
      JValue result;
      clinit->Invoke(self, nullptr, 0, &result, "V");
    }
  }
  self->AllowThreadSuspension();
  uint64_t t1 = stats_enabled ? NanoTime() : 0u;

  VisiblyInitializedCallback* callback = nullptr;
  bool success = true;
  {
    ObjectLock<mirror::Class> lock(self, klass);

    if (self->IsExceptionPending()) {
      WrapExceptionInInitializer(klass);
      mirror::Class::SetStatus(klass, ClassStatus::kErrorResolved, self);
      success = false;
    } else if (Runtime::Current()->IsTransactionAborted()) {
      // The exception thrown when the transaction aborted has been caught and cleared
      // so we need to throw it again now.
      VLOG(compiler) << "Return from class initializer of "
                     << mirror::Class::PrettyDescriptor(klass.Get())
                     << " without exception while transaction was aborted: re-throw it now.";
      runtime->ThrowTransactionAbortError(self);
      mirror::Class::SetStatus(klass, ClassStatus::kErrorResolved, self);
      success = false;
    } else {
      if (stats_enabled) {
        RuntimeStats* global_stats = runtime->GetStats();
        RuntimeStats* thread_stats = self->GetStats();
        ++global_stats->class_init_count;
        ++thread_stats->class_init_count;
        global_stats->class_init_time_ns += (t1 - t0 - t_sub);
        thread_stats->class_init_time_ns += (t1 - t0 - t_sub);
      }
      // Set the class as initialized except if failed to initialize static fields.
      callback = MarkClassInitialized(self, klass);
      if (VLOG_IS_ON(class_linker)) {
        std::string temp;
        LOG(INFO) << "Initialized class " << klass->GetDescriptor(&temp) << " from " <<
            klass->GetLocation();
      }
    }
  }
  if (callback != nullptr) {
    callback->MakeVisible(self);
  }
  return success;
}

// We recursively run down the tree of interfaces. We need to do this in the order they are declared
// and perform the initialization only on those interfaces that contain default methods.
bool ClassLinker::InitializeDefaultInterfaceRecursive(Thread* self,
                                                      Handle<mirror::Class> iface,
                                                      bool can_init_statics,
                                                      bool can_init_parents) {
  CHECK(iface->IsInterface());
  size_t num_direct_ifaces = iface->NumDirectInterfaces();
  // Only create the (expensive) handle scope if we need it.
  if (UNLIKELY(num_direct_ifaces > 0)) {
    StackHandleScope<1> hs(self);
    MutableHandle<mirror::Class> handle_super_iface(hs.NewHandle<mirror::Class>(nullptr));
    // First we initialize all of iface's super-interfaces recursively.
    for (size_t i = 0; i < num_direct_ifaces; i++) {
      ObjPtr<mirror::Class> super_iface = iface->GetDirectInterface(i);
      CHECK(super_iface != nullptr) << iface->PrettyDescriptor() << " iface #" << i;
      if (!super_iface->HasBeenRecursivelyInitialized()) {
        // Recursive step
        handle_super_iface.Assign(super_iface);
        if (!InitializeDefaultInterfaceRecursive(self,
                                                 handle_super_iface,
                                                 can_init_statics,
                                                 can_init_parents)) {
          return false;
        }
      }
    }
  }

  bool result = true;
  // Then we initialize 'iface' if it has default methods. We do not need to (and in fact must not)
  // initialize if we don't have default methods.
  if (iface->HasDefaultMethods()) {
    result = EnsureInitialized(self, iface, can_init_statics, can_init_parents);
  }

  // Mark that this interface has undergone recursive default interface initialization so we know we
  // can skip it on any later class initializations. We do this even if we are not a default
  // interface since we can still avoid the traversal. This is purely a performance optimization.
  if (result) {
    // TODO This should be done in a better way
    // Note: Use a try-lock to avoid blocking when someone else is holding the lock on this
    //       interface. It is bad (Java) style, but not impossible. Marking the recursive
    //       initialization is a performance optimization (to avoid another idempotent visit
    //       for other implementing classes/interfaces), and can be revisited later.
    ObjectTryLock<mirror::Class> lock(self, iface);
    if (lock.Acquired()) {
      iface->SetRecursivelyInitialized();
    }
  }
  return result;
}

bool ClassLinker::WaitForInitializeClass(Handle<mirror::Class> klass,
                                         Thread* self,
                                         ObjectLock<mirror::Class>& lock)
    REQUIRES_SHARED(Locks::mutator_lock_) {
  while (true) {
    self->AssertNoPendingException();
    CHECK(!klass->IsInitialized());
    lock.WaitIgnoringInterrupts();

    // When we wake up, repeat the test for init-in-progress.  If
    // there's an exception pending (only possible if
    // we were not using WaitIgnoringInterrupts), bail out.
    if (self->IsExceptionPending()) {
      WrapExceptionInInitializer(klass);
      mirror::Class::SetStatus(klass, ClassStatus::kErrorResolved, self);
      return false;
    }
    // Spurious wakeup? Go back to waiting.
    if (klass->GetStatus() == ClassStatus::kInitializing) {
      continue;
    }
    if (klass->GetStatus() == ClassStatus::kVerified &&
        Runtime::Current()->IsAotCompiler()) {
      // Compile time initialization failed.
      return false;
    }
    if (klass->IsErroneous()) {
      // The caller wants an exception, but it was thrown in a
      // different thread.  Synthesize one here.
      ThrowNoClassDefFoundError("<clinit> failed for class %s; see exception in other thread",
                                klass->PrettyDescriptor().c_str());
      VlogClassInitializationFailure(klass);
      return false;
    }
    if (klass->IsInitialized()) {
      return true;
    }
    LOG(FATAL) << "Unexpected class status. " << klass->PrettyClass() << " is "
        << klass->GetStatus();
  }
  UNREACHABLE();
}

static void ThrowSignatureCheckResolveReturnTypeException(Handle<mirror::Class> klass,
                                                          Handle<mirror::Class> super_klass,
                                                          ArtMethod* method,
                                                          ArtMethod* m)
    REQUIRES_SHARED(Locks::mutator_lock_) {
  DCHECK(Thread::Current()->IsExceptionPending());
  DCHECK(!m->IsProxyMethod());
  const DexFile* dex_file = m->GetDexFile();
  const dex::MethodId& method_id = dex_file->GetMethodId(m->GetDexMethodIndex());
  const dex::ProtoId& proto_id = dex_file->GetMethodPrototype(method_id);
  dex::TypeIndex return_type_idx = proto_id.return_type_idx_;
  std::string return_type = dex_file->PrettyType(return_type_idx);
  std::string class_loader = mirror::Object::PrettyTypeOf(m->GetDeclaringClass()->GetClassLoader());
  ThrowWrappedLinkageError(klass.Get(),
                           "While checking class %s method %s signature against %s %s: "
                           "Failed to resolve return type %s with %s",
                           mirror::Class::PrettyDescriptor(klass.Get()).c_str(),
                           ArtMethod::PrettyMethod(method).c_str(),
                           super_klass->IsInterface() ? "interface" : "superclass",
                           mirror::Class::PrettyDescriptor(super_klass.Get()).c_str(),
                           return_type.c_str(), class_loader.c_str());
}

static void ThrowSignatureCheckResolveArgException(Handle<mirror::Class> klass,
                                                   Handle<mirror::Class> super_klass,
                                                   ArtMethod* method,
                                                   ArtMethod* m,
                                                   uint32_t index,
                                                   dex::TypeIndex arg_type_idx)
    REQUIRES_SHARED(Locks::mutator_lock_) {
  DCHECK(Thread::Current()->IsExceptionPending());
  DCHECK(!m->IsProxyMethod());
  const DexFile* dex_file = m->GetDexFile();
  std::string arg_type = dex_file->PrettyType(arg_type_idx);
  std::string class_loader = mirror::Object::PrettyTypeOf(m->GetDeclaringClass()->GetClassLoader());
  ThrowWrappedLinkageError(klass.Get(),
                           "While checking class %s method %s signature against %s %s: "
                           "Failed to resolve arg %u type %s with %s",
                           mirror::Class::PrettyDescriptor(klass.Get()).c_str(),
                           ArtMethod::PrettyMethod(method).c_str(),
                           super_klass->IsInterface() ? "interface" : "superclass",
                           mirror::Class::PrettyDescriptor(super_klass.Get()).c_str(),
                           index, arg_type.c_str(), class_loader.c_str());
}

static void ThrowSignatureMismatch(Handle<mirror::Class> klass,
                                   Handle<mirror::Class> super_klass,
                                   ArtMethod* method,
                                   const std::string& error_msg)
    REQUIRES_SHARED(Locks::mutator_lock_) {
  ThrowLinkageError(klass.Get(),
                    "Class %s method %s resolves differently in %s %s: %s",
                    mirror::Class::PrettyDescriptor(klass.Get()).c_str(),
                    ArtMethod::PrettyMethod(method).c_str(),
                    super_klass->IsInterface() ? "interface" : "superclass",
                    mirror::Class::PrettyDescriptor(super_klass.Get()).c_str(),
                    error_msg.c_str());
}

static bool HasSameSignatureWithDifferentClassLoaders(Thread* self,
                                                      Handle<mirror::Class> klass,
                                                      Handle<mirror::Class> super_klass,
                                                      ArtMethod* method1,
                                                      ArtMethod* method2)
    REQUIRES_SHARED(Locks::mutator_lock_) {
  {
    StackHandleScope<1> hs(self);
    Handle<mirror::Class> return_type(hs.NewHandle(method1->ResolveReturnType()));
    if (UNLIKELY(return_type == nullptr)) {
      ThrowSignatureCheckResolveReturnTypeException(klass, super_klass, method1, method1);
      return false;
    }
    ObjPtr<mirror::Class> other_return_type = method2->ResolveReturnType();
    if (UNLIKELY(other_return_type == nullptr)) {
      ThrowSignatureCheckResolveReturnTypeException(klass, super_klass, method1, method2);
      return false;
    }
    if (UNLIKELY(other_return_type != return_type.Get())) {
      ThrowSignatureMismatch(klass, super_klass, method1,
                             StringPrintf("Return types mismatch: %s(%p) vs %s(%p)",
                                          return_type->PrettyClassAndClassLoader().c_str(),
                                          return_type.Get(),
                                          other_return_type->PrettyClassAndClassLoader().c_str(),
                                          other_return_type.Ptr()));
      return false;
    }
  }
  const dex::TypeList* types1 = method1->GetParameterTypeList();
  const dex::TypeList* types2 = method2->GetParameterTypeList();
  if (types1 == nullptr) {
    if (types2 != nullptr && types2->Size() != 0) {
      ThrowSignatureMismatch(klass, super_klass, method1,
                             StringPrintf("Type list mismatch with %s",
                                          method2->PrettyMethod(true).c_str()));
      return false;
    }
    return true;
  } else if (UNLIKELY(types2 == nullptr)) {
    if (types1->Size() != 0) {
      ThrowSignatureMismatch(klass, super_klass, method1,
                             StringPrintf("Type list mismatch with %s",
                                          method2->PrettyMethod(true).c_str()));
      return false;
    }
    return true;
  }
  uint32_t num_types = types1->Size();
  if (UNLIKELY(num_types != types2->Size())) {
    ThrowSignatureMismatch(klass, super_klass, method1,
                           StringPrintf("Type list mismatch with %s",
                                        method2->PrettyMethod(true).c_str()));
    return false;
  }
  for (uint32_t i = 0; i < num_types; ++i) {
    StackHandleScope<1> hs(self);
    dex::TypeIndex param_type_idx = types1->GetTypeItem(i).type_idx_;
    Handle<mirror::Class> param_type(hs.NewHandle(
        method1->ResolveClassFromTypeIndex(param_type_idx)));
    if (UNLIKELY(param_type == nullptr)) {
      ThrowSignatureCheckResolveArgException(klass, super_klass, method1,
                                             method1, i, param_type_idx);
      return false;
    }
    dex::TypeIndex other_param_type_idx = types2->GetTypeItem(i).type_idx_;
    ObjPtr<mirror::Class> other_param_type =
        method2->ResolveClassFromTypeIndex(other_param_type_idx);
    if (UNLIKELY(other_param_type == nullptr)) {
      ThrowSignatureCheckResolveArgException(klass, super_klass, method1,
                                             method2, i, other_param_type_idx);
      return false;
    }
    if (UNLIKELY(param_type.Get() != other_param_type)) {
      ThrowSignatureMismatch(klass, super_klass, method1,
                             StringPrintf("Parameter %u type mismatch: %s(%p) vs %s(%p)",
                                          i,
                                          param_type->PrettyClassAndClassLoader().c_str(),
                                          param_type.Get(),
                                          other_param_type->PrettyClassAndClassLoader().c_str(),
                                          other_param_type.Ptr()));
      return false;
    }
  }
  return true;
}


bool ClassLinker::ValidateSuperClassDescriptors(Handle<mirror::Class> klass) {
  if (klass->IsInterface()) {
    return true;
  }
  // Begin with the methods local to the superclass.
  Thread* self = Thread::Current();
  StackHandleScope<1> hs(self);
  MutableHandle<mirror::Class> super_klass(hs.NewHandle<mirror::Class>(nullptr));
  if (klass->HasSuperClass() &&
      klass->GetClassLoader() != klass->GetSuperClass()->GetClassLoader()) {
    super_klass.Assign(klass->GetSuperClass());
    for (int i = klass->GetSuperClass()->GetVTableLength() - 1; i >= 0; --i) {
      auto* m = klass->GetVTableEntry(i, image_pointer_size_);
      auto* super_m = klass->GetSuperClass()->GetVTableEntry(i, image_pointer_size_);
      if (m != super_m) {
        if (UNLIKELY(!HasSameSignatureWithDifferentClassLoaders(self,
                                                                klass,
                                                                super_klass,
                                                                m,
                                                                super_m))) {
          self->AssertPendingException();
          return false;
        }
      }
    }
  }
  for (int32_t i = 0; i < klass->GetIfTableCount(); ++i) {
    super_klass.Assign(klass->GetIfTable()->GetInterface(i));
    if (klass->GetClassLoader() != super_klass->GetClassLoader()) {
      uint32_t num_methods = super_klass->NumVirtualMethods();
      for (uint32_t j = 0; j < num_methods; ++j) {
        auto* m = klass->GetIfTable()->GetMethodArray(i)->GetElementPtrSize<ArtMethod*>(
            j, image_pointer_size_);
        auto* super_m = super_klass->GetVirtualMethod(j, image_pointer_size_);
        if (m != super_m) {
          if (UNLIKELY(!HasSameSignatureWithDifferentClassLoaders(self,
                                                                  klass,
                                                                  super_klass,
                                                                  m,
                                                                  super_m))) {
            self->AssertPendingException();
            return false;
          }
        }
      }
    }
  }
  return true;
}

bool ClassLinker::EnsureInitialized(Thread* self,
                                    Handle<mirror::Class> c,
                                    bool can_init_fields,
                                    bool can_init_parents) {
  DCHECK(c != nullptr);

  if (c->IsInitialized()) {
    // If we've seen an initialized but not visibly initialized class
    // many times, request visible initialization.
    if (kRuntimeISA == InstructionSet::kX86 || kRuntimeISA == InstructionSet::kX86_64) {
      // Thanks to the x86 memory model classes skip the initialized status.
      DCHECK(c->IsVisiblyInitialized());
    } else if (UNLIKELY(!c->IsVisiblyInitialized())) {
      if (self->IncrementMakeVisiblyInitializedCounter()) {
        MakeInitializedClassesVisiblyInitialized(self, /*wait=*/ false);
      }
    }
    return true;
  }
  // SubtypeCheckInfo::Initialized must happen-before any new-instance for that type.
  //
  // Ensure the bitstring is initialized before any of the class initialization
  // logic occurs. Once a class initializer starts running, objects can
  // escape into the heap and use the subtype checking code.
  //
  // Note: A class whose SubtypeCheckInfo is at least Initialized means it
  // can be used as a source for the IsSubClass check, and that all ancestors
  // of the class are Assigned (can be used as a target for IsSubClass check)
  // or Overflowed (can be used as a source for IsSubClass check).
  if (kBitstringSubtypeCheckEnabled) {
    MutexLock subtype_check_lock(Thread::Current(), *Locks::subtype_check_lock_);
    SubtypeCheck<ObjPtr<mirror::Class>>::EnsureInitialized(c.Get());
    // TODO: Avoid taking subtype_check_lock_ if SubtypeCheck is already initialized.
  }
  const bool success = InitializeClass(self, c, can_init_fields, can_init_parents);
  if (!success) {
    if (can_init_fields && can_init_parents) {
      CHECK(self->IsExceptionPending()) << c->PrettyClass();
    } else {
      // There may or may not be an exception pending. If there is, clear it.
      // We propagate the exception only if we can initialize fields and parents.
      self->ClearException();
    }
  } else {
    self->AssertNoPendingException();
  }
  return success;
}

void ClassLinker::FixupTemporaryDeclaringClass(ObjPtr<mirror::Class> temp_class,
                                               ObjPtr<mirror::Class> new_class) {
  DCHECK_EQ(temp_class->NumInstanceFields(), 0u);
  for (ArtField& field : new_class->GetIFields()) {
    if (field.GetDeclaringClass() == temp_class) {
      field.SetDeclaringClass(new_class);
    }
  }

  DCHECK_EQ(temp_class->NumStaticFields(), 0u);
  for (ArtField& field : new_class->GetSFields()) {
    if (field.GetDeclaringClass() == temp_class) {
      field.SetDeclaringClass(new_class);
    }
  }

  DCHECK_EQ(temp_class->NumDirectMethods(), 0u);
  DCHECK_EQ(temp_class->NumVirtualMethods(), 0u);
  for (auto& method : new_class->GetMethods(image_pointer_size_)) {
    if (method.GetDeclaringClass() == temp_class) {
      method.SetDeclaringClass(new_class);
    }
  }

  // Make sure the remembered set and mod-union tables know that we updated some of the native
  // roots.
  WriteBarrier::ForEveryFieldWrite(new_class);
}

void ClassLinker::RegisterClassLoader(ObjPtr<mirror::ClassLoader> class_loader) {
  CHECK(class_loader->GetAllocator() == nullptr);
  CHECK(class_loader->GetClassTable() == nullptr);
  Thread* const self = Thread::Current();
  ClassLoaderData data;
  data.weak_root = self->GetJniEnv()->GetVm()->AddWeakGlobalRef(self, class_loader);
  // Create and set the class table.
  data.class_table = new ClassTable;
  class_loader->SetClassTable(data.class_table);
  // Create and set the linear allocator.
  data.allocator = Runtime::Current()->CreateLinearAlloc();
  class_loader->SetAllocator(data.allocator);
  // Add to the list so that we know to free the data later.
  class_loaders_.push_back(data);
}

ClassTable* ClassLinker::InsertClassTableForClassLoader(ObjPtr<mirror::ClassLoader> class_loader) {
  if (class_loader == nullptr) {
    return boot_class_table_.get();
  }
  ClassTable* class_table = class_loader->GetClassTable();
  if (class_table == nullptr) {
    RegisterClassLoader(class_loader);
    class_table = class_loader->GetClassTable();
    DCHECK(class_table != nullptr);
  }
  return class_table;
}

ClassTable* ClassLinker::ClassTableForClassLoader(ObjPtr<mirror::ClassLoader> class_loader) {
  return class_loader == nullptr ? boot_class_table_.get() : class_loader->GetClassTable();
}

bool ClassLinker::LinkClass(Thread* self,
                            const char* descriptor,
                            Handle<mirror::Class> klass,
                            Handle<mirror::ObjectArray<mirror::Class>> interfaces,
                            MutableHandle<mirror::Class>* h_new_class_out) {
  CHECK_EQ(ClassStatus::kLoaded, klass->GetStatus());

  if (!LinkSuperClass(klass)) {
    return false;
  }
  ArtMethod* imt_data[ImTable::kSize];
  // If there are any new conflicts compared to super class.
  bool new_conflict = false;
  std::fill_n(imt_data, arraysize(imt_data), Runtime::Current()->GetImtUnimplementedMethod());
  if (!LinkMethods(self, klass, interfaces, &new_conflict, imt_data)) {
    return false;
  }
  if (!LinkInstanceFields(self, klass)) {
    return false;
  }
  size_t class_size;
  if (!LinkStaticFields(self, klass, &class_size)) {
    return false;
  }
  CreateReferenceInstanceOffsets(klass);
  CHECK_EQ(ClassStatus::kLoaded, klass->GetStatus());

  ImTable* imt = nullptr;
  if (klass->ShouldHaveImt()) {
    // If there are any new conflicts compared to the super class we can not make a copy. There
    // can be cases where both will have a conflict method at the same slot without having the same
    // set of conflicts. In this case, we can not share the IMT since the conflict table slow path
    // will possibly create a table that is incorrect for either of the classes.
    // Same IMT with new_conflict does not happen very often.
    if (!new_conflict) {
      ImTable* super_imt = klass->FindSuperImt(image_pointer_size_);
      if (super_imt != nullptr) {
        bool imt_equals = true;
        for (size_t i = 0; i < ImTable::kSize && imt_equals; ++i) {
          imt_equals = imt_equals && (super_imt->Get(i, image_pointer_size_) == imt_data[i]);
        }
        if (imt_equals) {
          imt = super_imt;
        }
      }
    }
    if (imt == nullptr) {
      LinearAlloc* allocator = GetAllocatorForClassLoader(klass->GetClassLoader());
      imt = reinterpret_cast<ImTable*>(
          allocator->Alloc(self,
                           ImTable::SizeInBytes(image_pointer_size_),
                           LinearAllocKind::kNoGCRoots));
      if (imt == nullptr) {
        return false;
      }
      imt->Populate(imt_data, image_pointer_size_);
    }
  }

  if (!klass->IsTemp() || (!init_done_ && klass->GetClassSize() == class_size)) {
    // We don't need to retire this class as it has no embedded tables or it was created the
    // correct size during class linker initialization.
    CHECK_EQ(klass->GetClassSize(), class_size) << klass->PrettyDescriptor();

    if (klass->ShouldHaveEmbeddedVTable()) {
      klass->PopulateEmbeddedVTable(image_pointer_size_);
    }
    if (klass->ShouldHaveImt()) {
      klass->SetImt(imt, image_pointer_size_);
    }

    // Update CHA info based on whether we override methods.
    // Have to do this before setting the class as resolved which allows
    // instantiation of klass.
    if (LIKELY(descriptor != nullptr) && cha_ != nullptr) {
      cha_->UpdateAfterLoadingOf(klass);
    }

    // This will notify waiters on klass that saw the not yet resolved
    // class in the class_table_ during EnsureResolved.
    mirror::Class::SetStatus(klass, ClassStatus::kResolved, self);
    h_new_class_out->Assign(klass.Get());
  } else {
    CHECK(!klass->IsResolved());
    // Retire the temporary class and create the correctly sized resolved class.
    StackHandleScope<1> hs(self);
    Handle<mirror::Class> h_new_class =
        hs.NewHandle(mirror::Class::CopyOf(klass, self, class_size, imt, image_pointer_size_));
    // Set arrays to null since we don't want to have multiple classes with the same ArtField or
    // ArtMethod array pointers. If this occurs, it causes bugs in remembered sets since the GC
    // may not see any references to the target space and clean the card for a class if another
    // class had the same array pointer.
    klass->SetMethodsPtrUnchecked(nullptr, 0, 0);
    klass->SetSFieldsPtrUnchecked(nullptr);
    klass->SetIFieldsPtrUnchecked(nullptr);
    if (UNLIKELY(h_new_class == nullptr)) {
      self->AssertPendingOOMException();
      mirror::Class::SetStatus(klass, ClassStatus::kErrorUnresolved, self);
      return false;
    }

    CHECK_EQ(h_new_class->GetClassSize(), class_size);
    ObjectLock<mirror::Class> lock(self, h_new_class);
    FixupTemporaryDeclaringClass(klass.Get(), h_new_class.Get());

    if (LIKELY(descriptor != nullptr)) {
      WriterMutexLock mu(self, *Locks::classlinker_classes_lock_);
      const ObjPtr<mirror::ClassLoader> class_loader = h_new_class.Get()->GetClassLoader();
      ClassTable* const table = InsertClassTableForClassLoader(class_loader);
      const ObjPtr<mirror::Class> existing =
          table->UpdateClass(descriptor, h_new_class.Get(), ComputeModifiedUtf8Hash(descriptor));
      if (class_loader != nullptr) {
        // We updated the class in the class table, perform the write barrier so that the GC knows
        // about the change.
        WriteBarrier::ForEveryFieldWrite(class_loader);
      }
      CHECK_EQ(existing, klass.Get());
      if (log_new_roots_) {
        new_class_roots_.push_back(GcRoot<mirror::Class>(h_new_class.Get()));
      }
    }

    // Update CHA info based on whether we override methods.
    // Have to do this before setting the class as resolved which allows
    // instantiation of klass.
    if (LIKELY(descriptor != nullptr) && cha_ != nullptr) {
      cha_->UpdateAfterLoadingOf(h_new_class);
    }

    // This will notify waiters on temp class that saw the not yet resolved class in the
    // class_table_ during EnsureResolved.
    mirror::Class::SetStatus(klass, ClassStatus::kRetired, self);

    CHECK_EQ(h_new_class->GetStatus(), ClassStatus::kResolving);
    // This will notify waiters on new_class that saw the not yet resolved
    // class in the class_table_ during EnsureResolved.
    mirror::Class::SetStatus(h_new_class, ClassStatus::kResolved, self);
    // Return the new class.
    h_new_class_out->Assign(h_new_class.Get());
  }
  return true;
}

bool ClassLinker::LoadSuperAndInterfaces(Handle<mirror::Class> klass, const DexFile& dex_file) {
  CHECK_EQ(ClassStatus::kIdx, klass->GetStatus());
  const dex::ClassDef& class_def = dex_file.GetClassDef(klass->GetDexClassDefIndex());
  dex::TypeIndex super_class_idx = class_def.superclass_idx_;
  if (super_class_idx.IsValid()) {
    // Check that a class does not inherit from itself directly.
    //
    // TODO: This is a cheap check to detect the straightforward case
    // of a class extending itself (b/28685551), but we should do a
    // proper cycle detection on loaded classes, to detect all cases
    // of class circularity errors (b/28830038).
    if (super_class_idx == class_def.class_idx_) {
      ThrowClassCircularityError(klass.Get(),
                                 "Class %s extends itself",
                                 klass->PrettyDescriptor().c_str());
      return false;
    }

    ObjPtr<mirror::Class> super_class = ResolveType(super_class_idx, klass.Get());
    if (super_class == nullptr) {
      DCHECK(Thread::Current()->IsExceptionPending());
      return false;
    }
    // Verify
    if (!klass->CanAccess(super_class)) {
      ThrowIllegalAccessError(klass.Get(), "Class %s extended by class %s is inaccessible",
                              super_class->PrettyDescriptor().c_str(),
                              klass->PrettyDescriptor().c_str());
      return false;
    }
    CHECK(super_class->IsResolved());
    klass->SetSuperClass(super_class);
  }
  const dex::TypeList* interfaces = dex_file.GetInterfacesList(class_def);
  if (interfaces != nullptr) {
    for (size_t i = 0; i < interfaces->Size(); i++) {
      dex::TypeIndex idx = interfaces->GetTypeItem(i).type_idx_;
      ObjPtr<mirror::Class> interface = ResolveType(idx, klass.Get());
      if (interface == nullptr) {
        DCHECK(Thread::Current()->IsExceptionPending());
        return false;
      }
      // Verify
      if (!klass->CanAccess(interface)) {
        // TODO: the RI seemed to ignore this in my testing.
        ThrowIllegalAccessError(klass.Get(),
                                "Interface %s implemented by class %s is inaccessible",
                                interface->PrettyDescriptor().c_str(),
                                klass->PrettyDescriptor().c_str());
        return false;
      }
    }
  }
  // Mark the class as loaded.
  mirror::Class::SetStatus(klass, ClassStatus::kLoaded, nullptr);
  return true;
}

bool ClassLinker::LinkSuperClass(Handle<mirror::Class> klass) {
  CHECK(!klass->IsPrimitive());
  ObjPtr<mirror::Class> super = klass->GetSuperClass();
  ObjPtr<mirror::Class> object_class = GetClassRoot<mirror::Object>(this);
  if (klass.Get() == object_class) {
    if (super != nullptr) {
      ThrowClassFormatError(klass.Get(), "java.lang.Object must not have a superclass");
      return false;
    }
    return true;
  }
  if (super == nullptr) {
    ThrowLinkageError(klass.Get(), "No superclass defined for class %s",
                      klass->PrettyDescriptor().c_str());
    return false;
  }
  // Verify
  if (klass->IsInterface() && super != object_class) {
    ThrowClassFormatError(klass.Get(), "Interfaces must have java.lang.Object as superclass");
    return false;
  }
  if (super->IsFinal()) {
    ThrowVerifyError(klass.Get(),
                     "Superclass %s of %s is declared final",
                     super->PrettyDescriptor().c_str(),
                     klass->PrettyDescriptor().c_str());
    return false;
  }
  if (super->IsInterface()) {
    ThrowIncompatibleClassChangeError(klass.Get(),
                                      "Superclass %s of %s is an interface",
                                      super->PrettyDescriptor().c_str(),
                                      klass->PrettyDescriptor().c_str());
    return false;
  }
  if (!klass->CanAccess(super)) {
    ThrowIllegalAccessError(klass.Get(), "Superclass %s is inaccessible to class %s",
                            super->PrettyDescriptor().c_str(),
                            klass->PrettyDescriptor().c_str());
    return false;
  }

  // Inherit kAccClassIsFinalizable from the superclass in case this
  // class doesn't override finalize.
  if (super->IsFinalizable()) {
    klass->SetFinalizable();
  }

  // Inherit class loader flag form super class.
  if (super->IsClassLoaderClass()) {
    klass->SetClassLoaderClass();
  }

  // Inherit reference flags (if any) from the superclass.
  uint32_t reference_flags = (super->GetClassFlags() & mirror::kClassFlagReference);
  if (reference_flags != 0) {
    CHECK_EQ(klass->GetClassFlags(), 0u);
    klass->SetClassFlags(klass->GetClassFlags() | reference_flags);
  }
  // Disallow custom direct subclasses of java.lang.ref.Reference.
  if (init_done_ && super == GetClassRoot<mirror::Reference>(this)) {
    ThrowLinkageError(klass.Get(),
                      "Class %s attempts to subclass java.lang.ref.Reference, which is not allowed",
                      klass->PrettyDescriptor().c_str());
    return false;
  }

  if (kIsDebugBuild) {
    // Ensure super classes are fully resolved prior to resolving fields..
    while (super != nullptr) {
      CHECK(super->IsResolved());
      super = super->GetSuperClass();
    }
  }
  return true;
}

// Comparator for name and signature of a method, used in finding overriding methods. Implementation
// avoids the use of handles, if it didn't then rather than compare dex files we could compare dex
// caches in the implementation below.
class MethodNameAndSignatureComparator final : public ValueObject {
 public:
  explicit MethodNameAndSignatureComparator(ArtMethod* method)
      REQUIRES_SHARED(Locks::mutator_lock_) :
      dex_file_(method->GetDexFile()), mid_(&dex_file_->GetMethodId(method->GetDexMethodIndex())),
      name_view_() {
    DCHECK(!method->IsProxyMethod()) << method->PrettyMethod();
  }

  ALWAYS_INLINE std::string_view GetNameView() {
    if (name_view_.empty()) {
      name_view_ = dex_file_->StringViewByIdx(mid_->name_idx_);
    }
    return name_view_;
  }

  bool HasSameNameAndSignature(ArtMethod* other)
      REQUIRES_SHARED(Locks::mutator_lock_) {
    DCHECK(!other->IsProxyMethod()) << other->PrettyMethod();
    const DexFile* other_dex_file = other->GetDexFile();
    const dex::MethodId& other_mid = other_dex_file->GetMethodId(other->GetDexMethodIndex());
    if (dex_file_ == other_dex_file) {
      return mid_->name_idx_ == other_mid.name_idx_ && mid_->proto_idx_ == other_mid.proto_idx_;
    }
    return GetNameView() == other_dex_file->StringViewByIdx(other_mid.name_idx_) &&
           dex_file_->GetMethodSignature(*mid_) == other_dex_file->GetMethodSignature(other_mid);
  }

 private:
  // Dex file for the method to compare against.
  const DexFile* const dex_file_;
  // MethodId for the method to compare against.
  const dex::MethodId* const mid_;
  // Lazily computed name from the dex file's strings.
  std::string_view name_view_;
};

static ObjPtr<mirror::Class> GetImtOwner(ObjPtr<mirror::Class> klass)
    REQUIRES_SHARED(Locks::mutator_lock_) {
  ImTable* imt = klass->GetImt(kRuntimePointerSize);
  DCHECK(imt != nullptr);
  while (klass->HasSuperClass()) {
    ObjPtr<mirror::Class> super_class = klass->GetSuperClass();
    if (super_class->ShouldHaveImt() && imt != super_class->GetImt(kRuntimePointerSize)) {
      // IMT not shared with the super class, return the current class.
      return klass;
    }
    klass = super_class;
  }
  return nullptr;
}

ArtMethod* ClassLinker::AddMethodToConflictTable(ObjPtr<mirror::Class> klass,
                                                 ArtMethod* conflict_method,
                                                 ArtMethod* interface_method,
                                                 ArtMethod* method) {
  ImtConflictTable* current_table = conflict_method->GetImtConflictTable(kRuntimePointerSize);
  Runtime* const runtime = Runtime::Current();

  // The IMT may be shared with a super class, in which case we need to use that
  // super class's `LinearAlloc`. The conflict itself should be limited to
  // methods at or higher up the chain of the IMT owner, otherwise class
  // linker would have created a different IMT.
  ObjPtr<mirror::Class> imt_owner = GetImtOwner(klass);
  DCHECK(imt_owner != nullptr);

  LinearAlloc* linear_alloc = GetAllocatorForClassLoader(imt_owner->GetClassLoader());

  // Create a new entry if the existing one is the shared conflict method.
  ArtMethod* new_conflict_method = (conflict_method == runtime->GetImtConflictMethod())
      ? runtime->CreateImtConflictMethod(linear_alloc)
      : conflict_method;

  // Allocate a new table. Note that we will leak this table at the next conflict,
  // but that's a tradeoff compared to making the table fixed size.
  void* data = linear_alloc->Alloc(
      Thread::Current(),
      ImtConflictTable::ComputeSizeWithOneMoreEntry(current_table, image_pointer_size_),
      LinearAllocKind::kNoGCRoots);
  if (data == nullptr) {
    LOG(ERROR) << "Failed to allocate conflict table";
    return conflict_method;
  }
  ImtConflictTable* new_table = new (data) ImtConflictTable(current_table,
                                                            interface_method,
                                                            method,
                                                            image_pointer_size_);

  // Do a fence to ensure threads see the data in the table before it is assigned
  // to the conflict method.
  // Note that there is a race in the presence of multiple threads and we may leak
  // memory from the LinearAlloc, but that's a tradeoff compared to using
  // atomic operations.
  std::atomic_thread_fence(std::memory_order_release);
  new_conflict_method->SetImtConflictTable(new_table, image_pointer_size_);
  return new_conflict_method;
}

void ClassLinker::SetIMTRef(ArtMethod* unimplemented_method,
                            ArtMethod* imt_conflict_method,
                            ArtMethod* current_method,
                            /*out*/bool* new_conflict,
                            /*out*/ArtMethod** imt_ref) {
  // Place method in imt if entry is empty, place conflict otherwise.
  if (*imt_ref == unimplemented_method) {
    *imt_ref = current_method;
  } else if (!(*imt_ref)->IsRuntimeMethod()) {
    // If we are not a conflict and we have the same signature and name as the imt
    // entry, it must be that we overwrote a superclass vtable entry.
    // Note that we have checked IsRuntimeMethod, as there may be multiple different
    // conflict methods.
    MethodNameAndSignatureComparator imt_comparator(
        (*imt_ref)->GetInterfaceMethodIfProxy(image_pointer_size_));
    if (imt_comparator.HasSameNameAndSignature(
          current_method->GetInterfaceMethodIfProxy(image_pointer_size_))) {
      *imt_ref = current_method;
    } else {
      *imt_ref = imt_conflict_method;
      *new_conflict = true;
    }
  } else {
    // Place the default conflict method. Note that there may be an existing conflict
    // method in the IMT, but it could be one tailored to the super class, with a
    // specific ImtConflictTable.
    *imt_ref = imt_conflict_method;
    *new_conflict = true;
  }
}

void ClassLinker::FillIMTAndConflictTables(ObjPtr<mirror::Class> klass) {
  DCHECK(klass->ShouldHaveImt()) << klass->PrettyClass();
  DCHECK(!klass->IsTemp()) << klass->PrettyClass();
  ArtMethod* imt_data[ImTable::kSize];
  Runtime* const runtime = Runtime::Current();
  ArtMethod* const unimplemented_method = runtime->GetImtUnimplementedMethod();
  ArtMethod* const conflict_method = runtime->GetImtConflictMethod();
  std::fill_n(imt_data, arraysize(imt_data), unimplemented_method);
  if (klass->GetIfTable() != nullptr) {
    bool new_conflict = false;
    FillIMTFromIfTable(klass->GetIfTable(),
                       unimplemented_method,
                       conflict_method,
                       klass,
                       /*create_conflict_tables=*/true,
                       /*ignore_copied_methods=*/false,
                       &new_conflict,
                       &imt_data[0]);
  }
  // Compare the IMT with the super class including the conflict methods. If they are equivalent,
  // we can just use the same pointer.
  ImTable* imt = nullptr;
  ImTable* super_imt = klass->FindSuperImt(image_pointer_size_);
  if (super_imt != nullptr) {
    bool same = true;
    for (size_t i = 0; same && i < ImTable::kSize; ++i) {
      ArtMethod* method = imt_data[i];
      ArtMethod* super_method = super_imt->Get(i, image_pointer_size_);
      if (method != super_method) {
        bool is_conflict_table = method->IsRuntimeMethod() &&
                                 method != unimplemented_method &&
                                 method != conflict_method;
        // Verify conflict contents.
        bool super_conflict_table = super_method->IsRuntimeMethod() &&
                                    super_method != unimplemented_method &&
                                    super_method != conflict_method;
        if (!is_conflict_table || !super_conflict_table) {
          same = false;
        } else {
          ImtConflictTable* table1 = method->GetImtConflictTable(image_pointer_size_);
          ImtConflictTable* table2 = super_method->GetImtConflictTable(image_pointer_size_);
          same = same && table1->Equals(table2, image_pointer_size_);
        }
      }
    }
    if (same) {
      imt = super_imt;
    }
  }
  if (imt == nullptr) {
    imt = klass->GetImt(image_pointer_size_);
    DCHECK(imt != nullptr);
    DCHECK_NE(imt, super_imt);
    imt->Populate(imt_data, image_pointer_size_);
  } else {
    klass->SetImt(imt, image_pointer_size_);
  }
}

ImtConflictTable* ClassLinker::CreateImtConflictTable(size_t count,
                                                      LinearAlloc* linear_alloc,
                                                      PointerSize image_pointer_size) {
  void* data = linear_alloc->Alloc(Thread::Current(),
                                   ImtConflictTable::ComputeSize(count, image_pointer_size),
                                   LinearAllocKind::kNoGCRoots);
  return (data != nullptr) ? new (data) ImtConflictTable(count, image_pointer_size) : nullptr;
}

ImtConflictTable* ClassLinker::CreateImtConflictTable(size_t count, LinearAlloc* linear_alloc) {
  return CreateImtConflictTable(count, linear_alloc, image_pointer_size_);
}

void ClassLinker::FillIMTFromIfTable(ObjPtr<mirror::IfTable> if_table,
                                     ArtMethod* unimplemented_method,
                                     ArtMethod* imt_conflict_method,
                                     ObjPtr<mirror::Class> klass,
                                     bool create_conflict_tables,
                                     bool ignore_copied_methods,
                                     /*out*/bool* new_conflict,
                                     /*out*/ArtMethod** imt) {
  uint32_t conflict_counts[ImTable::kSize] = {};
  for (size_t i = 0, length = if_table->Count(); i < length; ++i) {
    ObjPtr<mirror::Class> interface = if_table->GetInterface(i);
    const size_t num_virtuals = interface->NumVirtualMethods();
    const size_t method_array_count = if_table->GetMethodArrayCount(i);
    // Virtual methods can be larger than the if table methods if there are default methods.
    DCHECK_GE(num_virtuals, method_array_count);
    if (kIsDebugBuild) {
      if (klass->IsInterface()) {
        DCHECK_EQ(method_array_count, 0u);
      } else {
        DCHECK_EQ(interface->NumDeclaredVirtualMethods(), method_array_count);
      }
    }
    if (method_array_count == 0) {
      continue;
    }
    ObjPtr<mirror::PointerArray> method_array = if_table->GetMethodArray(i);
    for (size_t j = 0; j < method_array_count; ++j) {
      ArtMethod* implementation_method =
          method_array->GetElementPtrSize<ArtMethod*>(j, image_pointer_size_);
      if (ignore_copied_methods && implementation_method->IsCopied()) {
        continue;
      }
      DCHECK(implementation_method != nullptr);
      // Miranda methods cannot be used to implement an interface method, but they are safe to put
      // in the IMT since their entrypoint is the interface trampoline. If we put any copied methods
      // or interface methods in the IMT here they will not create extra conflicts since we compare
      // names and signatures in SetIMTRef.
      ArtMethod* interface_method = interface->GetVirtualMethod(j, image_pointer_size_);
      const uint32_t imt_index = interface_method->GetImtIndex();

      // There is only any conflicts if all of the interface methods for an IMT slot don't have
      // the same implementation method, keep track of this to avoid creating a conflict table in
      // this case.

      // Conflict table size for each IMT slot.
      ++conflict_counts[imt_index];

      SetIMTRef(unimplemented_method,
                imt_conflict_method,
                implementation_method,
                /*out*/new_conflict,
                /*out*/&imt[imt_index]);
    }
  }

  if (create_conflict_tables) {
    // Create the conflict tables.
    LinearAlloc* linear_alloc = GetAllocatorForClassLoader(klass->GetClassLoader());
    for (size_t i = 0; i < ImTable::kSize; ++i) {
      size_t conflicts = conflict_counts[i];
      if (imt[i] == imt_conflict_method) {
        ImtConflictTable* new_table = CreateImtConflictTable(conflicts, linear_alloc);
        if (new_table != nullptr) {
          ArtMethod* new_conflict_method =
              Runtime::Current()->CreateImtConflictMethod(linear_alloc);
          new_conflict_method->SetImtConflictTable(new_table, image_pointer_size_);
          imt[i] = new_conflict_method;
        } else {
          LOG(ERROR) << "Failed to allocate conflict table";
          imt[i] = imt_conflict_method;
        }
      } else {
        DCHECK_NE(imt[i], imt_conflict_method);
      }
    }

    for (size_t i = 0, length = if_table->Count(); i < length; ++i) {
      ObjPtr<mirror::Class> interface = if_table->GetInterface(i);
      const size_t method_array_count = if_table->GetMethodArrayCount(i);
      // Virtual methods can be larger than the if table methods if there are default methods.
      if (method_array_count == 0) {
        continue;
      }
      ObjPtr<mirror::PointerArray> method_array = if_table->GetMethodArray(i);
      for (size_t j = 0; j < method_array_count; ++j) {
        ArtMethod* implementation_method =
            method_array->GetElementPtrSize<ArtMethod*>(j, image_pointer_size_);
        if (ignore_copied_methods && implementation_method->IsCopied()) {
          continue;
        }
        DCHECK(implementation_method != nullptr);
        ArtMethod* interface_method = interface->GetVirtualMethod(j, image_pointer_size_);
        const uint32_t imt_index = interface_method->GetImtIndex();
        if (!imt[imt_index]->IsRuntimeMethod() ||
            imt[imt_index] == unimplemented_method ||
            imt[imt_index] == imt_conflict_method) {
          continue;
        }
        ImtConflictTable* table = imt[imt_index]->GetImtConflictTable(image_pointer_size_);
        const size_t num_entries = table->NumEntries(image_pointer_size_);
        table->SetInterfaceMethod(num_entries, image_pointer_size_, interface_method);
        table->SetImplementationMethod(num_entries, image_pointer_size_, implementation_method);
      }
    }
  }
}

namespace {

// Simple helper function that checks that no subtypes of 'val' are contained within the 'classes'
// set.
static bool NotSubinterfaceOfAny(
    const ScopedArenaHashSet<mirror::Class*>& classes,
    ObjPtr<mirror::Class> val)
    REQUIRES(Roles::uninterruptible_)
    REQUIRES_SHARED(Locks::mutator_lock_) {
  DCHECK(val != nullptr);
  for (ObjPtr<mirror::Class> c : classes) {
    if (val->IsAssignableFrom(c)) {
      return false;
    }
  }
  return true;
}

// We record new interfaces by the index of the direct interface and the index in the
// direct interface's `IfTable`, or `dex::kDexNoIndex` if it's the direct interface itself.
struct NewInterfaceReference {
  uint32_t direct_interface_index;
  uint32_t direct_interface_iftable_index;
};

class ProxyInterfacesAccessor {
 public:
  explicit ProxyInterfacesAccessor(Handle<mirror::ObjectArray<mirror::Class>> interfaces)
      REQUIRES_SHARED(Locks::mutator_lock_)
      : interfaces_(interfaces) {}

  size_t GetLength() REQUIRES_SHARED(Locks::mutator_lock_) {
    return interfaces_->GetLength();
  }

  ObjPtr<mirror::Class> GetInterface(size_t index) REQUIRES_SHARED(Locks::mutator_lock_) {
    DCHECK_LT(index, GetLength());
    return interfaces_->GetWithoutChecks(index);
  }

 private:
  Handle<mirror::ObjectArray<mirror::Class>> interfaces_;
};

class NonProxyInterfacesAccessor {
 public:
  NonProxyInterfacesAccessor(ClassLinker* class_linker, Handle<mirror::Class> klass)
      REQUIRES_SHARED(Locks::mutator_lock_)
      : interfaces_(klass->GetInterfaceTypeList()),
        class_linker_(class_linker),
        klass_(klass) {
    DCHECK(!klass->IsProxyClass());
  }

  size_t GetLength() REQUIRES_SHARED(Locks::mutator_lock_) {
    return (interfaces_ != nullptr) ? interfaces_->Size() : 0u;
  }

  ObjPtr<mirror::Class> GetInterface(size_t index) REQUIRES_SHARED(Locks::mutator_lock_) {
    DCHECK_LT(index, GetLength());
    dex::TypeIndex type_index = interfaces_->GetTypeItem(index).type_idx_;
    return class_linker_->LookupResolvedType(type_index, klass_.Get());
  }

 private:
  const dex::TypeList* interfaces_;
  ClassLinker* class_linker_;
  Handle<mirror::Class> klass_;
};

// Finds new interfaces to add to the interface table in addition to superclass interfaces.
//
// Interfaces in the interface table must satisfy the following constraint:
//     all I, J: Interface | I <: J implies J precedes I
// (note A <: B means that A is a subtype of B). We order this backwards so that we do not need
// to reorder superclass interfaces when new interfaces are added in subclass's interface tables.
//
// This function returns a list of references for all interfaces in the transitive
// closure of the direct interfaces that are not in the superclass interfaces.
// The entries in the list are ordered to satisfy the interface table ordering
// constraint and therefore the interface table formed by appending them to the
// superclass interface table shall also satisfy that constraint.
template <typename InterfaceAccessor>
ALWAYS_INLINE
static ArrayRef<const NewInterfaceReference> FindNewIfTableInterfaces(
    ObjPtr<mirror::IfTable> super_iftable,
    size_t super_ifcount,
    ScopedArenaAllocator* allocator,
    InterfaceAccessor&& interfaces,
    ArrayRef<NewInterfaceReference> initial_storage,
    /*out*/ScopedArenaVector<NewInterfaceReference>* supplemental_storage)
    REQUIRES_SHARED(Locks::mutator_lock_) {
  ScopedAssertNoThreadSuspension nts(__FUNCTION__);

  // This is the set of all classes already in the iftable. Used to make checking
  // if a class has already been added quicker.
  constexpr size_t kBufferSize = 32;  // 256 bytes on 64-bit architectures.
  mirror::Class* buffer[kBufferSize];
  ScopedArenaHashSet<mirror::Class*> classes_in_iftable(buffer, kBufferSize, allocator->Adapter());
  // The first super_ifcount elements are from the superclass. We note that they are already added.
  for (size_t i = 0; i < super_ifcount; i++) {
    ObjPtr<mirror::Class> iface = super_iftable->GetInterface(i);
    DCHECK(NotSubinterfaceOfAny(classes_in_iftable, iface)) << "Bad ordering.";
    classes_in_iftable.Put(iface.Ptr());
  }

  ArrayRef<NewInterfaceReference> current_storage = initial_storage;
  DCHECK_NE(current_storage.size(), 0u);
  size_t num_new_interfaces = 0u;
  auto insert_reference = [&](uint32_t direct_interface_index,
                              uint32_t direct_interface_iface_index) {
    if (UNLIKELY(num_new_interfaces == current_storage.size())) {
      bool copy = current_storage.data() != supplemental_storage->data();
      supplemental_storage->resize(2u * num_new_interfaces);
      if (copy) {
        std::copy_n(current_storage.data(), num_new_interfaces, supplemental_storage->data());
      }
      current_storage = ArrayRef<NewInterfaceReference>(*supplemental_storage);
    }
    current_storage[num_new_interfaces] = {direct_interface_index, direct_interface_iface_index};
    ++num_new_interfaces;
  };

  for (size_t i = 0, num_interfaces = interfaces.GetLength(); i != num_interfaces; ++i) {
    ObjPtr<mirror::Class> interface = interfaces.GetInterface(i);

    // Let us call the first filled_ifcount elements of iftable the current-iface-list.
    // At this point in the loop current-iface-list has the invariant that:
    //    for every pair of interfaces I,J within it:
    //      if index_of(I) < index_of(J) then I is not a subtype of J

    // If we have already seen this element then all of its super-interfaces must already be in the
    // current-iface-list so we can skip adding it.
    if (classes_in_iftable.find(interface.Ptr()) == classes_in_iftable.end()) {
      // We haven't seen this interface so add all of its super-interfaces onto the
      // current-iface-list, skipping those already on it.
      int32_t ifcount = interface->GetIfTableCount();
      for (int32_t j = 0; j < ifcount; j++) {
        ObjPtr<mirror::Class> super_interface = interface->GetIfTable()->GetInterface(j);
        if (classes_in_iftable.find(super_interface.Ptr()) == classes_in_iftable.end()) {
          DCHECK(NotSubinterfaceOfAny(classes_in_iftable, super_interface)) << "Bad ordering.";
          classes_in_iftable.Put(super_interface.Ptr());
          insert_reference(i, j);
        }
      }
      // Add this interface reference after all of its super-interfaces.
      DCHECK(NotSubinterfaceOfAny(classes_in_iftable, interface)) << "Bad ordering";
      classes_in_iftable.Put(interface.Ptr());
      insert_reference(i, dex::kDexNoIndex);
    } else if (kIsDebugBuild) {
      // Check all super-interfaces are already in the list.
      int32_t ifcount = interface->GetIfTableCount();
      for (int32_t j = 0; j < ifcount; j++) {
        ObjPtr<mirror::Class> super_interface = interface->GetIfTable()->GetInterface(j);
        DCHECK(classes_in_iftable.find(super_interface.Ptr()) != classes_in_iftable.end())
            << "Iftable does not contain " << mirror::Class::PrettyClass(super_interface)
            << ", a superinterface of " << interface->PrettyClass();
      }
    }
  }
  return ArrayRef<const NewInterfaceReference>(current_storage.data(), num_new_interfaces);
}

template <typename InterfaceAccessor>
static ObjPtr<mirror::IfTable> SetupInterfaceLookupTable(
    Thread* self,
    Handle<mirror::Class> klass,
    ScopedArenaAllocator* allocator,
    InterfaceAccessor&& interfaces)
    REQUIRES_SHARED(Locks::mutator_lock_) {
  DCHECK(klass->HasSuperClass());
  ObjPtr<mirror::IfTable> super_iftable = klass->GetSuperClass()->GetIfTable();
  DCHECK(super_iftable != nullptr);
  const size_t num_interfaces = interfaces.GetLength();

  // If there are no new interfaces, return the interface table from superclass.
  // If any implementation methods are overridden, we shall copy the table and
  // the method arrays that contain any differences (copy-on-write).
  if (num_interfaces == 0) {
    return super_iftable;
  }

  // Check that every class being implemented is an interface.
  for (size_t i = 0; i != num_interfaces; ++i) {
    ObjPtr<mirror::Class> interface = interfaces.GetInterface(i);
    DCHECK(interface != nullptr);
    if (UNLIKELY(!interface->IsInterface())) {
      ThrowIncompatibleClassChangeError(klass.Get(),
                                        "Class %s implements non-interface class %s",
                                        klass->PrettyDescriptor().c_str(),
                                        interface->PrettyDescriptor().c_str());
      return nullptr;
    }
  }

  static constexpr size_t kMaxStackReferences = 16;
  NewInterfaceReference initial_storage[kMaxStackReferences];
  ScopedArenaVector<NewInterfaceReference> supplemental_storage(allocator->Adapter());
  const size_t super_ifcount = super_iftable->Count();
  ArrayRef<const NewInterfaceReference> new_interface_references =
      FindNewIfTableInterfaces(
          super_iftable,
          super_ifcount,
          allocator,
          interfaces,
          ArrayRef<NewInterfaceReference>(initial_storage),
          &supplemental_storage);

  // If all declared interfaces were already present in superclass interface table,
  // return the interface table from superclass. See above.
  if (UNLIKELY(new_interface_references.empty())) {
    return super_iftable;
  }

  // Create the interface table.
  size_t ifcount = super_ifcount + new_interface_references.size();
  ObjPtr<mirror::IfTable> iftable = AllocIfTable(self, ifcount, super_iftable->GetClass());
  if (UNLIKELY(iftable == nullptr)) {
    self->AssertPendingOOMException();
    return nullptr;
  }
  // Fill in table with superclass's iftable.
  if (super_ifcount != 0) {
    // Reload `super_iftable` as it may have been clobbered by the allocation.
    super_iftable = klass->GetSuperClass()->GetIfTable();
    for (size_t i = 0; i != super_ifcount; i++) {
      ObjPtr<mirror::Class> super_interface = super_iftable->GetInterface(i);
      DCHECK(super_interface != nullptr);
      iftable->SetInterface(i, super_interface);
      ObjPtr<mirror::PointerArray> method_array = super_iftable->GetMethodArrayOrNull(i);
      if (method_array != nullptr) {
        iftable->SetMethodArray(i, method_array);
      }
    }
  }
  // Fill in the table with additional interfaces.
  size_t current_index = super_ifcount;
  for (NewInterfaceReference ref : new_interface_references) {
    ObjPtr<mirror::Class> direct_interface = interfaces.GetInterface(ref.direct_interface_index);
    ObjPtr<mirror::Class> new_interface = (ref.direct_interface_iftable_index != dex::kDexNoIndex)
        ? direct_interface->GetIfTable()->GetInterface(ref.direct_interface_iftable_index)
        : direct_interface;
    iftable->SetInterface(current_index, new_interface);
    ++current_index;
  }
  DCHECK_EQ(current_index, ifcount);

  if (kIsDebugBuild) {
    // Check that the iftable is ordered correctly.
    for (size_t i = 0; i < ifcount; i++) {
      ObjPtr<mirror::Class> if_a = iftable->GetInterface(i);
      for (size_t j = i + 1; j < ifcount; j++) {
        ObjPtr<mirror::Class> if_b = iftable->GetInterface(j);
        // !(if_a <: if_b)
        CHECK(!if_b->IsAssignableFrom(if_a))
            << "Bad interface order: " << mirror::Class::PrettyClass(if_a) << " (index " << i
            << ") extends "
            << if_b->PrettyClass() << " (index " << j << ") and so should be after it in the "
            << "interface list.";
      }
    }
  }

  return iftable;
}

// Check that all vtable entries are present in this class's virtuals or are the same as a
// superclasses vtable entry.
void CheckClassOwnsVTableEntries(Thread* self,
                                 Handle<mirror::Class> klass,
                                 PointerSize pointer_size)
    REQUIRES_SHARED(Locks::mutator_lock_) {
  StackHandleScope<2> hs(self);
  Handle<mirror::PointerArray> check_vtable(hs.NewHandle(klass->GetVTableDuringLinking()));
  ObjPtr<mirror::Class> super_temp = (klass->HasSuperClass()) ? klass->GetSuperClass() : nullptr;
  Handle<mirror::Class> superclass(hs.NewHandle(super_temp));
  int32_t super_vtable_length = (superclass != nullptr) ? superclass->GetVTableLength() : 0;
  for (int32_t i = 0; i < check_vtable->GetLength(); ++i) {
    ArtMethod* m = check_vtable->GetElementPtrSize<ArtMethod*>(i, pointer_size);
    CHECK(m != nullptr);

    if (m->GetMethodIndexDuringLinking() != i) {
      LOG(WARNING) << m->PrettyMethod()
                   << " has an unexpected method index for its spot in the vtable for class"
                   << klass->PrettyClass();
    }
    ArraySlice<ArtMethod> virtuals = klass->GetVirtualMethodsSliceUnchecked(pointer_size);
    auto is_same_method = [m] (const ArtMethod& meth) {
      return &meth == m;
    };
    if (!((super_vtable_length > i && superclass->GetVTableEntry(i, pointer_size) == m) ||
          std::find_if(virtuals.begin(), virtuals.end(), is_same_method) != virtuals.end())) {
      LOG(WARNING) << m->PrettyMethod() << " does not seem to be owned by current class "
                   << klass->PrettyClass() << " or any of its superclasses!";
    }
  }
}

// Check to make sure the vtable does not have duplicates. Duplicates could cause problems when a
// method is overridden in a subclass.
template <PointerSize kPointerSize>
void CheckVTableHasNoDuplicates(Thread* self, Handle<mirror::Class> klass)
    REQUIRES_SHARED(Locks::mutator_lock_) {
  StackHandleScope<1> hs(self);
  Handle<mirror::PointerArray> vtable(hs.NewHandle(klass->GetVTableDuringLinking()));
  int32_t num_entries = vtable->GetLength();

  // Observations:
  //   * The older implementation was O(n^2) and got too expensive for apps with larger classes.
  //   * Many classes do not override Object functions (e.g., equals/hashCode/toString). Thus,
  //     for many classes outside of libcore a cross-dexfile check has to be run anyways.
  //   * In the cross-dexfile case, with the O(n^2), in the best case O(n) cross checks would have
  //     to be done. It is thus OK in a single-pass algorithm to read all data, anyways.
  //   * The single-pass algorithm will trade memory for speed, but that is OK.

  CHECK_GT(num_entries, 0);

  auto log_fn = [&vtable, &klass](int32_t i, int32_t j) REQUIRES_SHARED(Locks::mutator_lock_) {
    ArtMethod* m1 = vtable->GetElementPtrSize<ArtMethod*, kPointerSize>(i);
    ArtMethod* m2 = vtable->GetElementPtrSize<ArtMethod*, kPointerSize>(j);
    LOG(WARNING) << "vtable entries " << i << " and " << j << " are identical for "
                 << klass->PrettyClass() << " in method " << m1->PrettyMethod()
                << " (0x" << std::hex << reinterpret_cast<uintptr_t>(m2) << ") and "
                << m2->PrettyMethod() << "  (0x" << std::hex
                << reinterpret_cast<uintptr_t>(m2) << ")";
  };
  struct BaseHashType {
    static size_t HashCombine(size_t seed, size_t val) {
      return seed ^ (val + 0x9e3779b9 + (seed << 6) + (seed >> 2));
    }
  };

  // Check assuming all entries come from the same dex file.
  {
    // Find the first interesting method and its dex file.
    int32_t start = 0;
    for (; start < num_entries; ++start) {
      ArtMethod* vtable_entry = vtable->GetElementPtrSize<ArtMethod*, kPointerSize>(start);
      // Don't bother if we cannot 'see' the vtable entry (i.e. it is a package-private member
      // maybe).
      if (!klass->CanAccessMember(vtable_entry->GetDeclaringClass(),
                                  vtable_entry->GetAccessFlags())) {
        continue;
      }
      break;
    }
    if (start == num_entries) {
      return;
    }
    const DexFile* dex_file =
        vtable->GetElementPtrSize<ArtMethod*, kPointerSize>(start)->
            GetInterfaceMethodIfProxy(kPointerSize)->GetDexFile();

    // Helper function to avoid logging if we have to run the cross-file checks.
    auto check_fn = [&](bool log_warn) REQUIRES_SHARED(Locks::mutator_lock_) {
      // Use a map to store seen entries, as the storage space is too large for a bitvector.
      using PairType = std::pair<uint32_t, uint16_t>;
      struct PairHash : BaseHashType {
        size_t operator()(const PairType& key) const {
          return BaseHashType::HashCombine(BaseHashType::HashCombine(0, key.first), key.second);
        }
      };
      HashMap<PairType, int32_t, DefaultMapEmptyFn<PairType, int32_t>, PairHash> seen;
      seen.reserve(2 * num_entries);
      bool need_slow_path = false;
      bool found_dup = false;
      for (int i = start; i < num_entries; ++i) {
        // Can use Unchecked here as the start loop already ensured that the arrays are correct
        // wrt/ kPointerSize.
        ArtMethod* vtable_entry = vtable->GetElementPtrSizeUnchecked<ArtMethod*, kPointerSize>(i);
        if (!klass->CanAccessMember(vtable_entry->GetDeclaringClass(),
                                    vtable_entry->GetAccessFlags())) {
          continue;
        }
        ArtMethod* m = vtable_entry->GetInterfaceMethodIfProxy(kPointerSize);
        if (dex_file != m->GetDexFile()) {
          need_slow_path = true;
          break;
        }
        const dex::MethodId* m_mid = &dex_file->GetMethodId(m->GetDexMethodIndex());
        PairType pair = std::make_pair(m_mid->name_idx_.index_, m_mid->proto_idx_.index_);
        auto it = seen.find(pair);
        if (it != seen.end()) {
          found_dup = true;
          if (log_warn) {
            log_fn(it->second, i);
          }
        } else {
          seen.insert(std::make_pair(pair, i));
        }
      }
      return std::make_pair(need_slow_path, found_dup);
    };
    std::pair<bool, bool> result = check_fn(/* log_warn= */ false);
    if (!result.first) {
      if (result.second) {
        check_fn(/* log_warn= */ true);
      }
      return;
    }
  }

  // Need to check across dex files.
  struct Entry {
    size_t cached_hash = 0;
    uint32_t name_len = 0;
    const char* name = nullptr;
    Signature signature = Signature::NoSignature();

    Entry() = default;
    Entry(const Entry& other) = default;
    Entry& operator=(const Entry& other) = default;

    Entry(const DexFile* dex_file, const dex::MethodId& mid)
        : name_len(0),  // Explicit to enforce ordering with -Werror,-Wreorder-ctor.
          // This call writes `name_len` and it is therefore necessary that the
          // initializer for `name_len` comes before it, otherwise the value
          // from the call would be overwritten by that initializer.
          name(dex_file->StringDataAndUtf16LengthByIdx(mid.name_idx_, &name_len)),
          signature(dex_file->GetMethodSignature(mid)) {
      // The `name_len` has been initialized to the UTF16 length. Calculate length in bytes.
      if (name[name_len] != 0) {
        name_len += strlen(name + name_len);
      }
    }

    bool operator==(const Entry& other) const {
      return name_len == other.name_len &&
             memcmp(name, other.name, name_len) == 0 &&
             signature == other.signature;
    }
  };
  struct EntryHash {
    size_t operator()(const Entry& key) const {
      return key.cached_hash;
    }
  };
  HashMap<Entry, int32_t, DefaultMapEmptyFn<Entry, int32_t>, EntryHash> map;
  for (int32_t i = 0; i < num_entries; ++i) {
    // Can use Unchecked here as the first loop already ensured that the arrays are correct
    // wrt/ kPointerSize.
    ArtMethod* vtable_entry = vtable->GetElementPtrSizeUnchecked<ArtMethod*, kPointerSize>(i);
    // Don't bother if we cannot 'see' the vtable entry (i.e. it is a package-private member
    // maybe).
    if (!klass->CanAccessMember(vtable_entry->GetDeclaringClass(),
                                vtable_entry->GetAccessFlags())) {
      continue;
    }
    ArtMethod* m = vtable_entry->GetInterfaceMethodIfProxy(kPointerSize);
    const DexFile* dex_file = m->GetDexFile();
    const dex::MethodId& mid = dex_file->GetMethodId(m->GetDexMethodIndex());

    Entry e(dex_file, mid);

    size_t string_hash = std::hash<std::string_view>()(std::string_view(e.name, e.name_len));
    size_t sig_hash = std::hash<std::string>()(e.signature.ToString());
    e.cached_hash = BaseHashType::HashCombine(BaseHashType::HashCombine(0u, string_hash),
                                              sig_hash);

    auto it = map.find(e);
    if (it != map.end()) {
      log_fn(it->second, i);
    } else {
      map.insert(std::make_pair(e, i));
    }
  }
}

void CheckVTableHasNoDuplicates(Thread* self,
                                Handle<mirror::Class> klass,
                                PointerSize pointer_size)
    REQUIRES_SHARED(Locks::mutator_lock_) {
  switch (pointer_size) {
    case PointerSize::k64:
      CheckVTableHasNoDuplicates<PointerSize::k64>(self, klass);
      break;
    case PointerSize::k32:
      CheckVTableHasNoDuplicates<PointerSize::k32>(self, klass);
      break;
  }
}

static void CheckVTable(Thread* self, Handle<mirror::Class> klass, PointerSize pointer_size)
    REQUIRES_SHARED(Locks::mutator_lock_) {
  CheckClassOwnsVTableEntries(self, klass, pointer_size);
  CheckVTableHasNoDuplicates(self, klass, pointer_size);
}

}  // namespace

template <PointerSize kPointerSize>
class ClassLinker::LinkMethodsHelper {
 public:
  LinkMethodsHelper(ClassLinker* class_linker,
                    Handle<mirror::Class> klass,
                    Thread* self,
                    Runtime* runtime)
      : class_linker_(class_linker),
        klass_(klass),
        self_(self),
        runtime_(runtime),
        stack_(runtime->GetArenaPool()),
        allocator_(&stack_),
        copied_method_records_(copied_method_records_initial_buffer_,
                               kCopiedMethodRecordInitialBufferSize,
                               allocator_.Adapter()),
        num_new_copied_methods_(0u) {
  }

  // Links the virtual and interface methods for the given class.
  //
  // Arguments:
  // * self - The current thread.
  // * klass - class, whose vtable will be filled in.
  // * interfaces - implemented interfaces for a proxy class, otherwise null.
  // * out_new_conflict - whether there is a new conflict compared to the superclass.
  // * out_imt - interface method table to fill.
  bool LinkMethods(
      Thread* self,
      Handle<mirror::Class> klass,
      Handle<mirror::ObjectArray<mirror::Class>> interfaces,
      bool* out_new_conflict,
      ArtMethod** out_imt)
      REQUIRES_SHARED(Locks::mutator_lock_);

 private:
  // Allocate a pointer array.
  static ObjPtr<mirror::PointerArray> AllocPointerArray(Thread* self, size_t length)
      REQUIRES_SHARED(Locks::mutator_lock_);

  // Allocate method arrays for interfaces.
  bool AllocateIfTableMethodArrays(Thread* self,
                                   Handle<mirror::Class> klass,
                                   Handle<mirror::IfTable> iftable)
      REQUIRES_SHARED(Locks::mutator_lock_);

  // Assign vtable indexes to declared virtual methods for a non-interface class other
  // than `java.lang.Object`. Returns the number of vtable entries on success, 0 on failure.
  // This function also assigns vtable indexes for interface methods in new interfaces
  // and records data for copied methods which shall be referenced by the vtable.
  size_t AssignVTableIndexes(ObjPtr<mirror::Class> klass,
                             ObjPtr<mirror::Class> super_class,
                             bool is_super_abstract,
                             size_t num_virtual_methods,
                             ObjPtr<mirror::IfTable> iftable)
      REQUIRES_SHARED(Locks::mutator_lock_);

  bool FindCopiedMethodsForInterface(ObjPtr<mirror::Class> klass,
                                     size_t num_virtual_methods,
                                     ObjPtr<mirror::IfTable> iftable)
      REQUIRES_SHARED(Locks::mutator_lock_);

  bool LinkJavaLangObjectMethods(Thread* self, Handle<mirror::Class> klass)
      REQUIRES_SHARED(Locks::mutator_lock_) COLD_ATTR;

  void ReallocMethods(ObjPtr<mirror::Class> klass) REQUIRES_SHARED(Locks::mutator_lock_);
  bool FinalizeIfTable(Handle<mirror::Class> klass,
                       MutableHandle<mirror::IfTable> iftable,
                       Handle<mirror::PointerArray> vtable,
                       bool is_klass_abstract,
                       bool is_super_abstract,
                       bool* out_new_conflict,
                       ArtMethod** out_imt)
      REQUIRES_SHARED(Locks::mutator_lock_);

  void ClobberOldMethods(LengthPrefixedArray<ArtMethod>* old_methods,
                         LengthPrefixedArray<ArtMethod>* methods) {
    if (kIsDebugBuild && old_methods != nullptr) {
      CHECK(methods != nullptr);
      // Put some random garbage in old methods to help find stale pointers.
      if (methods != old_methods) {
        // Need to make sure the GC is not running since it could be scanning the methods we are
        // about to overwrite.
        ScopedThreadStateChange tsc(self_, ThreadState::kSuspended);
        gc::ScopedGCCriticalSection gcs(self_,
                                        gc::kGcCauseClassLinker,
                                        gc::kCollectorTypeClassLinker);
        const size_t old_size = LengthPrefixedArray<ArtMethod>::ComputeSize(old_methods->size(),
                                                                            kMethodSize,
                                                                            kMethodAlignment);
        memset(old_methods, 0xFEu, old_size);
        // Set size to 0 to avoid visiting declaring classes.
        if (gUseUserfaultfd) {
          old_methods->SetSize(0);
        }
      }
    }
  }

  NO_INLINE
  void LogNewVirtuals(LengthPrefixedArray<ArtMethod>* methods) const
      REQUIRES_SHARED(Locks::mutator_lock_) {
    ObjPtr<mirror::Class> klass = klass_.Get();
    size_t num_new_copied_methods = num_new_copied_methods_;
    size_t old_method_count = methods->size() - num_new_copied_methods;
    size_t super_vtable_length = klass->GetSuperClass()->GetVTableLength();
    size_t num_miranda_methods = 0u;
    size_t num_overriding_default_methods = 0u;
    size_t num_default_methods = 0u;
    size_t num_overriding_default_conflict_methods = 0u;
    size_t num_default_conflict_methods = 0u;
    for (size_t i = 0; i != num_new_copied_methods; ++i) {
      ArtMethod& m = methods->At(old_method_count + i, kMethodSize, kMethodAlignment);
      if (m.IsDefault()) {
        if (m.GetMethodIndexDuringLinking() < super_vtable_length) {
          ++num_overriding_default_methods;
        } else {
          ++num_default_methods;
        }
      } else if (m.IsDefaultConflicting()) {
        if (m.GetMethodIndexDuringLinking() < super_vtable_length) {
          ++num_overriding_default_conflict_methods;
        } else {
          ++num_default_conflict_methods;
        }
      } else {
        DCHECK(m.IsMiranda());
        ++num_miranda_methods;
      }
    }
    VLOG(class_linker) << klass->PrettyClass() << ": miranda_methods=" << num_miranda_methods
                       << " default_methods=" << num_default_methods
                       << " overriding_default_methods=" << num_overriding_default_methods
                       << " default_conflict_methods=" << num_default_conflict_methods
                       << " overriding_default_conflict_methods="
                       << num_overriding_default_conflict_methods;
  }

  class MethodIndexEmptyFn {
   public:
    void MakeEmpty(uint32_t& item) const {
      item = dex::kDexNoIndex;
    }
    bool IsEmpty(const uint32_t& item) const {
      return item == dex::kDexNoIndex;
    }
  };

  class VTableIndexCheckerDebug {
   protected:
    explicit VTableIndexCheckerDebug(size_t vtable_length)
        : vtable_length_(vtable_length) {}

    void CheckIndex(uint32_t index) const {
      CHECK_LT(index, vtable_length_);
    }

   private:
    uint32_t vtable_length_;
  };

  class VTableIndexCheckerRelease {
   protected:
    explicit VTableIndexCheckerRelease(size_t vtable_length ATTRIBUTE_UNUSED) {}
    void CheckIndex(uint32_t index ATTRIBUTE_UNUSED) const {}
  };

  using VTableIndexChecker =
      std::conditional_t<kIsDebugBuild, VTableIndexCheckerDebug, VTableIndexCheckerRelease>;

  class VTableAccessor : private VTableIndexChecker {
   public:
    VTableAccessor(uint8_t* raw_vtable, size_t vtable_length)
        REQUIRES_SHARED(Locks::mutator_lock_)
        : VTableIndexChecker(vtable_length),
          raw_vtable_(raw_vtable) {}

    ArtMethod* GetVTableEntry(uint32_t index) const REQUIRES_SHARED(Locks::mutator_lock_) {
      this->CheckIndex(index);
      uint8_t* entry = raw_vtable_ + static_cast<size_t>(kPointerSize) * index;
      if (kPointerSize == PointerSize::k64) {
        return reinterpret_cast64<ArtMethod*>(*reinterpret_cast<uint64_t*>(entry));
      } else {
        return reinterpret_cast32<ArtMethod*>(*reinterpret_cast<uint32_t*>(entry));
      }
    }

   private:
    uint8_t* raw_vtable_;
  };

  class VTableSignatureHash {
   public:
    explicit VTableSignatureHash(VTableAccessor accessor)
        REQUIRES_SHARED(Locks::mutator_lock_)
        : accessor_(accessor) {}

    // NO_THREAD_SAFETY_ANALYSIS: This is called from unannotated `HashSet<>` functions.
    size_t operator()(ArtMethod* method) const NO_THREAD_SAFETY_ANALYSIS {
      return ComputeMethodHash(method);
    }

    // NO_THREAD_SAFETY_ANALYSIS: This is called from unannotated `HashSet<>` functions.
    size_t operator()(uint32_t index) const NO_THREAD_SAFETY_ANALYSIS {
      return ComputeMethodHash(accessor_.GetVTableEntry(index));
    }

   private:
    VTableAccessor accessor_;
  };

  class VTableSignatureEqual {
   public:
    explicit VTableSignatureEqual(VTableAccessor accessor)
        REQUIRES_SHARED(Locks::mutator_lock_)
        : accessor_(accessor) {}

    // NO_THREAD_SAFETY_ANALYSIS: This is called from unannotated `HashSet<>` functions.
    bool operator()(uint32_t lhs_index, ArtMethod* rhs) const NO_THREAD_SAFETY_ANALYSIS {
      return MethodSignatureEquals(accessor_.GetVTableEntry(lhs_index), rhs);
    }

    // NO_THREAD_SAFETY_ANALYSIS: This is called from unannotated `HashSet<>` functions.
    bool operator()(uint32_t lhs_index, uint32_t rhs_index) const NO_THREAD_SAFETY_ANALYSIS {
      return (*this)(lhs_index, accessor_.GetVTableEntry(rhs_index));
    }

   private:
    VTableAccessor accessor_;
  };

  using VTableSignatureSet =
      ScopedArenaHashSet<uint32_t, MethodIndexEmptyFn, VTableSignatureHash, VTableSignatureEqual>;

  class DeclaredVirtualSignatureHash {
   public:
    explicit DeclaredVirtualSignatureHash(ObjPtr<mirror::Class> klass)
        REQUIRES_SHARED(Locks::mutator_lock_)
        : klass_(klass) {}

    // NO_THREAD_SAFETY_ANALYSIS: This is called from unannotated `HashSet<>` functions.
    size_t operator()(ArtMethod* method) const NO_THREAD_SAFETY_ANALYSIS {
      return ComputeMethodHash(method);
    }

    // NO_THREAD_SAFETY_ANALYSIS: This is called from unannotated `HashSet<>` functions.
    size_t operator()(uint32_t index) const NO_THREAD_SAFETY_ANALYSIS {
      DCHECK_LT(index, klass_->NumDeclaredVirtualMethods());
      ArtMethod* method = klass_->GetVirtualMethodDuringLinking(index, kPointerSize);
      return ComputeMethodHash(method->GetInterfaceMethodIfProxy(kPointerSize));
    }

   private:
    ObjPtr<mirror::Class> klass_;
  };

  class DeclaredVirtualSignatureEqual {
   public:
    explicit DeclaredVirtualSignatureEqual(ObjPtr<mirror::Class> klass)
        REQUIRES_SHARED(Locks::mutator_lock_)
        : klass_(klass) {}

    // NO_THREAD_SAFETY_ANALYSIS: This is called from unannotated `HashSet<>` functions.
    bool operator()(uint32_t lhs_index, ArtMethod* rhs) const NO_THREAD_SAFETY_ANALYSIS {
      DCHECK_LT(lhs_index, klass_->NumDeclaredVirtualMethods());
      ArtMethod* lhs = klass_->GetVirtualMethodDuringLinking(lhs_index, kPointerSize);
      return MethodSignatureEquals(lhs->GetInterfaceMethodIfProxy(kPointerSize), rhs);
    }

    // NO_THREAD_SAFETY_ANALYSIS: This is called from unannotated `HashSet<>` functions.
    bool operator()(uint32_t lhs_index, uint32_t rhs_index) const NO_THREAD_SAFETY_ANALYSIS {
      DCHECK_LT(lhs_index, klass_->NumDeclaredVirtualMethods());
      DCHECK_LT(rhs_index, klass_->NumDeclaredVirtualMethods());
      return lhs_index == rhs_index;
    }

   private:
    ObjPtr<mirror::Class> klass_;
  };

  using DeclaredVirtualSignatureSet = ScopedArenaHashSet<uint32_t,
                                                         MethodIndexEmptyFn,
                                                         DeclaredVirtualSignatureHash,
                                                         DeclaredVirtualSignatureEqual>;

  // Helper class to keep records for determining the correct copied method to create.
  class CopiedMethodRecord {
   public:
    enum class State : uint32_t {
      // Note: The `*Single` values are used when we know that there is only one interface
      // method with the given signature that's not masked; that method is the main method.
      // We use this knowledge for faster masking check, otherwise we need to search for
      // a masking method through methods of all interfaces that could potentially mask it.
      kAbstractSingle,
      kDefaultSingle,
      kAbstract,
      kDefault,
      kDefaultConflict,
      kUseSuperMethod,
    };

    CopiedMethodRecord()
        : main_method_(nullptr),
          method_index_(0u),
          state_(State::kAbstractSingle) {}

    CopiedMethodRecord(ArtMethod* main_method, size_t vtable_index)
        : main_method_(main_method),
          method_index_(vtable_index),
          state_(State::kAbstractSingle) {}

    // Set main method. The new main method must be more specific implementation.
    void SetMainMethod(ArtMethod* main_method) {
      DCHECK(main_method_ != nullptr);
      main_method_ = main_method;
    }

    // The main method is the first encountered default method if any,
    // otherwise the first encountered abstract method.
    ArtMethod* GetMainMethod() const {
      return main_method_;
    }

    void SetMethodIndex(size_t method_index) {
      DCHECK_NE(method_index, dex::kDexNoIndex);
      method_index_ = method_index;
    }

    size_t GetMethodIndex() const {
      DCHECK_NE(method_index_, dex::kDexNoIndex);
      return method_index_;
    }

    void SetState(State state) {
      state_ = state;
    }

    State GetState() const {
      return state_;
    }

    ALWAYS_INLINE
    void UpdateStateForInterface(ObjPtr<mirror::Class> iface,
                                 ArtMethod* interface_method,
                                 ObjPtr<mirror::IfTable> iftable,
                                 size_t ifcount,
                                 size_t index)
        REQUIRES_SHARED(Locks::mutator_lock_) {
      DCHECK_EQ(ifcount, iftable->Count());
      DCHECK_LT(index, ifcount);
      DCHECK(iface == interface_method->GetDeclaringClass());
      DCHECK(iface == iftable->GetInterface(index));
      DCHECK(interface_method->IsDefault());
      if (GetState() != State::kDefaultConflict) {
        DCHECK(GetState() == State::kDefault);
        // We do not record all overriding methods, so we need to walk over all
        // interfaces that could mask the `interface_method`.
        if (ContainsOverridingMethodOf(iftable, index + 1, ifcount, iface, interface_method)) {
          return;  // Found an overriding method that masks `interface_method`.
        }
        // We have a new default method that's not masked by any other method.
        SetState(State::kDefaultConflict);
      }
    }

    ALWAYS_INLINE
    void UpdateState(ObjPtr<mirror::Class> iface,
                     ArtMethod* interface_method,
                     size_t vtable_index,
                     ObjPtr<mirror::IfTable> iftable,
                     size_t ifcount,
                     size_t index)
        REQUIRES_SHARED(Locks::mutator_lock_) {
      DCHECK_EQ(ifcount, iftable->Count());
      DCHECK_LT(index, ifcount);
      if (kIsDebugBuild) {
        if (interface_method->IsCopied()) {
          // Called from `FinalizeState()` for a default method from superclass.
          // The `index` points to the last interface inherited from the superclass
          // as we need to search only the new interfaces for masking methods.
          DCHECK(interface_method->IsDefault());
        } else {
          DCHECK(iface == interface_method->GetDeclaringClass());
          DCHECK(iface == iftable->GetInterface(index));
        }
      }
      DCHECK_EQ(vtable_index, method_index_);
      auto slow_is_masked = [=]() REQUIRES_SHARED(Locks::mutator_lock_) {
        return ContainsImplementingMethod(iftable, index + 1, ifcount, iface, vtable_index);
      };
      UpdateStateImpl(iface, interface_method, slow_is_masked);
    }

    ALWAYS_INLINE
    void FinalizeState(ArtMethod* super_method,
                       size_t vtable_index,
                       ObjPtr<mirror::IfTable> iftable,
                       size_t ifcount,
                       ObjPtr<mirror::IfTable> super_iftable,
                       size_t super_ifcount)
        REQUIRES_SHARED(Locks::mutator_lock_) {
      DCHECK(super_method->IsCopied());
      DCHECK_EQ(vtable_index, method_index_);
      DCHECK_EQ(vtable_index, super_method->GetMethodIndex());
      DCHECK_NE(super_ifcount, 0u);
      if (super_method->IsDefault()) {
        if (UNLIKELY(super_method->IsDefaultConflicting())) {
          // Some of the default methods that contributed to the conflict in the superclass
          // may be masked by new interfaces. Walk over all the interfaces and update state
          // as long as the current state is not `kDefaultConflict`.
          size_t i = super_ifcount;
          while (GetState() != State::kDefaultConflict && i != 0u) {
            --i;
            ObjPtr<mirror::Class> iface = iftable->GetInterface(i);
            DCHECK(iface == super_iftable->GetInterface(i));
            auto [found, index] =
                MethodArrayContains(super_iftable->GetMethodArrayOrNull(i), super_method);
            if (found) {
              ArtMethod* interface_method = iface->GetVirtualMethod(index, kPointerSize);
              auto slow_is_masked = [=]() REQUIRES_SHARED(Locks::mutator_lock_) {
                // Note: The `iftable` has method arrays in range [super_ifcount, ifcount) filled
                // with vtable indexes but the range [0, super_ifcount) is empty, so we need to
                // use the `super_iftable` filled with implementation methods for that range.
                return ContainsImplementingMethod(
                           super_iftable, i + 1u, super_ifcount, iface, super_method) ||
                       ContainsImplementingMethod(
                           iftable, super_ifcount, ifcount, iface, vtable_index);
              };
              UpdateStateImpl(iface, interface_method, slow_is_masked);
            }
          }
          if (GetState() == State::kDefaultConflict) {
            SetState(State::kUseSuperMethod);
          }
        } else {
          // There was exactly one default method in superclass interfaces that was
          // not masked by subinterfaces. Use `UpdateState()` to process it and pass
          // `super_ifcount - 1` as index for checking if it's been masked by new interfaces.
          ObjPtr<mirror::Class> iface = super_method->GetDeclaringClass();
          UpdateState(
              iface, super_method, vtable_index, iftable, ifcount, /*index=*/ super_ifcount - 1u);
          if (GetMainMethod() == super_method) {
            DCHECK(GetState() == State::kDefault) << enum_cast<uint32_t>(GetState());
            SetState(State::kUseSuperMethod);
          }
        }
      } else {
        DCHECK(super_method->IsMiranda());
        // Any default methods with this signature in superclass interfaces have been
        // masked by subinterfaces. Check if we can reuse the miranda method.
        if (GetState() == State::kAbstractSingle || GetState() == State::kAbstract) {
          SetState(State::kUseSuperMethod);
        }
      }
    }

   private:
    template <typename Predicate>
    ALWAYS_INLINE
    void UpdateStateImpl(ObjPtr<mirror::Class> iface,
                         ArtMethod* interface_method,
                         Predicate&& slow_is_masked)
        REQUIRES_SHARED(Locks::mutator_lock_) {
      bool have_default = false;
      switch (GetState()) {
        case State::kDefaultSingle:
          have_default = true;
          FALLTHROUGH_INTENDED;
        case State::kAbstractSingle:
          if (GetMainMethod()->GetDeclaringClass()->Implements(iface)) {
            return;  // The main method masks the `interface_method`.
          }
          if (!interface_method->IsDefault()) {
            SetState(have_default ? State::kDefault : State::kAbstract);
            return;
          }
          break;
        case State::kDefault:
          have_default = true;
          FALLTHROUGH_INTENDED;
        case State::kAbstract:
          if (!interface_method->IsDefault()) {
            return;  // Keep the same state. We do not need to check for masking.
          }
          // We do not record all overriding methods, so we need to walk over all
          // interfaces that could mask the `interface_method`. The provided
          // predicate `slow_is_masked()` does that.
          if (slow_is_masked()) {
            return;  // Found an overriding method that masks `interface_method`.
          }
          break;
        case State::kDefaultConflict:
          return;  // The state cannot change anymore.
        default:
          LOG(FATAL) << "Unexpected state: " << enum_cast<uint32_t>(GetState());
          UNREACHABLE();
      }
      // We have a new default method that's not masked by any other method.
      DCHECK(interface_method->IsDefault());
      if (have_default) {
        SetState(State::kDefaultConflict);
      } else {
        SetMainMethod(interface_method);
        SetState(State::kDefault);
      }
    }

    // Determine if the given `iftable` contains in the given range a subinterface of `iface`
    // that declares a method with the same name and signature as 'interface_method'.
    //
    // Arguments
    // - iftable: The iftable we are searching for an overriding method.
    // - begin:   The start of the range to search.
    // - end:     The end of the range to search.
    // - iface:   The interface we are checking to see if anything overrides.
    // - interface_method:
    //            The interface method providing a name and signature we're searching for.
    //
    // Returns whether an overriding method was found in any subinterface of `iface`.
    static bool ContainsOverridingMethodOf(ObjPtr<mirror::IfTable> iftable,
                                           size_t begin,
                                           size_t end,
                                           ObjPtr<mirror::Class> iface,
                                           ArtMethod* interface_method)
        REQUIRES_SHARED(Locks::mutator_lock_) {
      for (size_t i = begin; i != end; ++i) {
        ObjPtr<mirror::Class> current_iface = iftable->GetInterface(i);
        for (ArtMethod& current_method : current_iface->GetDeclaredVirtualMethods(kPointerSize)) {
          if (MethodSignatureEquals(&current_method, interface_method)) {
            // Check if the i'th interface is a subtype of this one.
            if (current_iface->Implements(iface)) {
              return true;
            }
            break;
          }
        }
      }
      return false;
    }

    // Determine if the given `iftable` contains in the given range a subinterface of `iface`
    // that declares a method implemented by 'target'. This is an optimized version of
    // `ContainsOverridingMethodOf()` that searches implementation method arrays instead
    // of comparing signatures for declared interface methods.
    //
    // Arguments
    // - iftable: The iftable we are searching for an overriding method.
    // - begin:   The start of the range to search.
    // - end:     The end of the range to search.
    // - iface:   The interface we are checking to see if anything overrides.
    // - target:  The implementation method we're searching for.
    //            Note that the new `iftable` is filled with vtable indexes for new interfaces,
    //            so this needs to be the vtable index if we're searching that range.
    //
    // Returns whether the `target` was found in a method array for any subinterface of `iface`.
    template <typename TargetType>
    static bool ContainsImplementingMethod(ObjPtr<mirror::IfTable> iftable,
                                           size_t begin,
                                           size_t end,
                                           ObjPtr<mirror::Class> iface,
                                           TargetType target)
        REQUIRES_SHARED(Locks::mutator_lock_) {
      for (size_t i = begin; i != end; ++i) {
        if (MethodArrayContains(iftable->GetMethodArrayOrNull(i), target).first &&
            iftable->GetInterface(i)->Implements(iface)) {
          return true;
        }
      }
      return false;
    }

    template <typename TargetType>
    static std::pair<bool, size_t> MethodArrayContains(ObjPtr<mirror::PointerArray> method_array,
                                                       TargetType target)
        REQUIRES_SHARED(Locks::mutator_lock_) {
      size_t num_methods = (method_array != nullptr) ? method_array->GetLength() : 0u;
      for (size_t j = 0; j != num_methods; ++j) {
        if (method_array->GetElementPtrSize<TargetType, kPointerSize>(j) == target) {
          return {true, j};
        }
      }
      return {false, 0};
    }

    ArtMethod* main_method_;
    uint32_t method_index_;
    State state_;
  };

  class CopiedMethodRecordEmptyFn {
   public:
    void MakeEmpty(CopiedMethodRecord& item) const {
      item = CopiedMethodRecord();
    }
    bool IsEmpty(const CopiedMethodRecord& item) const {
      return item.GetMainMethod() == nullptr;
    }
  };

  class CopiedMethodRecordHash {
   public:
    // NO_THREAD_SAFETY_ANALYSIS: This is called from unannotated `HashSet<>` functions.
    size_t operator()(ArtMethod* method) const NO_THREAD_SAFETY_ANALYSIS {
      DCHECK(method != nullptr);
      return ComputeMethodHash(method);
    }

    // NO_THREAD_SAFETY_ANALYSIS: This is called from unannotated `HashSet<>` functions.
    size_t operator()(const CopiedMethodRecord& record) const NO_THREAD_SAFETY_ANALYSIS {
      return (*this)(record.GetMainMethod());
    }
  };

  class CopiedMethodRecordEqual {
   public:
    // NO_THREAD_SAFETY_ANALYSIS: This is called from unannotated `HashSet<>` functions.
    bool operator()(const CopiedMethodRecord& lhs_record,
                    ArtMethod* rhs) const NO_THREAD_SAFETY_ANALYSIS {
      ArtMethod* lhs = lhs_record.GetMainMethod();
      DCHECK(lhs != nullptr);
      DCHECK(rhs != nullptr);
      return MethodSignatureEquals(lhs, rhs);
    }

    // NO_THREAD_SAFETY_ANALYSIS: This is called from unannotated `HashSet<>` functions.
    bool operator()(const CopiedMethodRecord& lhs_record,
                    const CopiedMethodRecord& rhs_record) const NO_THREAD_SAFETY_ANALYSIS {
      return (*this)(lhs_record, rhs_record.GetMainMethod());
    }
  };

  using CopiedMethodRecordSet = ScopedArenaHashSet<CopiedMethodRecord,
                                                   CopiedMethodRecordEmptyFn,
                                                   CopiedMethodRecordHash,
                                                   CopiedMethodRecordEqual>;

  static constexpr size_t kMethodAlignment = ArtMethod::Alignment(kPointerSize);
  static constexpr size_t kMethodSize = ArtMethod::Size(kPointerSize);

  ClassLinker* class_linker_;
  Handle<mirror::Class> klass_;
  Thread* const self_;
  Runtime* const runtime_;

  // These are allocated on the heap to begin, we then transfer to linear alloc when we re-create
  // the virtual methods array.
  // Need to use low 4GB arenas for compiler or else the pointers wont fit in 32 bit method array
  // during cross compilation.
  // Use the linear alloc pool since this one is in the low 4gb for the compiler.
  ArenaStack stack_;
  ScopedArenaAllocator allocator_;

  // If there are multiple methods with the same signature in the superclass vtable
  // (which can happen with a new virtual method having the same signature as an
  // inaccessible package-private method from another package in the superclass),
  // we keep singly-linked lists in this single array that maps vtable index to the
  // next vtable index in the list, `dex::kDexNoIndex` denotes the end of a list.
  ArrayRef<uint32_t> same_signature_vtable_lists_;

  // Avoid large allocation for a few copied method records.
  // Keep the initial buffer on the stack to avoid arena allocations
  // if there are no special cases (the first arena allocation is costly).
  static constexpr size_t kCopiedMethodRecordInitialBufferSize = 16u;
  CopiedMethodRecord copied_method_records_initial_buffer_[kCopiedMethodRecordInitialBufferSize];
  CopiedMethodRecordSet copied_method_records_;
  size_t num_new_copied_methods_;
};

template <PointerSize kPointerSize>
NO_INLINE
void ClassLinker::LinkMethodsHelper<kPointerSize>::ReallocMethods(ObjPtr<mirror::Class> klass) {
  // There should be no thread suspension in this function,
  // native allocations do not cause thread suspension.
  ScopedAssertNoThreadSuspension sants(__FUNCTION__);

  size_t num_new_copied_methods = num_new_copied_methods_;
  DCHECK_NE(num_new_copied_methods, 0u);
  const size_t old_method_count = klass->NumMethods();
  const size_t new_method_count = old_method_count + num_new_copied_methods;

  // Attempt to realloc to save RAM if possible.
  LengthPrefixedArray<ArtMethod>* old_methods = klass->GetMethodsPtr();
  // The Realloced virtual methods aren't visible from the class roots, so there is no issue
  // where GCs could attempt to mark stale pointers due to memcpy. And since we overwrite the
  // realloced memory with out->CopyFrom, we are guaranteed to have objects in the to space since
  // CopyFrom has internal read barriers.
  //
  // TODO We should maybe move some of this into mirror::Class or at least into another method.
  const size_t old_size = LengthPrefixedArray<ArtMethod>::ComputeSize(old_method_count,
                                                                      kMethodSize,
                                                                      kMethodAlignment);
  const size_t new_size = LengthPrefixedArray<ArtMethod>::ComputeSize(new_method_count,
                                                                      kMethodSize,
                                                                      kMethodAlignment);
  const size_t old_methods_ptr_size = (old_methods != nullptr) ? old_size : 0;
  auto* methods = reinterpret_cast<LengthPrefixedArray<ArtMethod>*>(
      class_linker_->GetAllocatorForClassLoader(klass->GetClassLoader())->Realloc(
          self_, old_methods, old_methods_ptr_size, new_size, LinearAllocKind::kArtMethodArray));
  CHECK(methods != nullptr);  // Native allocation failure aborts.

  if (methods != old_methods) {
    if (gUseReadBarrier) {
      StrideIterator<ArtMethod> out = methods->begin(kMethodSize, kMethodAlignment);
      // Copy over the old methods. The `ArtMethod::CopyFrom()` is only necessary to not miss
      // read barriers since `LinearAlloc::Realloc()` won't do read barriers when it copies.
      for (auto& m : klass->GetMethods(kPointerSize)) {
        out->CopyFrom(&m, kPointerSize);
        ++out;
      }
    } else if (gUseUserfaultfd) {
      // Clear the declaring class of the old dangling method array so that GC doesn't
      // try to update them, which could cause crashes in userfaultfd GC due to
      // checks in post-compact address computation.
      for (auto& m : klass->GetMethods(kPointerSize)) {
        m.SetDeclaringClass(nullptr);
      }
    }
  }

  // Collect and sort copied method records by the vtable index. This places overriding
  // copied methods first, sorted by the vtable index already assigned in the superclass,
  // followed by copied methods with new signatures in the order in which we encountered
  // them when going over virtual methods of new interfaces.
  // This order is deterministic but implementation-defined.
  //
  // Avoid arena allocation for a few records (the first arena allocation is costly).
  constexpr size_t kSortedRecordsBufferSize = 16;
  CopiedMethodRecord* sorted_records_buffer[kSortedRecordsBufferSize];
  CopiedMethodRecord** sorted_records = (num_new_copied_methods <= kSortedRecordsBufferSize)
      ? sorted_records_buffer
      : allocator_.AllocArray<CopiedMethodRecord*>(num_new_copied_methods);
  size_t filled_sorted_records = 0u;
  for (CopiedMethodRecord& record : copied_method_records_) {
    if (record.GetState() != CopiedMethodRecord::State::kUseSuperMethod) {
      DCHECK_LT(filled_sorted_records, num_new_copied_methods);
      sorted_records[filled_sorted_records] = &record;
      ++filled_sorted_records;
    }
  }
  DCHECK_EQ(filled_sorted_records, num_new_copied_methods);
  std::sort(sorted_records,
            sorted_records + num_new_copied_methods,
            [](const CopiedMethodRecord* lhs, const CopiedMethodRecord* rhs) {
              return lhs->GetMethodIndex() < rhs->GetMethodIndex();
            });

  if (klass->IsInterface()) {
    // Some records may have been pruned. Update method indexes in collected records.
    size_t interface_method_index = klass->NumDeclaredVirtualMethods();
    for (size_t i = 0; i != num_new_copied_methods; ++i) {
      CopiedMethodRecord* record = sorted_records[i];
      DCHECK_LE(interface_method_index, record->GetMethodIndex());
      record->SetMethodIndex(interface_method_index);
      ++interface_method_index;
    }
  }

  // Add copied methods.
  methods->SetSize(new_method_count);
  for (size_t i = 0; i != num_new_copied_methods; ++i) {
    const CopiedMethodRecord* record = sorted_records[i];
    ArtMethod* interface_method = record->GetMainMethod();
    DCHECK(!interface_method->IsCopied());
    ArtMethod& new_method = methods->At(old_method_count + i, kMethodSize, kMethodAlignment);
    new_method.CopyFrom(interface_method, kPointerSize);
    new_method.SetMethodIndex(dchecked_integral_cast<uint16_t>(record->GetMethodIndex()));
    switch (record->GetState()) {
      case CopiedMethodRecord::State::kAbstractSingle:
      case CopiedMethodRecord::State::kAbstract: {
        DCHECK(!klass->IsInterface());  // We do not create miranda methods for interfaces.
        uint32_t access_flags = new_method.GetAccessFlags();
        DCHECK_EQ(access_flags & (kAccAbstract | kAccIntrinsic | kAccDefault), kAccAbstract)
            << "Miranda method should be abstract but not intrinsic or default!";
        new_method.SetAccessFlags(access_flags | kAccCopied);
        break;
      }
      case CopiedMethodRecord::State::kDefaultSingle:
      case CopiedMethodRecord::State::kDefault: {
        DCHECK(!klass->IsInterface());  // We do not copy default methods for interfaces.
        // Clear the kAccSkipAccessChecks flag if it is present. Since this class hasn't been
        // verified yet it shouldn't have methods that are skipping access checks.
        // TODO This is rather arbitrary. We should maybe support classes where only some of its
        // methods are skip_access_checks.
        DCHECK_EQ(new_method.GetAccessFlags() & kAccNative, 0u);
        constexpr uint32_t kSetFlags = kAccDefault | kAccCopied;
        constexpr uint32_t kMaskFlags = ~kAccSkipAccessChecks;
        new_method.SetAccessFlags((new_method.GetAccessFlags() | kSetFlags) & kMaskFlags);
        break;
      }
      case CopiedMethodRecord::State::kDefaultConflict: {
        // This is a type of default method (there are default method impls, just a conflict)
        // so mark this as a default. We use the `kAccAbstract` flag to distinguish it from
        // invokable copied default method without using a separate access flag but the default
        // conflicting method is technically not abstract and ArtMethod::IsAbstract() shall
        // return false. Also clear the kAccSkipAccessChecks bit since this class hasn't been
        // verified yet it shouldn't have methods that are skipping access checks. Also clear
        // potential kAccSingleImplementation to avoid CHA trying to inline the default method.
        uint32_t access_flags = new_method.GetAccessFlags();
        DCHECK_EQ(access_flags & (kAccNative | kAccIntrinsic), 0u);
        constexpr uint32_t kSetFlags = kAccDefault | kAccAbstract | kAccCopied;
        constexpr uint32_t kMaskFlags = ~(kAccSkipAccessChecks | kAccSingleImplementation);
        new_method.SetAccessFlags((access_flags | kSetFlags) & kMaskFlags);
        DCHECK(new_method.IsDefaultConflicting());
        DCHECK(!new_method.IsAbstract());
        // The actual method might or might not be marked abstract since we just copied it from
        // a (possibly default) interface method. We need to set its entry point to be the bridge
        // so that the compiler will not invoke the implementation of whatever method we copied
        // from.
        EnsureThrowsInvocationError(class_linker_, &new_method);
        break;
      }
      default:
        LOG(FATAL) << "Unexpected state: " << enum_cast<uint32_t>(record->GetState());
        UNREACHABLE();
    }
  }

  if (VLOG_IS_ON(class_linker)) {
    LogNewVirtuals(methods);
  }

  class_linker_->UpdateClassMethods(klass, methods);
}

template <PointerSize kPointerSize>
bool ClassLinker::LinkMethodsHelper<kPointerSize>::FinalizeIfTable(
    Handle<mirror::Class> klass,
    MutableHandle<mirror::IfTable> iftable,
    Handle<mirror::PointerArray> vtable,
    bool is_klass_abstract,
    bool is_super_abstract,
    bool* out_new_conflict,
    ArtMethod** out_imt) {
  size_t ifcount = iftable->Count();
  // We do not need a read barrier here as the length is constant, both from-space and
  // to-space `IfTable`s shall yield the same result. See also `Class::GetIfTableCount()`.
  size_t super_ifcount =
      klass->GetSuperClass<kDefaultVerifyFlags, kWithoutReadBarrier>()->GetIfTableCount();

  ClassLinker* class_linker = nullptr;
  ArtMethod* unimplemented_method = nullptr;
  ArtMethod* imt_conflict_method = nullptr;
  uintptr_t imt_methods_begin = 0u;
  size_t imt_methods_size = 0u;
  DCHECK_EQ(klass->ShouldHaveImt(), !is_klass_abstract);
  DCHECK_EQ(klass->GetSuperClass()->ShouldHaveImt(), !is_super_abstract);
  if (!is_klass_abstract) {
    class_linker = class_linker_;
    unimplemented_method = runtime_->GetImtUnimplementedMethod();
    imt_conflict_method = runtime_->GetImtConflictMethod();
    if (is_super_abstract) {
      // There was no IMT in superclass to copy to `out_imt[]`, so we need
      // to fill it with all implementation methods from superclass.
      DCHECK_EQ(imt_methods_begin, 0u);
      imt_methods_size = std::numeric_limits<size_t>::max();  // No method at the last byte.
    } else {
      // If the superclass has IMT, we have already copied it to `out_imt[]` and
      // we do not need to call `SetIMTRef()` for interfaces from superclass when
      // the implementation method is already in the superclass, only for new methods.
      // For simplicity, use the entire method array including direct methods.
      LengthPrefixedArray<ArtMethod>* const new_methods = klass->GetMethodsPtr();
      if (new_methods != nullptr) {
        DCHECK_NE(new_methods->size(), 0u);
        imt_methods_begin =
            reinterpret_cast<uintptr_t>(&new_methods->At(0, kMethodSize, kMethodAlignment));
        imt_methods_size = new_methods->size() * kMethodSize;
      }
    }
  }

  auto update_imt = [=](ObjPtr<mirror::Class> iface, size_t j, ArtMethod* implementation)
      REQUIRES_SHARED(Locks::mutator_lock_) {
    // Place method in imt if entry is empty, place conflict otherwise.
    ArtMethod** imt_ptr = &out_imt[iface->GetVirtualMethod(j, kPointerSize)->GetImtIndex()];
    class_linker->SetIMTRef(unimplemented_method,
                            imt_conflict_method,
                            implementation,
                            /*out*/out_new_conflict,
                            /*out*/imt_ptr);
  };

  // For interfaces inherited from superclass, the new method arrays are empty,
  // so use vtable indexes from implementation methods from the superclass method array.
  for (size_t i = 0; i != super_ifcount; ++i) {
    ObjPtr<mirror::PointerArray> method_array = iftable->GetMethodArrayOrNull(i);
    DCHECK(method_array == klass->GetSuperClass()->GetIfTable()->GetMethodArrayOrNull(i));
    if (method_array == nullptr) {
      continue;
    }
    size_t num_methods = method_array->GetLength();
    ObjPtr<mirror::Class> iface = iftable->GetInterface(i);
    size_t j = 0;
    // First loop has method array shared with the super class.
    for (; j != num_methods; ++j) {
      ArtMethod* super_implementation =
          method_array->GetElementPtrSize<ArtMethod*, kPointerSize>(j);
      size_t vtable_index = super_implementation->GetMethodIndex();
      ArtMethod* implementation =
          vtable->GetElementPtrSize<ArtMethod*, kPointerSize>(vtable_index);
      // Check if we need to update IMT with this method, see above.
      if (reinterpret_cast<uintptr_t>(implementation) - imt_methods_begin < imt_methods_size) {
        update_imt(iface, j, implementation);
      }
      if (implementation != super_implementation) {
        // Copy-on-write and move to the next loop.
        Thread* self = self_;
        StackHandleScope<2u> hs(self);
        Handle<mirror::PointerArray> old_method_array = hs.NewHandle(method_array);
        HandleWrapperObjPtr<mirror::Class> h_iface = hs.NewHandleWrapper(&iface);
        if (ifcount == super_ifcount && iftable.Get() == klass->GetSuperClass()->GetIfTable()) {
          ObjPtr<mirror::IfTable> new_iftable = ObjPtr<mirror::IfTable>::DownCast(
              mirror::ObjectArray<mirror::Object>::CopyOf(
                  iftable, self, ifcount * mirror::IfTable::kMax));
          if (new_iftable == nullptr) {
            return false;
          }
          iftable.Assign(new_iftable);
        }
        method_array = ObjPtr<mirror::PointerArray>::DownCast(
            mirror::Array::CopyOf(old_method_array, self, num_methods));
        if (method_array == nullptr) {
          return false;
        }
        iftable->SetMethodArray(i, method_array);
        method_array->SetElementPtrSize(j, implementation, kPointerSize);
        ++j;
        break;
      }
    }
    // Second loop (if non-empty) has method array different from the superclass.
    for (; j != num_methods; ++j) {
      ArtMethod* super_implementation =
          method_array->GetElementPtrSize<ArtMethod*, kPointerSize>(j);
      size_t vtable_index = super_implementation->GetMethodIndex();
      ArtMethod* implementation =
          vtable->GetElementPtrSize<ArtMethod*, kPointerSize>(vtable_index);
      method_array->SetElementPtrSize(j, implementation, kPointerSize);
      // Check if we need to update IMT with this method, see above.
      if (reinterpret_cast<uintptr_t>(implementation) - imt_methods_begin < imt_methods_size) {
        update_imt(iface, j, implementation);
      }
    }
  }

  // New interface method arrays contain vtable indexes. Translate them to methods.
  DCHECK_EQ(klass->ShouldHaveImt(), !is_klass_abstract);
  for (size_t i = super_ifcount; i != ifcount; ++i) {
    ObjPtr<mirror::PointerArray> method_array = iftable->GetMethodArrayOrNull(i);
    if (method_array == nullptr) {
      continue;
    }
    size_t num_methods = method_array->GetLength();
    ObjPtr<mirror::Class> iface = iftable->GetInterface(i);
    for (size_t j = 0; j != num_methods; ++j) {
      size_t vtable_index = method_array->GetElementPtrSize<size_t, kPointerSize>(j);
      ArtMethod* implementation =
          vtable->GetElementPtrSize<ArtMethod*, kPointerSize>(vtable_index);
      method_array->SetElementPtrSize(j, implementation, kPointerSize);
      if (!is_klass_abstract) {
        update_imt(iface, j, implementation);
      }
    }
  }

  return true;
}

template <PointerSize kPointerSize>
ObjPtr<mirror::PointerArray> ClassLinker::LinkMethodsHelper<kPointerSize>::AllocPointerArray(
    Thread* self, size_t length) {
  using PointerArrayType = std::conditional_t<
      kPointerSize == PointerSize::k64, mirror::LongArray, mirror::IntArray>;
  ObjPtr<mirror::Array> array = PointerArrayType::Alloc(self, length);
  return ObjPtr<mirror::PointerArray>::DownCast(array);
}

template <PointerSize kPointerSize>
bool ClassLinker::LinkMethodsHelper<kPointerSize>::AllocateIfTableMethodArrays(
    Thread* self,
    Handle<mirror::Class> klass,
    Handle<mirror::IfTable> iftable) {
  DCHECK(!klass->IsInterface());
  DCHECK(klass_->HasSuperClass());
  const size_t ifcount = iftable->Count();
  // We do not need a read barrier here as the length is constant, both from-space and
  // to-space `IfTable`s shall yield the same result. See also `Class::GetIfTableCount()`.
  size_t super_ifcount =
      klass->GetSuperClass<kDefaultVerifyFlags, kWithoutReadBarrier>()->GetIfTableCount();
  if (ifcount == super_ifcount) {
    DCHECK(iftable.Get() == klass_->GetSuperClass()->GetIfTable());
    return true;
  }

  if (kIsDebugBuild) {
    // The method array references for superclass interfaces have been copied.
    // We shall allocate new arrays if needed (copy-on-write) in `FinalizeIfTable()`.
    ObjPtr<mirror::IfTable> super_iftable = klass_->GetSuperClass()->GetIfTable();
    for (size_t i = 0; i != super_ifcount; ++i) {
      CHECK(iftable->GetInterface(i) == super_iftable->GetInterface(i));
      CHECK(iftable->GetMethodArrayOrNull(i) == super_iftable->GetMethodArrayOrNull(i));
    }
  }

  for (size_t i = super_ifcount; i < ifcount; ++i) {
    size_t num_methods = iftable->GetInterface(i)->NumDeclaredVirtualMethods();
    if (num_methods > 0) {
      ObjPtr<mirror::PointerArray> method_array = AllocPointerArray(self, num_methods);
      if (UNLIKELY(method_array == nullptr)) {
        self->AssertPendingOOMException();
        return false;
      }
      iftable->SetMethodArray(i, method_array);
    }
  }
  return true;
}

template <PointerSize kPointerSize>
size_t ClassLinker::LinkMethodsHelper<kPointerSize>::AssignVTableIndexes(
    ObjPtr<mirror::Class> klass,
    ObjPtr<mirror::Class> super_class,
    bool is_super_abstract,
    size_t num_virtual_methods,
    ObjPtr<mirror::IfTable> iftable) {
  DCHECK(!klass->IsInterface());
  DCHECK(klass->HasSuperClass());
  DCHECK(klass->GetSuperClass() == super_class);

  // There should be no thread suspension unless we want to throw an exception.
  // (We are using `ObjPtr<>` and raw vtable pointers that are invalidated by thread suspension.)
  std::optional<ScopedAssertNoThreadSuspension> sants(__FUNCTION__);

  // Prepare a hash table with virtual methods from the superclass.
  // For the unlikely cases that there are multiple methods with the same signature
  // but different vtable indexes, keep an array with indexes of the previous
  // methods with the same signature (walked as singly-linked lists).
  uint8_t* raw_super_vtable;
  size_t super_vtable_length;
  if (is_super_abstract) {
    DCHECK(!super_class->ShouldHaveEmbeddedVTable());
    ObjPtr<mirror::PointerArray> super_vtable = super_class->GetVTableDuringLinking();
    DCHECK(super_vtable != nullptr);
    raw_super_vtable = reinterpret_cast<uint8_t*>(super_vtable.Ptr()) +
                       mirror::Array::DataOffset(static_cast<size_t>(kPointerSize)).Uint32Value();
    super_vtable_length = super_vtable->GetLength();
  } else {
    DCHECK(super_class->ShouldHaveEmbeddedVTable());
    raw_super_vtable = reinterpret_cast<uint8_t*>(super_class.Ptr()) +
                       mirror::Class::EmbeddedVTableOffset(kPointerSize).Uint32Value();
    super_vtable_length = super_class->GetEmbeddedVTableLength();
  }
  VTableAccessor super_vtable_accessor(raw_super_vtable, super_vtable_length);
  static constexpr double kMinLoadFactor = 0.3;
  static constexpr double kMaxLoadFactor = 0.5;
  static constexpr size_t kMaxStackBuferSize = 256;
  const size_t declared_virtuals_buffer_size = num_virtual_methods * 3;
  const size_t super_vtable_buffer_size = super_vtable_length * 3;
  const size_t bit_vector_size = BitVector::BitsToWords(num_virtual_methods);
  const size_t total_size =
      declared_virtuals_buffer_size + super_vtable_buffer_size + bit_vector_size;

  uint32_t* declared_virtuals_buffer_ptr = (total_size <= kMaxStackBuferSize)
      ? reinterpret_cast<uint32_t*>(alloca(total_size * sizeof(uint32_t)))
      : allocator_.AllocArray<uint32_t>(total_size);
  uint32_t* bit_vector_buffer_ptr = declared_virtuals_buffer_ptr + declared_virtuals_buffer_size;

  DeclaredVirtualSignatureSet declared_virtual_signatures(
      kMinLoadFactor,
      kMaxLoadFactor,
      DeclaredVirtualSignatureHash(klass),
      DeclaredVirtualSignatureEqual(klass),
      declared_virtuals_buffer_ptr,
      declared_virtuals_buffer_size,
      allocator_.Adapter());

  ArrayRef<uint32_t> same_signature_vtable_lists;
  const bool is_proxy_class = klass->IsProxyClass();
  size_t vtable_length = super_vtable_length;

  // Record which declared methods are overriding a super method.
  BitVector initialized_methods(/* expandable= */ false,
                                Allocator::GetNoopAllocator(),
                                bit_vector_size,
                                bit_vector_buffer_ptr);

  // Note: our sets hash on the method name, and therefore we pay a high
  // performance price when a class has many overloads.
  //
  // We populate a set of declared signatures instead of signatures from the
  // super vtable (which is only lazy populated in case of interface overriding,
  // see below). This makes sure that we pay the performance price only on that
  // class, and not on its subclasses (except in the case of interface overriding, see below).
  for (size_t i = 0; i != num_virtual_methods; ++i) {
    ArtMethod* virtual_method = klass->GetVirtualMethodDuringLinking(i, kPointerSize);
    DCHECK(!virtual_method->IsStatic()) << virtual_method->PrettyMethod();
    ArtMethod* signature_method = UNLIKELY(is_proxy_class)
        ? virtual_method->GetInterfaceMethodForProxyUnchecked(kPointerSize)
        : virtual_method;
    size_t hash = ComputeMethodHash(signature_method);
    declared_virtual_signatures.PutWithHash(i, hash);
  }

  // Loop through each super vtable method and see if they are overridden by a method we added to
  // the hash table.
  for (size_t j = 0; j < super_vtable_length; ++j) {
    // Search the hash table to see if we are overridden by any method.
    ArtMethod* super_method = super_vtable_accessor.GetVTableEntry(j);
    if (!klass->CanAccessMember(super_method->GetDeclaringClass(),
                                super_method->GetAccessFlags())) {
      // Continue on to the next method since this one is package private and cannot be overridden.
      // Before Android 4.1, the package-private method super_method might have been incorrectly
      // overridden.
      continue;
    }
    size_t hash = (j < mirror::Object::kVTableLength)
        ? class_linker_->object_virtual_method_hashes_[j]
        : ComputeMethodHash(super_method);
    auto it = declared_virtual_signatures.FindWithHash(super_method, hash);
    if (it == declared_virtual_signatures.end()) {
      continue;
    }
    ArtMethod* virtual_method = klass->GetVirtualMethodDuringLinking(*it, kPointerSize);
    if (super_method->IsFinal()) {
      sants.reset();
      ThrowLinkageError(klass, "Method %s overrides final method in class %s",
                        virtual_method->PrettyMethod().c_str(),
                        super_method->GetDeclaringClassDescriptor());
      return 0u;
    }
    if (initialized_methods.IsBitSet(*it)) {
      // The method is overriding more than one method.
      // We record that information in a linked list to later set the method in the vtable
      // locations that are not the method index.
      if (same_signature_vtable_lists.empty()) {
        same_signature_vtable_lists = ArrayRef<uint32_t>(
            allocator_.AllocArray<uint32_t>(super_vtable_length), super_vtable_length);
        std::fill_n(same_signature_vtable_lists.data(), super_vtable_length, dex::kDexNoIndex);
        same_signature_vtable_lists_ = same_signature_vtable_lists;
      }
      same_signature_vtable_lists[j] = virtual_method->GetMethodIndexDuringLinking();
    } else {
      initialized_methods.SetBit(*it);
    }

    // We arbitrarily set to the largest index. This is also expected when
    // iterating over the `same_signature_vtable_lists_`.
    virtual_method->SetMethodIndex(j);
  }

  // Add the non-overridden methods at the end.
  for (size_t i = 0; i < num_virtual_methods; ++i) {
    if (!initialized_methods.IsBitSet(i)) {
      ArtMethod* local_method = klass->GetVirtualMethodDuringLinking(i, kPointerSize);
      local_method->SetMethodIndex(vtable_length);
      vtable_length++;
    }
  }

  // A lazily constructed super vtable set, which we only populate in the less
  // common sittuation of a superclass implementing a method declared in an
  // interface this class inherits.
  // We still try to allocate the set on the stack as using the arena will have
  // a larger cost.
  uint32_t* super_vtable_buffer_ptr = bit_vector_buffer_ptr + bit_vector_size;
  VTableSignatureSet super_vtable_signatures(
      kMinLoadFactor,
      kMaxLoadFactor,
      VTableSignatureHash(super_vtable_accessor),
      VTableSignatureEqual(super_vtable_accessor),
      super_vtable_buffer_ptr,
      super_vtable_buffer_size,
      allocator_.Adapter());

  // Assign vtable indexes for interface methods in new interfaces and store them
  // in implementation method arrays. These shall be replaced by actual method
  // pointers later. We do not need to do this for superclass interfaces as we can
  // get these vtable indexes from implementation methods in superclass iftable.
  // Record data for copied methods which shall be referenced by the vtable.
  const size_t ifcount = iftable->Count();
  ObjPtr<mirror::IfTable> super_iftable = super_class->GetIfTable();
  const size_t super_ifcount = super_iftable->Count();
  for (size_t i = ifcount; i != super_ifcount; ) {
    --i;
    DCHECK_LT(i, ifcount);
    ObjPtr<mirror::Class> iface = iftable->GetInterface(i);
    ObjPtr<mirror::PointerArray> method_array = iftable->GetMethodArrayOrNull(i);
    size_t num_methods = (method_array != nullptr) ? method_array->GetLength() : 0u;
    for (size_t j = 0; j != num_methods; ++j) {
      ArtMethod* interface_method = iface->GetVirtualMethod(j, kPointerSize);
      size_t hash = ComputeMethodHash(interface_method);
      ArtMethod* vtable_method = nullptr;
      auto it1 = declared_virtual_signatures.FindWithHash(interface_method, hash);
      if (it1 != declared_virtual_signatures.end()) {
        ArtMethod* found_method = klass->GetVirtualMethodDuringLinking(*it1, kPointerSize);
        // For interface overriding, we only look at public methods.
        if (found_method->IsPublic()) {
          vtable_method = found_method;
        }
      } else {
        // This situation should be rare (a superclass implements a method
        // declared in an interface this class is inheriting). Only in this case
        // do we lazily populate the super_vtable_signatures.
        if (super_vtable_signatures.empty()) {
          for (size_t k = 0; k < super_vtable_length; ++k) {
            ArtMethod* super_method = super_vtable_accessor.GetVTableEntry(k);
            if (!super_method->IsPublic()) {
              // For interface overriding, we only look at public methods.
              continue;
            }
            size_t super_hash = (k < mirror::Object::kVTableLength)
                ? class_linker_->object_virtual_method_hashes_[k]
                : ComputeMethodHash(super_method);
            auto [it, inserted] = super_vtable_signatures.InsertWithHash(k, super_hash);
            DCHECK(inserted || super_vtable_accessor.GetVTableEntry(*it) == super_method);
          }
        }
        auto it2 = super_vtable_signatures.FindWithHash(interface_method, hash);
        if (it2 != super_vtable_signatures.end()) {
          vtable_method = super_vtable_accessor.GetVTableEntry(*it2);
        }
      }

      uint32_t vtable_index = vtable_length;
      if (vtable_method != nullptr) {
        vtable_index = vtable_method->GetMethodIndexDuringLinking();
        if (!vtable_method->IsOverridableByDefaultMethod()) {
          method_array->SetElementPtrSize(j, vtable_index, kPointerSize);
          continue;
        }
      }

      auto [it, inserted] = copied_method_records_.InsertWithHash(
          CopiedMethodRecord(interface_method, vtable_index), hash);
      if (vtable_method != nullptr) {
        DCHECK_EQ(vtable_index, it->GetMethodIndex());
      } else if (inserted) {
        DCHECK_EQ(vtable_index, it->GetMethodIndex());
        DCHECK_EQ(vtable_index, vtable_length);
        ++vtable_length;
      } else {
        vtable_index = it->GetMethodIndex();
      }
      method_array->SetElementPtrSize(j, it->GetMethodIndex(), kPointerSize);
      if (inserted) {
        it->SetState(interface_method->IsAbstract() ? CopiedMethodRecord::State::kAbstractSingle
                                                    : CopiedMethodRecord::State::kDefaultSingle);
      } else {
        it->UpdateState(iface, interface_method, vtable_index, iftable, ifcount, i);
      }
    }
  }
  // Finalize copied method records and check if we can reuse some methods from superclass vtable.
  size_t num_new_copied_methods = copied_method_records_.size();
  for (CopiedMethodRecord& record : copied_method_records_) {
    uint32_t vtable_index = record.GetMethodIndex();
    if (vtable_index < super_vtable_length) {
      ArtMethod* super_method = super_vtable_accessor.GetVTableEntry(record.GetMethodIndex());
      DCHECK(super_method->IsOverridableByDefaultMethod());
      record.FinalizeState(
          super_method, vtable_index, iftable, ifcount, super_iftable, super_ifcount);
      if (record.GetState() == CopiedMethodRecord::State::kUseSuperMethod) {
        --num_new_copied_methods;
      }
    }
  }
  num_new_copied_methods_ = num_new_copied_methods;

  if (UNLIKELY(!IsUint<16>(vtable_length))) {
    sants.reset();
    ThrowClassFormatError(klass, "Too many methods defined on class: %zd", vtable_length);
    return 0u;
  }

  return vtable_length;
}

template <PointerSize kPointerSize>
bool ClassLinker::LinkMethodsHelper<kPointerSize>::FindCopiedMethodsForInterface(
    ObjPtr<mirror::Class> klass,
    size_t num_virtual_methods,
    ObjPtr<mirror::IfTable> iftable) {
  DCHECK(klass->IsInterface());
  DCHECK(klass->HasSuperClass());
  DCHECK(klass->GetSuperClass()->IsObjectClass());
  DCHECK_EQ(klass->GetSuperClass()->GetIfTableCount(), 0);

  // There should be no thread suspension unless we want to throw an exception.
  // (We are using `ObjPtr<>`s that are invalidated by thread suspension.)
  std::optional<ScopedAssertNoThreadSuspension> sants(__FUNCTION__);

  // Prepare a `HashSet<>` with the declared virtual methods. These mask any methods
  // from superinterfaces, so we can filter out matching superinterface methods.
  static constexpr double kMinLoadFactor = 0.3;
  static constexpr double kMaxLoadFactor = 0.5;
  static constexpr size_t kMaxStackBuferSize = 256;
  const size_t declared_virtuals_buffer_size = num_virtual_methods * 3;
  uint32_t* declared_virtuals_buffer_ptr = (declared_virtuals_buffer_size <= kMaxStackBuferSize)
      ? reinterpret_cast<uint32_t*>(alloca(declared_virtuals_buffer_size * sizeof(uint32_t)))
      : allocator_.AllocArray<uint32_t>(declared_virtuals_buffer_size);
  DeclaredVirtualSignatureSet declared_virtual_signatures(
      kMinLoadFactor,
      kMaxLoadFactor,
      DeclaredVirtualSignatureHash(klass),
      DeclaredVirtualSignatureEqual(klass),
      declared_virtuals_buffer_ptr,
      declared_virtuals_buffer_size,
      allocator_.Adapter());
  for (size_t i = 0; i != num_virtual_methods; ++i) {
    ArtMethod* virtual_method = klass->GetVirtualMethodDuringLinking(i, kPointerSize);
    DCHECK(!virtual_method->IsStatic()) << virtual_method->PrettyMethod();
    size_t hash = ComputeMethodHash(virtual_method);
    declared_virtual_signatures.PutWithHash(i, hash);
  }

  // We do not create miranda methods for interface classes, so we do not need to track
  // non-default (abstract) interface methods. The downside is that we cannot use the
  // optimized code paths with `CopiedMethodRecord::State::kDefaultSingle` and since
  // we do not fill method arrays for interfaces, the method search actually has to
  // compare signatures instead of searching for the implementing method.
  const size_t ifcount = iftable->Count();
  size_t new_method_index = num_virtual_methods;
  for (size_t i = ifcount; i != 0u; ) {
    --i;
    DCHECK_LT(i, ifcount);
    ObjPtr<mirror::Class> iface = iftable->GetInterface(i);
    if (!iface->HasDefaultMethods()) {
      continue;  // No default methods to process.
    }
    size_t num_methods = iface->NumDeclaredVirtualMethods();
    for (size_t j = 0; j != num_methods; ++j) {
      ArtMethod* interface_method = iface->GetVirtualMethod(j, kPointerSize);
      if (!interface_method->IsDefault()) {
        continue;  // Do not process this non-default method.
      }
      size_t hash = ComputeMethodHash(interface_method);
      auto it1 = declared_virtual_signatures.FindWithHash(interface_method, hash);
      if (it1 != declared_virtual_signatures.end()) {
        ArtMethod* virtual_method = klass->GetVirtualMethodDuringLinking(*it1, kPointerSize);
        if (!virtual_method->IsAbstract() && !virtual_method->IsPublic()) {
          sants.reset();
          ThrowIllegalAccessErrorForImplementingMethod(klass, virtual_method, interface_method);
          return false;
        }
        continue;  // This default method is masked by a method declared in this interface.
      }

      CopiedMethodRecord new_record(interface_method, new_method_index);
      auto it = copied_method_records_.FindWithHash(new_record, hash);
      if (it == copied_method_records_.end()) {
        // Pretend that there is another default method and try to update the state.
        // If the `interface_method` is not masked, the state shall change to
        // `kDefaultConflict`; if it is masked, the state remains `kDefault`.
        new_record.SetState(CopiedMethodRecord::State::kDefault);
        new_record.UpdateStateForInterface(iface, interface_method, iftable, ifcount, i);
        if (new_record.GetState() == CopiedMethodRecord::State::kDefaultConflict) {
          // Insert the new record with the state `kDefault`.
          new_record.SetState(CopiedMethodRecord::State::kDefault);
          copied_method_records_.PutWithHash(new_record, hash);
          DCHECK_EQ(new_method_index, new_record.GetMethodIndex());
          ++new_method_index;
        }
      } else {
        it->UpdateStateForInterface(iface, interface_method, iftable, ifcount, i);
      }
    }
  }

  // Prune records without conflict. (Method indexes are updated in `ReallocMethods()`.)
  // We do not copy normal default methods to subinterfaces, instead we find the
  // default method with `Class::FindVirtualMethodForInterfaceSuper()` when needed.
  size_t num_new_copied_methods = copied_method_records_.size();
  for (CopiedMethodRecord& record : copied_method_records_) {
    if (record.GetState() != CopiedMethodRecord::State::kDefaultConflict) {
      DCHECK(record.GetState() == CopiedMethodRecord::State::kDefault);
      record.SetState(CopiedMethodRecord::State::kUseSuperMethod);
      --num_new_copied_methods;
    }
  }
  num_new_copied_methods_ = num_new_copied_methods;

  return true;
}


template <PointerSize kPointerSize>
FLATTEN
bool ClassLinker::LinkMethodsHelper<kPointerSize>::LinkMethods(
    Thread* self,
    Handle<mirror::Class> klass,
    Handle<mirror::ObjectArray<mirror::Class>> interfaces,
    bool* out_new_conflict,
    ArtMethod** out_imt) {
  const size_t num_virtual_methods = klass->NumVirtualMethods();
  if (klass->IsInterface()) {
    // No vtable.
    if (!IsUint<16>(num_virtual_methods)) {
      ThrowClassFormatError(klass.Get(), "Too many methods on interface: %zu", num_virtual_methods);
      return false;
    }
    // Assign each method an interface table index and set the default flag.
    bool has_defaults = false;
    for (size_t i = 0; i < num_virtual_methods; ++i) {
      ArtMethod* m = klass->GetVirtualMethodDuringLinking(i, kPointerSize);
      m->SetMethodIndex(i);
      uint32_t access_flags = m->GetAccessFlags();
      DCHECK(!ArtMethod::IsDefault(access_flags));
      DCHECK_EQ(!ArtMethod::IsAbstract(access_flags), ArtMethod::IsInvokable(access_flags));
      if (ArtMethod::IsInvokable(access_flags)) {
        // If the dex file does not support default methods, throw ClassFormatError.
        // This check is necessary to protect from odd cases, such as native default
        // methods, that the dex file verifier permits for old dex file versions. b/157170505
        // FIXME: This should be `if (!m->GetDexFile()->SupportsDefaultMethods())` but we're
        // currently running CTS tests for default methods with dex file version 035 which
        // does not support default methods. So, we limit this to native methods. b/157718952
        if (ArtMethod::IsNative(access_flags)) {
          DCHECK(!m->GetDexFile()->SupportsDefaultMethods());
          ThrowClassFormatError(klass.Get(),
                                "Dex file does not support default method '%s'",
                                m->PrettyMethod().c_str());
          return false;
        }
        if (!ArtMethod::IsPublic(access_flags)) {
          // The verifier should have caught the non-public method for dex version 37.
          // Just warn and skip it since this is from before default-methods so we don't
          // really need to care that it has code.
          LOG(WARNING) << "Default interface method " << m->PrettyMethod() << " is not public! "
                       << "This will be a fatal error in subsequent versions of android. "
                       << "Continuing anyway.";
        }
        m->SetAccessFlags(access_flags | kAccDefault);
        has_defaults = true;
      }
    }
    // Mark that we have default methods so that we won't need to scan the virtual_methods_ array
    // during initialization. This is a performance optimization. We could simply traverse the
    // virtual_methods_ array again during initialization.
    if (has_defaults) {
      klass->SetHasDefaultMethods();
    }
    ObjPtr<mirror::IfTable> iftable = SetupInterfaceLookupTable(
        self, klass, &allocator_, NonProxyInterfacesAccessor(class_linker_, klass));
    if (UNLIKELY(iftable == nullptr)) {
      self->AssertPendingException();
      return false;
    }
    size_t ifcount = iftable->Count();
    bool have_super_with_defaults = false;
    for (size_t i = 0; i != ifcount; ++i) {
      if (iftable->GetInterface(i)->HasDefaultMethods()) {
        have_super_with_defaults = true;
        break;
      }
    }
    LengthPrefixedArray<ArtMethod>* old_methods = kIsDebugBuild ? klass->GetMethodsPtr() : nullptr;
    if (have_super_with_defaults) {
      if (!FindCopiedMethodsForInterface(klass.Get(), num_virtual_methods, iftable)) {
        self->AssertPendingException();
        return false;
      }
      if (num_new_copied_methods_ != 0u) {
        // Re-check the number of methods.
        size_t final_num_virtual_methods = num_virtual_methods + num_new_copied_methods_;
        if (!IsUint<16>(final_num_virtual_methods)) {
          ThrowClassFormatError(
              klass.Get(), "Too many methods on interface: %zu", final_num_virtual_methods);
          return false;
        }
        ReallocMethods(klass.Get());
      }
    }
    klass->SetIfTable(iftable);
    if (kIsDebugBuild) {
      // May cause thread suspension, so do this after we're done with `ObjPtr<> iftable`.
      ClobberOldMethods(old_methods, klass->GetMethodsPtr());
    }
    return true;
  } else if (LIKELY(klass->HasSuperClass())) {
    // We set up the interface lookup table now because we need it to determine if we need
    // to update any vtable entries with new default method implementations.
    StackHandleScope<3> hs(self);
    MutableHandle<mirror::IfTable> iftable = hs.NewHandle(UNLIKELY(klass->IsProxyClass())
        ? SetupInterfaceLookupTable(self, klass, &allocator_, ProxyInterfacesAccessor(interfaces))
        : SetupInterfaceLookupTable(
              self, klass, &allocator_, NonProxyInterfacesAccessor(class_linker_, klass)));
    if (UNLIKELY(iftable == nullptr)) {
      self->AssertPendingException();
      return false;
    }

    // Copy the IMT from superclass if present and needed. Update with new methods later.
    Handle<mirror::Class> super_class = hs.NewHandle(klass->GetSuperClass());
    bool is_klass_abstract = klass->IsAbstract();
    bool is_super_abstract = super_class->IsAbstract();
    DCHECK_EQ(klass->ShouldHaveImt(), !is_klass_abstract);
    DCHECK_EQ(super_class->ShouldHaveImt(), !is_super_abstract);
    if (!is_klass_abstract && !is_super_abstract) {
      ImTable* super_imt = super_class->GetImt(kPointerSize);
      for (size_t i = 0; i < ImTable::kSize; ++i) {
        out_imt[i] = super_imt->Get(i, kPointerSize);
      }
    }

    // If there are no new virtual methods and no new interfaces, we can simply reuse
    // the vtable from superclass. We may need to make a copy if it's embedded.
    const size_t super_vtable_length = super_class->GetVTableLength();
    if (num_virtual_methods == 0 && iftable.Get() == super_class->GetIfTable()) {
      DCHECK_EQ(is_super_abstract, !super_class->ShouldHaveEmbeddedVTable());
      if (is_super_abstract) {
        DCHECK(super_class->IsAbstract() && !super_class->IsArrayClass());
        ObjPtr<mirror::PointerArray> super_vtable = super_class->GetVTable();
        CHECK(super_vtable != nullptr) << super_class->PrettyClass();
        klass->SetVTable(super_vtable);
        // No IMT in the super class, we need to reconstruct it from the iftable.
        if (!is_klass_abstract && iftable->Count() != 0) {
          class_linker_->FillIMTFromIfTable(iftable.Get(),
                                            runtime_->GetImtUnimplementedMethod(),
                                            runtime_->GetImtConflictMethod(),
                                            klass.Get(),
                                            /*create_conflict_tables=*/false,
                                            /*ignore_copied_methods=*/false,
                                            out_new_conflict,
                                            out_imt);
        }
      } else {
        ObjPtr<mirror::PointerArray> vtable = AllocPointerArray(self, super_vtable_length);
        if (UNLIKELY(vtable == nullptr)) {
          self->AssertPendingOOMException();
          return false;
        }
        for (size_t i = 0; i < super_vtable_length; i++) {
          vtable->SetElementPtrSize(
              i, super_class->GetEmbeddedVTableEntry(i, kPointerSize), kPointerSize);
        }
        klass->SetVTable(vtable);
        // The IMT was already copied from superclass if `klass` is not abstract.
      }
      klass->SetIfTable(iftable.Get());
      return true;
    }

    // Allocate method arrays, so that we can link interface methods without thread suspension,
    // otherwise GC could miss visiting newly allocated copied methods.
    // TODO: Do not allocate copied methods during linking, store only records about what
    // we need to allocate and allocate it at the end. Start with superclass iftable and
    // perform copy-on-write when needed to facilitate maximum memory sharing.
    if (!AllocateIfTableMethodArrays(self, klass, iftable)) {
      self->AssertPendingOOMException();
      return false;
    }

    size_t final_vtable_size = AssignVTableIndexes(
        klass.Get(), super_class.Get(), is_super_abstract, num_virtual_methods, iftable.Get());
    if (final_vtable_size == 0u) {
      self->AssertPendingException();
      return false;
    }
    DCHECK(IsUint<16>(final_vtable_size));

    // Allocate the new vtable.
    Handle<mirror::PointerArray> vtable = hs.NewHandle(AllocPointerArray(self, final_vtable_size));
    if (UNLIKELY(vtable == nullptr)) {
      self->AssertPendingOOMException();
      return false;
    }

    LengthPrefixedArray<ArtMethod>* old_methods = kIsDebugBuild ? klass->GetMethodsPtr() : nullptr;
    if (num_new_copied_methods_ != 0u) {
      ReallocMethods(klass.Get());
    }

    // Store new virtual methods in the new vtable.
    ArrayRef<uint32_t> same_signature_vtable_lists = same_signature_vtable_lists_;
    for (ArtMethod& virtual_method : klass->GetVirtualMethodsSliceUnchecked(kPointerSize)) {
      uint32_t vtable_index = virtual_method.GetMethodIndexDuringLinking();
      vtable->SetElementPtrSize(vtable_index, &virtual_method, kPointerSize);
      if (UNLIKELY(vtable_index < same_signature_vtable_lists.size())) {
        // We may override more than one method according to JLS, see b/211854716.
        while (same_signature_vtable_lists[vtable_index] != dex::kDexNoIndex) {
          DCHECK_LT(same_signature_vtable_lists[vtable_index], vtable_index);
          vtable_index = same_signature_vtable_lists[vtable_index];
          vtable->SetElementPtrSize(vtable_index, &virtual_method, kPointerSize);
          if (kIsDebugBuild) {
            ArtMethod* current_method = super_class->GetVTableEntry(vtable_index, kPointerSize);
            DCHECK(klass->CanAccessMember(current_method->GetDeclaringClass(),
                                          current_method->GetAccessFlags()));
            DCHECK(!current_method->IsFinal());
          }
        }
      }
    }

    // For non-overridden vtable slots, copy a method from `super_class`.
    for (size_t j = 0; j != super_vtable_length; ++j) {
      if (vtable->GetElementPtrSize<ArtMethod*, kPointerSize>(j) == nullptr) {
        ArtMethod* super_method = super_class->GetVTableEntry(j, kPointerSize);
        vtable->SetElementPtrSize(j, super_method, kPointerSize);
      }
    }

    // Update the `iftable` (and IMT) with finalized virtual methods.
    if (!FinalizeIfTable(klass,
                         iftable,
                         vtable,
                         is_klass_abstract,
                         is_super_abstract,
                         out_new_conflict,
                         out_imt)) {
      self->AssertPendingOOMException();
      return false;
    }

    klass->SetVTable(vtable.Get());
    klass->SetIfTable(iftable.Get());
    if (kIsDebugBuild) {
      CheckVTable(self, klass, kPointerSize);
      ClobberOldMethods(old_methods, klass->GetMethodsPtr());
    }
    return true;
  } else {
    return LinkJavaLangObjectMethods(self, klass);
  }
}

template <PointerSize kPointerSize>
bool ClassLinker::LinkMethodsHelper<kPointerSize>::LinkJavaLangObjectMethods(
    Thread* self,
    Handle<mirror::Class> klass) {
  DCHECK_EQ(klass.Get(), GetClassRoot<mirror::Object>(class_linker_));
  DCHECK_EQ(klass->NumVirtualMethods(), mirror::Object::kVTableLength);
  static_assert(IsUint<16>(mirror::Object::kVTableLength));
  ObjPtr<mirror::PointerArray> vtable = AllocPointerArray(self, mirror::Object::kVTableLength);
  if (UNLIKELY(vtable == nullptr)) {
    self->AssertPendingOOMException();
    return false;
  }
  for (size_t i = 0; i < mirror::Object::kVTableLength; ++i) {
    ArtMethod* virtual_method = klass->GetVirtualMethodDuringLinking(i, kPointerSize);
    vtable->SetElementPtrSize(i, virtual_method, kPointerSize);
    virtual_method->SetMethodIndex(i);
  }
  klass->SetVTable(vtable);
  InitializeObjectVirtualMethodHashes(
      klass.Get(),
      kPointerSize,
      ArrayRef<uint32_t>(class_linker_->object_virtual_method_hashes_));
  // The interface table is already allocated but there are no interface methods to link.
  DCHECK(klass->GetIfTable() != nullptr);
  DCHECK_EQ(klass->GetIfTableCount(), 0);
  return true;
}

// Populate the class vtable and itable. Compute return type indices.
bool ClassLinker::LinkMethods(Thread* self,
                              Handle<mirror::Class> klass,
                              Handle<mirror::ObjectArray<mirror::Class>> interfaces,
                              bool* out_new_conflict,
                              ArtMethod** out_imt) {
  self->AllowThreadSuspension();
  // Link virtual methods then interface methods.
  Runtime* const runtime = Runtime::Current();
  if (LIKELY(GetImagePointerSize() == kRuntimePointerSize)) {
    LinkMethodsHelper<kRuntimePointerSize> helper(this, klass, self, runtime);
    return helper.LinkMethods(self, klass, interfaces, out_new_conflict, out_imt);
  } else {
    constexpr PointerSize kOtherPointerSize =
        (kRuntimePointerSize == PointerSize::k64) ? PointerSize::k32 : PointerSize::k64;
    LinkMethodsHelper<kOtherPointerSize> helper(this, klass, self, runtime);
    return helper.LinkMethods(self, klass, interfaces, out_new_conflict, out_imt);
  }
}

class ClassLinker::LinkFieldsHelper {
 public:
  static bool LinkFields(ClassLinker* class_linker,
                         Thread* self,
                         Handle<mirror::Class> klass,
                         bool is_static,
                         size_t* class_size)
      REQUIRES_SHARED(Locks::mutator_lock_);

 private:
  enum class FieldTypeOrder : uint16_t;
  class FieldGaps;

  struct FieldTypeOrderAndIndex {
    FieldTypeOrder field_type_order;
    uint16_t field_index;
  };

  static FieldTypeOrder FieldTypeOrderFromFirstDescriptorCharacter(char first_char);

  template <size_t kSize>
  static MemberOffset AssignFieldOffset(ArtField* field, MemberOffset field_offset)
      REQUIRES_SHARED(Locks::mutator_lock_);
};

// We use the following order of field types for assigning offsets.
// Some fields can be shuffled forward to fill gaps, see
// `ClassLinker::LinkFieldsHelper::LinkFields()`.
enum class ClassLinker::LinkFieldsHelper::FieldTypeOrder : uint16_t {
  kReference = 0u,
  kLong,
  kDouble,
  kInt,
  kFloat,
  kChar,
  kShort,
  kBoolean,
  kByte,

  kLast64BitType = kDouble,
  kLast32BitType = kFloat,
  kLast16BitType = kShort,
};

ALWAYS_INLINE
ClassLinker::LinkFieldsHelper::FieldTypeOrder
ClassLinker::LinkFieldsHelper::FieldTypeOrderFromFirstDescriptorCharacter(char first_char) {
  switch (first_char) {
    case 'J':
      return FieldTypeOrder::kLong;
    case 'D':
      return FieldTypeOrder::kDouble;
    case 'I':
      return FieldTypeOrder::kInt;
    case 'F':
      return FieldTypeOrder::kFloat;
    case 'C':
      return FieldTypeOrder::kChar;
    case 'S':
      return FieldTypeOrder::kShort;
    case 'Z':
      return FieldTypeOrder::kBoolean;
    case 'B':
      return FieldTypeOrder::kByte;
    default:
      DCHECK(first_char == 'L' || first_char == '[') << first_char;
      return FieldTypeOrder::kReference;
  }
}

// Gaps where we can insert fields in object layout.
class ClassLinker::LinkFieldsHelper::FieldGaps {
 public:
  template <uint32_t kSize>
  ALWAYS_INLINE MemberOffset AlignFieldOffset(MemberOffset field_offset) {
    static_assert(kSize == 2u || kSize == 4u || kSize == 8u);
    if (!IsAligned<kSize>(field_offset.Uint32Value())) {
      uint32_t gap_start = field_offset.Uint32Value();
      field_offset = MemberOffset(RoundUp(gap_start, kSize));
      AddGaps<kSize - 1u>(gap_start, field_offset.Uint32Value());
    }
    return field_offset;
  }

  template <uint32_t kSize>
  bool HasGap() const {
    static_assert(kSize == 1u || kSize == 2u || kSize == 4u);
    return (kSize == 1u && gap1_offset_ != kNoOffset) ||
           (kSize <= 2u && gap2_offset_ != kNoOffset) ||
           gap4_offset_ != kNoOffset;
  }

  template <uint32_t kSize>
  MemberOffset ReleaseGap() {
    static_assert(kSize == 1u || kSize == 2u || kSize == 4u);
    uint32_t result;
    if (kSize == 1u && gap1_offset_ != kNoOffset) {
      DCHECK(gap2_offset_ == kNoOffset || gap2_offset_ > gap1_offset_);
      DCHECK(gap4_offset_ == kNoOffset || gap4_offset_ > gap1_offset_);
      result = gap1_offset_;
      gap1_offset_ = kNoOffset;
    } else if (kSize <= 2u && gap2_offset_ != kNoOffset) {
      DCHECK(gap4_offset_ == kNoOffset || gap4_offset_ > gap2_offset_);
      result = gap2_offset_;
      gap2_offset_ = kNoOffset;
      if (kSize < 2u) {
        AddGaps<1u>(result + kSize, result + 2u);
      }
    } else {
      DCHECK_NE(gap4_offset_, kNoOffset);
      result = gap4_offset_;
      gap4_offset_ = kNoOffset;
      if (kSize < 4u) {
        AddGaps<kSize | 2u>(result + kSize, result + 4u);
      }
    }
    return MemberOffset(result);
  }

 private:
  template <uint32_t kGapsToCheck>
  void AddGaps(uint32_t gap_start, uint32_t gap_end) {
    if ((kGapsToCheck & 1u) != 0u) {
      DCHECK_LT(gap_start, gap_end);
      DCHECK_ALIGNED(gap_end, 2u);
      if ((gap_start & 1u) != 0u) {
        DCHECK_EQ(gap1_offset_, kNoOffset);
        gap1_offset_ = gap_start;
        gap_start += 1u;
        if (kGapsToCheck == 1u || gap_start == gap_end) {
          DCHECK_EQ(gap_start, gap_end);
          return;
        }
      }
    }

    if ((kGapsToCheck & 2u) != 0u) {
      DCHECK_LT(gap_start, gap_end);
      DCHECK_ALIGNED(gap_start, 2u);
      DCHECK_ALIGNED(gap_end, 4u);
      if ((gap_start & 2u) != 0u) {
        DCHECK_EQ(gap2_offset_, kNoOffset);
        gap2_offset_ = gap_start;
        gap_start += 2u;
        if (kGapsToCheck <= 3u || gap_start == gap_end) {
          DCHECK_EQ(gap_start, gap_end);
          return;
        }
      }
    }

    if ((kGapsToCheck & 4u) != 0u) {
      DCHECK_LT(gap_start, gap_end);
      DCHECK_ALIGNED(gap_start, 4u);
      DCHECK_ALIGNED(gap_end, 8u);
      DCHECK_EQ(gap_start + 4u, gap_end);
      DCHECK_EQ(gap4_offset_, kNoOffset);
      gap4_offset_ = gap_start;
      return;
    }

    DCHECK(false) << "Remaining gap: " << gap_start << " to " << gap_end
        << " after checking " << kGapsToCheck;
  }

  static constexpr uint32_t kNoOffset = static_cast<uint32_t>(-1);

  uint32_t gap4_offset_ = kNoOffset;
  uint32_t gap2_offset_ = kNoOffset;
  uint32_t gap1_offset_ = kNoOffset;
};

template <size_t kSize>
ALWAYS_INLINE
MemberOffset ClassLinker::LinkFieldsHelper::AssignFieldOffset(ArtField* field,
                                                              MemberOffset field_offset) {
  DCHECK_ALIGNED(field_offset.Uint32Value(), kSize);
  DCHECK_EQ(Primitive::ComponentSize(field->GetTypeAsPrimitiveType()), kSize);
  field->SetOffset(field_offset);
  return MemberOffset(field_offset.Uint32Value() + kSize);
}

bool ClassLinker::LinkFieldsHelper::LinkFields(ClassLinker* class_linker,
                                               Thread* self,
                                               Handle<mirror::Class> klass,
                                               bool is_static,
                                               size_t* class_size) {
  self->AllowThreadSuspension();
  const size_t num_fields = is_static ? klass->NumStaticFields() : klass->NumInstanceFields();
  LengthPrefixedArray<ArtField>* const fields = is_static ? klass->GetSFieldsPtr() :
      klass->GetIFieldsPtr();

  // Initialize field_offset
  MemberOffset field_offset(0);
  if (is_static) {
    field_offset = klass->GetFirstReferenceStaticFieldOffsetDuringLinking(
        class_linker->GetImagePointerSize());
  } else {
    ObjPtr<mirror::Class> super_class = klass->GetSuperClass();
    if (super_class != nullptr) {
      CHECK(super_class->IsResolved())
          << klass->PrettyClass() << " " << super_class->PrettyClass();
      field_offset = MemberOffset(super_class->GetObjectSize());
    }
  }

  CHECK_EQ(num_fields == 0, fields == nullptr) << klass->PrettyClass();

  // we want a relatively stable order so that adding new fields
  // minimizes disruption of C++ version such as Class and Method.
  //
  // The overall sort order order is:
  // 1) All object reference fields, sorted alphabetically.
  // 2) All java long (64-bit) integer fields, sorted alphabetically.
  // 3) All java double (64-bit) floating point fields, sorted alphabetically.
  // 4) All java int (32-bit) integer fields, sorted alphabetically.
  // 5) All java float (32-bit) floating point fields, sorted alphabetically.
  // 6) All java char (16-bit) integer fields, sorted alphabetically.
  // 7) All java short (16-bit) integer fields, sorted alphabetically.
  // 8) All java boolean (8-bit) integer fields, sorted alphabetically.
  // 9) All java byte (8-bit) integer fields, sorted alphabetically.
  //
  // (References are first to increase the chance of reference visiting
  // being able to take a fast path using a bitmap of references at the
  // start of the object, see `Class::reference_instance_offsets_`.)
  //
  // Once the fields are sorted in this order we will attempt to fill any gaps
  // that might be present in the memory layout of the structure.
  // Note that we shall not fill gaps between the superclass fields.

  // Collect fields and their "type order index" (see numbered points above).
  const char* old_no_suspend_cause = self->StartAssertNoThreadSuspension(
      "Using plain ArtField references");
  constexpr size_t kStackBufferEntries = 64;  // Avoid allocations for small number of fields.
  FieldTypeOrderAndIndex stack_buffer[kStackBufferEntries];
  std::vector<FieldTypeOrderAndIndex> heap_buffer;
  ArrayRef<FieldTypeOrderAndIndex> sorted_fields;
  if (num_fields <= kStackBufferEntries) {
    sorted_fields = ArrayRef<FieldTypeOrderAndIndex>(stack_buffer, num_fields);
  } else {
    heap_buffer.resize(num_fields);
    sorted_fields = ArrayRef<FieldTypeOrderAndIndex>(heap_buffer);
  }
  size_t num_reference_fields = 0;
  size_t primitive_fields_start = num_fields;
  DCHECK_LE(num_fields, 1u << 16);
  for (size_t i = 0; i != num_fields; ++i) {
    ArtField* field = &fields->At(i);
    const char* descriptor = field->GetTypeDescriptor();
    FieldTypeOrder field_type_order = FieldTypeOrderFromFirstDescriptorCharacter(descriptor[0]);
    uint16_t field_index = dchecked_integral_cast<uint16_t>(i);
    // Insert references to the start, other fields to the end.
    DCHECK_LT(num_reference_fields, primitive_fields_start);
    if (field_type_order == FieldTypeOrder::kReference) {
      sorted_fields[num_reference_fields] = { field_type_order, field_index };
      ++num_reference_fields;
    } else {
      --primitive_fields_start;
      sorted_fields[primitive_fields_start] = { field_type_order, field_index };
    }
  }
  DCHECK_EQ(num_reference_fields, primitive_fields_start);

  // Reference fields are already sorted by field index (and dex field index).
  DCHECK(std::is_sorted(
      sorted_fields.begin(),
      sorted_fields.begin() + num_reference_fields,
      [fields](const auto& lhs, const auto& rhs) REQUIRES_SHARED(Locks::mutator_lock_) {
        ArtField* lhs_field = &fields->At(lhs.field_index);
        ArtField* rhs_field = &fields->At(rhs.field_index);
        CHECK_EQ(lhs_field->GetTypeAsPrimitiveType(), Primitive::kPrimNot);
        CHECK_EQ(rhs_field->GetTypeAsPrimitiveType(), Primitive::kPrimNot);
        CHECK_EQ(lhs_field->GetDexFieldIndex() < rhs_field->GetDexFieldIndex(),
                 lhs.field_index < rhs.field_index);
        return lhs_field->GetDexFieldIndex() < rhs_field->GetDexFieldIndex();
      }));
  // Primitive fields were stored in reverse order of their field index (and dex field index).
  DCHECK(std::is_sorted(
      sorted_fields.begin() + primitive_fields_start,
      sorted_fields.end(),
      [fields](const auto& lhs, const auto& rhs) REQUIRES_SHARED(Locks::mutator_lock_) {
        ArtField* lhs_field = &fields->At(lhs.field_index);
        ArtField* rhs_field = &fields->At(rhs.field_index);
        CHECK_NE(lhs_field->GetTypeAsPrimitiveType(), Primitive::kPrimNot);
        CHECK_NE(rhs_field->GetTypeAsPrimitiveType(), Primitive::kPrimNot);
        CHECK_EQ(lhs_field->GetDexFieldIndex() > rhs_field->GetDexFieldIndex(),
                 lhs.field_index > rhs.field_index);
        return lhs.field_index > rhs.field_index;
      }));
  // Sort the primitive fields by the field type order, then field index.
  std::sort(sorted_fields.begin() + primitive_fields_start,
            sorted_fields.end(),
            [](const auto& lhs, const auto& rhs) {
              if (lhs.field_type_order != rhs.field_type_order) {
                return lhs.field_type_order < rhs.field_type_order;
              } else {
                return lhs.field_index < rhs.field_index;
              }
            });
  // Primitive fields are now sorted by field size (descending), then type, then field index.
  DCHECK(std::is_sorted(
      sorted_fields.begin() + primitive_fields_start,
      sorted_fields.end(),
      [fields](const auto& lhs, const auto& rhs) REQUIRES_SHARED(Locks::mutator_lock_) {
        ArtField* lhs_field = &fields->At(lhs.field_index);
        ArtField* rhs_field = &fields->At(rhs.field_index);
        Primitive::Type lhs_type = lhs_field->GetTypeAsPrimitiveType();
        CHECK_NE(lhs_type, Primitive::kPrimNot);
        Primitive::Type rhs_type = rhs_field->GetTypeAsPrimitiveType();
        CHECK_NE(rhs_type, Primitive::kPrimNot);
        if (lhs_type != rhs_type) {
          size_t lhs_size = Primitive::ComponentSize(lhs_type);
          size_t rhs_size = Primitive::ComponentSize(rhs_type);
          return (lhs_size != rhs_size) ? (lhs_size > rhs_size) : (lhs_type < rhs_type);
        } else {
          return lhs_field->GetDexFieldIndex() < rhs_field->GetDexFieldIndex();
        }
      }));

  // Process reference fields.
  FieldGaps field_gaps;
  size_t index = 0u;
  if (num_reference_fields != 0u) {
    constexpr size_t kReferenceSize = sizeof(mirror::HeapReference<mirror::Object>);
    field_offset = field_gaps.AlignFieldOffset<kReferenceSize>(field_offset);
    for (; index != num_reference_fields; ++index) {
      ArtField* field = &fields->At(sorted_fields[index].field_index);
      field_offset = AssignFieldOffset<kReferenceSize>(field, field_offset);
    }
  }
  // Process 64-bit fields.
  if (index != num_fields &&
      sorted_fields[index].field_type_order <= FieldTypeOrder::kLast64BitType) {
    field_offset = field_gaps.AlignFieldOffset<8u>(field_offset);
    while (index != num_fields &&
           sorted_fields[index].field_type_order <= FieldTypeOrder::kLast64BitType) {
      ArtField* field = &fields->At(sorted_fields[index].field_index);
      field_offset = AssignFieldOffset<8u>(field, field_offset);
      ++index;
    }
  }
  // Process 32-bit fields.
  if (index != num_fields &&
      sorted_fields[index].field_type_order <= FieldTypeOrder::kLast32BitType) {
    field_offset = field_gaps.AlignFieldOffset<4u>(field_offset);
    if (field_gaps.HasGap<4u>()) {
      ArtField* field = &fields->At(sorted_fields[index].field_index);
      AssignFieldOffset<4u>(field, field_gaps.ReleaseGap<4u>());  // Ignore return value.
      ++index;
      DCHECK(!field_gaps.HasGap<4u>());  // There can be only one gap for a 32-bit field.
    }
    while (index != num_fields &&
           sorted_fields[index].field_type_order <= FieldTypeOrder::kLast32BitType) {
      ArtField* field = &fields->At(sorted_fields[index].field_index);
      field_offset = AssignFieldOffset<4u>(field, field_offset);
      ++index;
    }
  }
  // Process 16-bit fields.
  if (index != num_fields &&
      sorted_fields[index].field_type_order <= FieldTypeOrder::kLast16BitType) {
    field_offset = field_gaps.AlignFieldOffset<2u>(field_offset);
    while (index != num_fields &&
           sorted_fields[index].field_type_order <= FieldTypeOrder::kLast16BitType &&
           field_gaps.HasGap<2u>()) {
      ArtField* field = &fields->At(sorted_fields[index].field_index);
      AssignFieldOffset<2u>(field, field_gaps.ReleaseGap<2u>());  // Ignore return value.
      ++index;
    }
    while (index != num_fields &&
           sorted_fields[index].field_type_order <= FieldTypeOrder::kLast16BitType) {
      ArtField* field = &fields->At(sorted_fields[index].field_index);
      field_offset = AssignFieldOffset<2u>(field, field_offset);
      ++index;
    }
  }
  // Process 8-bit fields.
  for (; index != num_fields && field_gaps.HasGap<1u>(); ++index) {
    ArtField* field = &fields->At(sorted_fields[index].field_index);
    AssignFieldOffset<1u>(field, field_gaps.ReleaseGap<1u>());  // Ignore return value.
  }
  for (; index != num_fields; ++index) {
    ArtField* field = &fields->At(sorted_fields[index].field_index);
    field_offset = AssignFieldOffset<1u>(field, field_offset);
  }

  self->EndAssertNoThreadSuspension(old_no_suspend_cause);

  // We lie to the GC about the java.lang.ref.Reference.referent field, so it doesn't scan it.
  DCHECK_IMPLIES(class_linker->init_done_, !klass->DescriptorEquals("Ljava/lang/ref/Reference;"));
  if (!is_static &&
      UNLIKELY(!class_linker->init_done_) &&
      klass->DescriptorEquals("Ljava/lang/ref/Reference;")) {
    // We know there are no non-reference fields in the Reference classes, and we know
    // that 'referent' is alphabetically last, so this is easy...
    CHECK_EQ(num_reference_fields, num_fields) << klass->PrettyClass();
    CHECK_STREQ(fields->At(num_fields - 1).GetName(), "referent")
        << klass->PrettyClass();
    --num_reference_fields;
  }

  size_t size = field_offset.Uint32Value();
  // Update klass
  if (is_static) {
    klass->SetNumReferenceStaticFields(num_reference_fields);
    *class_size = size;
  } else {
    klass->SetNumReferenceInstanceFields(num_reference_fields);
    ObjPtr<mirror::Class> super_class = klass->GetSuperClass();
    if (num_reference_fields == 0 || super_class == nullptr) {
      // object has one reference field, klass, but we ignore it since we always visit the class.
      // super_class is null iff the class is java.lang.Object.
      if (super_class == nullptr ||
          (super_class->GetClassFlags() & mirror::kClassFlagNoReferenceFields) != 0) {
        klass->SetClassFlags(klass->GetClassFlags() | mirror::kClassFlagNoReferenceFields);
      }
    }
    if (kIsDebugBuild) {
      DCHECK_EQ(super_class == nullptr, klass->DescriptorEquals("Ljava/lang/Object;"));
      size_t total_reference_instance_fields = 0;
      ObjPtr<mirror::Class> cur_super = klass.Get();
      while (cur_super != nullptr) {
        total_reference_instance_fields += cur_super->NumReferenceInstanceFieldsDuringLinking();
        cur_super = cur_super->GetSuperClass();
      }
      if (super_class == nullptr) {
        CHECK_EQ(total_reference_instance_fields, 1u) << klass->PrettyDescriptor();
      } else {
        // Check that there is at least num_reference_fields other than Object.class.
        CHECK_GE(total_reference_instance_fields, 1u + num_reference_fields)
            << klass->PrettyClass();
      }
    }
    if (!klass->IsVariableSize()) {
      std::string temp;
      DCHECK_GE(size, sizeof(mirror::Object)) << klass->GetDescriptor(&temp);
      size_t previous_size = klass->GetObjectSize();
      if (previous_size != 0) {
        // Make sure that we didn't originally have an incorrect size.
        CHECK_EQ(previous_size, size) << klass->GetDescriptor(&temp);
      }
      klass->SetObjectSize(size);
    }
  }

  if (kIsDebugBuild) {
    // Make sure that the fields array is ordered by name but all reference
    // offsets are at the beginning as far as alignment allows.
    MemberOffset start_ref_offset = is_static
        ? klass->GetFirstReferenceStaticFieldOffsetDuringLinking(class_linker->image_pointer_size_)
        : klass->GetFirstReferenceInstanceFieldOffset();
    MemberOffset end_ref_offset(start_ref_offset.Uint32Value() +
                                num_reference_fields *
                                    sizeof(mirror::HeapReference<mirror::Object>));
    MemberOffset current_ref_offset = start_ref_offset;
    for (size_t i = 0; i < num_fields; i++) {
      ArtField* field = &fields->At(i);
      VLOG(class_linker) << "LinkFields: " << (is_static ? "static" : "instance")
          << " class=" << klass->PrettyClass() << " field=" << field->PrettyField()
          << " offset=" << field->GetOffsetDuringLinking();
      if (i != 0) {
        ArtField* const prev_field = &fields->At(i - 1);
        // NOTE: The field names can be the same. This is not possible in the Java language
        // but it's valid Java/dex bytecode and for example proguard can generate such bytecode.
        DCHECK_LE(strcmp(prev_field->GetName(), field->GetName()), 0);
      }
      Primitive::Type type = field->GetTypeAsPrimitiveType();
      bool is_primitive = type != Primitive::kPrimNot;
      if (klass->DescriptorEquals("Ljava/lang/ref/Reference;") &&
          strcmp("referent", field->GetName()) == 0) {
        is_primitive = true;  // We lied above, so we have to expect a lie here.
      }
      MemberOffset offset = field->GetOffsetDuringLinking();
      if (is_primitive) {
        if (offset.Uint32Value() < end_ref_offset.Uint32Value()) {
          // Shuffled before references.
          size_t type_size = Primitive::ComponentSize(type);
          CHECK_LT(type_size, sizeof(mirror::HeapReference<mirror::Object>));
          CHECK_LT(offset.Uint32Value(), start_ref_offset.Uint32Value());
          CHECK_LE(offset.Uint32Value() + type_size, start_ref_offset.Uint32Value());
          CHECK(!IsAligned<sizeof(mirror::HeapReference<mirror::Object>)>(offset.Uint32Value()));
        }
      } else {
        CHECK_EQ(current_ref_offset.Uint32Value(), offset.Uint32Value());
        current_ref_offset = MemberOffset(current_ref_offset.Uint32Value() +
                                          sizeof(mirror::HeapReference<mirror::Object>));
      }
    }
    CHECK_EQ(current_ref_offset.Uint32Value(), end_ref_offset.Uint32Value());
  }
  return true;
}

bool ClassLinker::LinkInstanceFields(Thread* self, Handle<mirror::Class> klass) {
  CHECK(klass != nullptr);
  return LinkFieldsHelper::LinkFields(this, self, klass, false, nullptr);
}

bool ClassLinker::LinkStaticFields(Thread* self, Handle<mirror::Class> klass, size_t* class_size) {
  CHECK(klass != nullptr);
  return LinkFieldsHelper::LinkFields(this, self, klass, true, class_size);
}

<<<<<<< HEAD
=======
// Set kClassFlagRecord if all conditions are fulfilled.
void ClassLinker::SetRecordClassFlagIfNeeded(Handle<mirror::Class> klass) {
  CHECK(klass != nullptr);
  // First, we check the conditions specified in java.lang.Class#isRecord().
  // If any of the following check fails, ART will treat it as a normal class,
  // but still inherited from java.lang.Record.
  if (!klass->IsFinal()) {
    return;
  }

  ObjPtr<mirror::Class> super = klass->GetSuperClass();
  if (super == nullptr) {
    return;
  }

  // Compare the string directly when this ClassLinker is initializing before
  // WellKnownClasses initializes
  if (WellKnownClasses::java_lang_Record == nullptr) {
    if (!super->DescriptorEquals("Ljava/lang/Record;")) {
      return;
    }
  } else {
    ObjPtr<mirror::Class> java_lang_Record =
        WellKnownClasses::ToClass(WellKnownClasses::java_lang_Record);
    if (super.Ptr() != java_lang_Record.Ptr()) {
      return;
    }
  }

  if (annotations::IsRecordClassAnnotationPresent(klass)) {
    klass->SetRecordClass();
  }
}

>>>>>>> afc5f19f
//  Set the bitmap of reference instance field offsets.
void ClassLinker::CreateReferenceInstanceOffsets(Handle<mirror::Class> klass) {
  uint32_t reference_offsets = 0;
  ObjPtr<mirror::Class> super_class = klass->GetSuperClass();
  // Leave the reference offsets as 0 for mirror::Object (the class field is handled specially).
  if (super_class != nullptr) {
    reference_offsets = super_class->GetReferenceInstanceOffsets();
    // Compute reference offsets unless our superclass overflowed.
    if (reference_offsets != mirror::Class::kClassWalkSuper) {
      size_t num_reference_fields = klass->NumReferenceInstanceFieldsDuringLinking();
      if (num_reference_fields != 0u) {
        // All of the fields that contain object references are guaranteed be grouped in memory
        // starting at an appropriately aligned address after super class object data.
        uint32_t start_offset = RoundUp(super_class->GetObjectSize(),
                                        sizeof(mirror::HeapReference<mirror::Object>));
        uint32_t start_bit = (start_offset - mirror::kObjectHeaderSize) /
            sizeof(mirror::HeapReference<mirror::Object>);
        if (start_bit + num_reference_fields > 32) {
          reference_offsets = mirror::Class::kClassWalkSuper;
        } else {
          reference_offsets |= (0xffffffffu << start_bit) &
                               (0xffffffffu >> (32 - (start_bit + num_reference_fields)));
        }
      }
    }
  }
  klass->SetReferenceInstanceOffsets(reference_offsets);
}

ObjPtr<mirror::String> ClassLinker::DoResolveString(dex::StringIndex string_idx,
                                                    ObjPtr<mirror::DexCache> dex_cache) {
  StackHandleScope<1> hs(Thread::Current());
  Handle<mirror::DexCache> h_dex_cache(hs.NewHandle(dex_cache));
  return DoResolveString(string_idx, h_dex_cache);
}

ObjPtr<mirror::String> ClassLinker::DoResolveString(dex::StringIndex string_idx,
                                                    Handle<mirror::DexCache> dex_cache) {
  const DexFile& dex_file = *dex_cache->GetDexFile();
  uint32_t utf16_length;
  const char* utf8_data = dex_file.StringDataAndUtf16LengthByIdx(string_idx, &utf16_length);
  ObjPtr<mirror::String> string = intern_table_->InternStrong(utf16_length, utf8_data);
  if (string != nullptr) {
    dex_cache->SetResolvedString(string_idx, string);
  }
  return string;
}

ObjPtr<mirror::String> ClassLinker::DoLookupString(dex::StringIndex string_idx,
                                                   ObjPtr<mirror::DexCache> dex_cache) {
  DCHECK(dex_cache != nullptr);
  const DexFile& dex_file = *dex_cache->GetDexFile();
  uint32_t utf16_length;
  const char* utf8_data = dex_file.StringDataAndUtf16LengthByIdx(string_idx, &utf16_length);
  ObjPtr<mirror::String> string =
      intern_table_->LookupStrong(Thread::Current(), utf16_length, utf8_data);
  if (string != nullptr) {
    dex_cache->SetResolvedString(string_idx, string);
  }
  return string;
}

ObjPtr<mirror::Class> ClassLinker::DoLookupResolvedType(dex::TypeIndex type_idx,
                                                        ObjPtr<mirror::Class> referrer) {
  return DoLookupResolvedType(type_idx, referrer->GetDexCache(), referrer->GetClassLoader());
}

ObjPtr<mirror::Class> ClassLinker::DoLookupResolvedType(dex::TypeIndex type_idx,
                                                        ObjPtr<mirror::DexCache> dex_cache,
                                                        ObjPtr<mirror::ClassLoader> class_loader) {
  DCHECK(dex_cache->GetClassLoader() == class_loader);
  const DexFile& dex_file = *dex_cache->GetDexFile();
  const char* descriptor = dex_file.StringByTypeIdx(type_idx);
  ObjPtr<mirror::Class> type = LookupResolvedType(descriptor, class_loader);
  if (type != nullptr) {
    DCHECK(type->IsResolved());
    dex_cache->SetResolvedType(type_idx, type);
  }
  return type;
}

ObjPtr<mirror::Class> ClassLinker::LookupResolvedType(const char* descriptor,
                                                      ObjPtr<mirror::ClassLoader> class_loader) {
  DCHECK_NE(*descriptor, '\0') << "descriptor is empty string";
  ObjPtr<mirror::Class> type = nullptr;
  if (descriptor[1] == '\0') {
    // only the descriptors of primitive types should be 1 character long, also avoid class lookup
    // for primitive classes that aren't backed by dex files.
    type = LookupPrimitiveClass(descriptor[0]);
  } else {
    Thread* const self = Thread::Current();
    DCHECK(self != nullptr);
    const size_t hash = ComputeModifiedUtf8Hash(descriptor);
    // Find the class in the loaded classes table.
    type = LookupClass(self, descriptor, hash, class_loader);
  }
  return (type != nullptr && type->IsResolved()) ? type : nullptr;
}

template <typename RefType>
ObjPtr<mirror::Class> ClassLinker::DoResolveType(dex::TypeIndex type_idx, RefType referrer) {
  StackHandleScope<2> hs(Thread::Current());
  Handle<mirror::DexCache> dex_cache(hs.NewHandle(referrer->GetDexCache()));
  Handle<mirror::ClassLoader> class_loader(hs.NewHandle(referrer->GetClassLoader()));
  return DoResolveType(type_idx, dex_cache, class_loader);
}

// Instantiate the above.
template ObjPtr<mirror::Class> ClassLinker::DoResolveType(dex::TypeIndex type_idx,
                                                          ArtField* referrer);
template ObjPtr<mirror::Class> ClassLinker::DoResolveType(dex::TypeIndex type_idx,
                                                          ArtMethod* referrer);
template ObjPtr<mirror::Class> ClassLinker::DoResolveType(dex::TypeIndex type_idx,
                                                          ObjPtr<mirror::Class> referrer);

ObjPtr<mirror::Class> ClassLinker::DoResolveType(dex::TypeIndex type_idx,
                                                 Handle<mirror::DexCache> dex_cache,
                                                 Handle<mirror::ClassLoader> class_loader) {
  DCHECK(dex_cache->GetClassLoader() == class_loader.Get());
  Thread* self = Thread::Current();
  const char* descriptor = dex_cache->GetDexFile()->StringByTypeIdx(type_idx);
  ObjPtr<mirror::Class> resolved = FindClass(self, descriptor, class_loader);
  if (resolved != nullptr) {
    // TODO: we used to throw here if resolved's class loader was not the
    //       boot class loader. This was to permit different classes with the
    //       same name to be loaded simultaneously by different loaders
    dex_cache->SetResolvedType(type_idx, resolved);
  } else {
    CHECK(self->IsExceptionPending())
        << "Expected pending exception for failed resolution of: " << descriptor;
    // Convert a ClassNotFoundException to a NoClassDefFoundError.
    StackHandleScope<1> hs(self);
    Handle<mirror::Throwable> cause(hs.NewHandle(self->GetException()));
    if (cause->InstanceOf(GetClassRoot(ClassRoot::kJavaLangClassNotFoundException, this))) {
      DCHECK(resolved == nullptr);  // No Handle needed to preserve resolved.
      self->ClearException();
      ThrowNoClassDefFoundError("Failed resolution of: %s", descriptor);
      self->GetException()->SetCause(cause.Get());
    }
  }
  DCHECK((resolved == nullptr) || resolved->IsResolved())
      << resolved->PrettyDescriptor() << " " << resolved->GetStatus();
  return resolved;
}

ArtMethod* ClassLinker::FindResolvedMethod(ObjPtr<mirror::Class> klass,
                                           ObjPtr<mirror::DexCache> dex_cache,
                                           ObjPtr<mirror::ClassLoader> class_loader,
                                           uint32_t method_idx) {
  DCHECK(dex_cache->GetClassLoader() == class_loader);
  // Search for the method using dex_cache and method_idx. The Class::Find*Method()
  // functions can optimize the search if the dex_cache is the same as the DexCache
  // of the class, with fall-back to name and signature search otherwise.
  ArtMethod* resolved = nullptr;
  if (klass->IsInterface()) {
    resolved = klass->FindInterfaceMethod(dex_cache, method_idx, image_pointer_size_);
  } else {
    resolved = klass->FindClassMethod(dex_cache, method_idx, image_pointer_size_);
  }
  DCHECK(resolved == nullptr || resolved->GetDeclaringClassUnchecked() != nullptr);
  if (resolved != nullptr &&
      // We pass AccessMethod::kNone instead of kLinking to not warn yet on the
      // access, as we'll be looking if the method can be accessed through an
      // interface.
      hiddenapi::ShouldDenyAccessToMember(resolved,
                                          hiddenapi::AccessContext(class_loader, dex_cache),
                                          hiddenapi::AccessMethod::kNone)) {
    // The resolved method that we have found cannot be accessed due to
    // hiddenapi (typically it is declared up the hierarchy and is not an SDK
    // method). Try to find an interface method from the implemented interfaces which is
    // part of the SDK.
    ArtMethod* itf_method = klass->FindAccessibleInterfaceMethod(resolved, image_pointer_size_);
    if (itf_method == nullptr) {
      // No interface method. Call ShouldDenyAccessToMember again but this time
      // with AccessMethod::kLinking to ensure that an appropriate warning is
      // logged.
      hiddenapi::ShouldDenyAccessToMember(resolved,
                                          hiddenapi::AccessContext(class_loader, dex_cache),
                                          hiddenapi::AccessMethod::kLinking);
      resolved = nullptr;
    } else {
      // We found an interface method that is accessible, continue with the resolved method.
    }
  }
  if (resolved != nullptr) {
    // In case of jmvti, the dex file gets verified before being registered, so first
    // check if it's registered before checking class tables.
    const DexFile& dex_file = *dex_cache->GetDexFile();
    DCHECK_IMPLIES(
        IsDexFileRegistered(Thread::Current(), dex_file),
        FindClassTable(Thread::Current(), dex_cache) == ClassTableForClassLoader(class_loader))
        << "DexFile referrer: " << dex_file.GetLocation()
        << " ClassLoader: " << DescribeLoaders(class_loader, "");
    // Be a good citizen and update the dex cache to speed subsequent calls.
    dex_cache->SetResolvedMethod(method_idx, resolved);
    // Disable the following invariant check as the verifier breaks it. b/73760543
    // const DexFile::MethodId& method_id = dex_file.GetMethodId(method_idx);
    // DCHECK(LookupResolvedType(method_id.class_idx_, dex_cache, class_loader) != nullptr)
    //    << "Method: " << resolved->PrettyMethod() << ", "
    //    << "Class: " << klass->PrettyClass() << " (" << klass->GetStatus() << "), "
    //    << "DexFile referrer: " << dex_file.GetLocation();
  }
  return resolved;
}

// Returns true if `method` is either null or hidden.
// Does not print any warnings if it is hidden.
static bool CheckNoSuchMethod(ArtMethod* method,
                              ObjPtr<mirror::DexCache> dex_cache,
                              ObjPtr<mirror::ClassLoader> class_loader)
      REQUIRES_SHARED(Locks::mutator_lock_) {
  DCHECK(dex_cache->GetClassLoader().Ptr() == class_loader.Ptr());
  return method == nullptr ||
         hiddenapi::ShouldDenyAccessToMember(method,
                                             hiddenapi::AccessContext(class_loader, dex_cache),
                                             hiddenapi::AccessMethod::kNone);  // no warnings
}

ArtMethod* ClassLinker::FindIncompatibleMethod(ObjPtr<mirror::Class> klass,
                                               ObjPtr<mirror::DexCache> dex_cache,
                                               ObjPtr<mirror::ClassLoader> class_loader,
                                               uint32_t method_idx) {
  DCHECK(dex_cache->GetClassLoader() == class_loader);
  if (klass->IsInterface()) {
    ArtMethod* method = klass->FindClassMethod(dex_cache, method_idx, image_pointer_size_);
    return CheckNoSuchMethod(method, dex_cache, class_loader) ? nullptr : method;
  } else {
    // If there was an interface method with the same signature, we would have
    // found it in the "copied" methods. Only DCHECK that the interface method
    // really does not exist.
    if (kIsDebugBuild) {
      ArtMethod* method =
          klass->FindInterfaceMethod(dex_cache, method_idx, image_pointer_size_);
      CHECK(CheckNoSuchMethod(method, dex_cache, class_loader) ||
            (klass->FindAccessibleInterfaceMethod(method, image_pointer_size_) == nullptr));
    }
    return nullptr;
  }
}

ArtMethod* ClassLinker::ResolveMethodWithoutInvokeType(uint32_t method_idx,
                                                       Handle<mirror::DexCache> dex_cache,
                                                       Handle<mirror::ClassLoader> class_loader) {
  DCHECK(dex_cache->GetClassLoader() == class_loader.Get());
  ArtMethod* resolved = dex_cache->GetResolvedMethod(method_idx);
  Thread::PoisonObjectPointersIfDebug();
  if (resolved != nullptr) {
    DCHECK(!resolved->IsRuntimeMethod());
    DCHECK(resolved->GetDeclaringClassUnchecked() != nullptr) << resolved->GetDexMethodIndex();
    return resolved;
  }
  // Fail, get the declaring class.
  const dex::MethodId& method_id = dex_cache->GetDexFile()->GetMethodId(method_idx);
  ObjPtr<mirror::Class> klass = ResolveType(method_id.class_idx_, dex_cache, class_loader);
  if (klass == nullptr) {
    Thread::Current()->AssertPendingException();
    return nullptr;
  }
  return FindResolvedMethod(klass, dex_cache.Get(), class_loader.Get(), method_idx);
}

ArtField* ClassLinker::LookupResolvedField(uint32_t field_idx,
                                           ObjPtr<mirror::DexCache> dex_cache,
                                           ObjPtr<mirror::ClassLoader> class_loader,
                                           bool is_static) {
  DCHECK(dex_cache->GetClassLoader().Ptr() == class_loader.Ptr());
  const DexFile& dex_file = *dex_cache->GetDexFile();
  const dex::FieldId& field_id = dex_file.GetFieldId(field_idx);
  ObjPtr<mirror::Class> klass = dex_cache->GetResolvedType(field_id.class_idx_);
  if (klass == nullptr) {
    klass = LookupResolvedType(field_id.class_idx_, dex_cache, class_loader);
  }
  if (klass == nullptr) {
    // The class has not been resolved yet, so the field is also unresolved.
    return nullptr;
  }
  DCHECK(klass->IsResolved());

  return FindResolvedField(klass, dex_cache, class_loader, field_idx, is_static);
}

ArtField* ClassLinker::ResolveFieldJLS(uint32_t field_idx,
                                       Handle<mirror::DexCache> dex_cache,
                                       Handle<mirror::ClassLoader> class_loader) {
  DCHECK(dex_cache != nullptr);
  DCHECK(dex_cache->GetClassLoader() == class_loader.Get());
  ArtField* resolved = dex_cache->GetResolvedField(field_idx);
  Thread::PoisonObjectPointersIfDebug();
  if (resolved != nullptr) {
    return resolved;
  }
  const DexFile& dex_file = *dex_cache->GetDexFile();
  const dex::FieldId& field_id = dex_file.GetFieldId(field_idx);
  ObjPtr<mirror::Class> klass = ResolveType(field_id.class_idx_, dex_cache, class_loader);
  if (klass == nullptr) {
    DCHECK(Thread::Current()->IsExceptionPending());
    return nullptr;
  }

  resolved = FindResolvedFieldJLS(klass, dex_cache.Get(), class_loader.Get(), field_idx);
  if (resolved == nullptr) {
    const char* name = dex_file.GetFieldName(field_id);
    const char* type = dex_file.GetFieldTypeDescriptor(field_id);
    ThrowNoSuchFieldError("", klass, type, name);
  }
  return resolved;
}

ArtField* ClassLinker::FindResolvedField(ObjPtr<mirror::Class> klass,
                                         ObjPtr<mirror::DexCache> dex_cache,
                                         ObjPtr<mirror::ClassLoader> class_loader,
                                         uint32_t field_idx,
                                         bool is_static) {
  DCHECK(dex_cache->GetClassLoader() == class_loader);
  ArtField* resolved = is_static ? klass->FindStaticField(dex_cache, field_idx)
                                 : klass->FindInstanceField(dex_cache, field_idx);
  if (resolved != nullptr &&
      hiddenapi::ShouldDenyAccessToMember(resolved,
                                          hiddenapi::AccessContext(class_loader, dex_cache),
                                          hiddenapi::AccessMethod::kLinking)) {
    resolved = nullptr;
  }

  if (resolved != nullptr) {
    dex_cache->SetResolvedField(field_idx, resolved);
  }

  return resolved;
}

ArtField* ClassLinker::FindResolvedFieldJLS(ObjPtr<mirror::Class> klass,
                                            ObjPtr<mirror::DexCache> dex_cache,
                                            ObjPtr<mirror::ClassLoader> class_loader,
                                            uint32_t field_idx) {
  DCHECK(dex_cache->GetClassLoader().Ptr() == class_loader.Ptr());
  ArtField* resolved = klass->FindField(dex_cache, field_idx);

  if (resolved != nullptr &&
      hiddenapi::ShouldDenyAccessToMember(resolved,
                                          hiddenapi::AccessContext(class_loader, dex_cache),
                                          hiddenapi::AccessMethod::kLinking)) {
    resolved = nullptr;
  }

  if (resolved != nullptr) {
    dex_cache->SetResolvedField(field_idx, resolved);
  }

  return resolved;
}

ObjPtr<mirror::MethodType> ClassLinker::ResolveMethodType(
    Thread* self,
    dex::ProtoIndex proto_idx,
    Handle<mirror::DexCache> dex_cache,
    Handle<mirror::ClassLoader> class_loader) {
  DCHECK(Runtime::Current()->IsMethodHandlesEnabled());
  DCHECK(dex_cache != nullptr);
  DCHECK(dex_cache->GetClassLoader() == class_loader.Get());

  ObjPtr<mirror::MethodType> resolved = dex_cache->GetResolvedMethodType(proto_idx);
  if (resolved != nullptr) {
    return resolved;
  }

  StackHandleScope<4> hs(self);

  // First resolve the return type.
  const DexFile& dex_file = *dex_cache->GetDexFile();
  const dex::ProtoId& proto_id = dex_file.GetProtoId(proto_idx);
  Handle<mirror::Class> return_type(hs.NewHandle(
      ResolveType(proto_id.return_type_idx_, dex_cache, class_loader)));
  if (return_type == nullptr) {
    DCHECK(self->IsExceptionPending());
    return nullptr;
  }

  // Then resolve the argument types.
  //
  // TODO: Is there a better way to figure out the number of method arguments
  // other than by looking at the shorty ?
  const size_t num_method_args = strlen(dex_file.StringDataByIdx(proto_id.shorty_idx_)) - 1;

  ObjPtr<mirror::Class> array_of_class = GetClassRoot<mirror::ObjectArray<mirror::Class>>(this);
  Handle<mirror::ObjectArray<mirror::Class>> method_params(hs.NewHandle(
      mirror::ObjectArray<mirror::Class>::Alloc(self, array_of_class, num_method_args)));
  if (method_params == nullptr) {
    DCHECK(self->IsExceptionPending());
    return nullptr;
  }

  DexFileParameterIterator it(dex_file, proto_id);
  int32_t i = 0;
  MutableHandle<mirror::Class> param_class = hs.NewHandle<mirror::Class>(nullptr);
  for (; it.HasNext(); it.Next()) {
    const dex::TypeIndex type_idx = it.GetTypeIdx();
    param_class.Assign(ResolveType(type_idx, dex_cache, class_loader));
    if (param_class == nullptr) {
      DCHECK(self->IsExceptionPending());
      return nullptr;
    }

    method_params->Set(i++, param_class.Get());
  }

  DCHECK(!it.HasNext());

  Handle<mirror::MethodType> type = hs.NewHandle(
      mirror::MethodType::Create(self, return_type, method_params));
  if (type != nullptr) {
    // Ensure all stores for the newly created MethodType are visible, before we attempt to place
    // it in the DexCache (b/224733324).
    std::atomic_thread_fence(std::memory_order_release);
    dex_cache->SetResolvedMethodType(proto_idx, type.Get());
  }

  return type.Get();
}

ObjPtr<mirror::MethodType> ClassLinker::ResolveMethodType(Thread* self,
                                                          dex::ProtoIndex proto_idx,
                                                          ArtMethod* referrer) {
  StackHandleScope<2> hs(self);
  Handle<mirror::DexCache> dex_cache(hs.NewHandle(referrer->GetDexCache()));
  Handle<mirror::ClassLoader> class_loader(hs.NewHandle(referrer->GetClassLoader()));
  return ResolveMethodType(self, proto_idx, dex_cache, class_loader);
}

ObjPtr<mirror::MethodHandle> ClassLinker::ResolveMethodHandleForField(
    Thread* self,
    const dex::MethodHandleItem& method_handle,
    ArtMethod* referrer) {
  DexFile::MethodHandleType handle_type =
      static_cast<DexFile::MethodHandleType>(method_handle.method_handle_type_);
  mirror::MethodHandle::Kind kind;
  bool is_put;
  bool is_static;
  int32_t num_params;
  switch (handle_type) {
    case DexFile::MethodHandleType::kStaticPut: {
      kind = mirror::MethodHandle::Kind::kStaticPut;
      is_put = true;
      is_static = true;
      num_params = 1;
      break;
    }
    case DexFile::MethodHandleType::kStaticGet: {
      kind = mirror::MethodHandle::Kind::kStaticGet;
      is_put = false;
      is_static = true;
      num_params = 0;
      break;
    }
    case DexFile::MethodHandleType::kInstancePut: {
      kind = mirror::MethodHandle::Kind::kInstancePut;
      is_put = true;
      is_static = false;
      num_params = 2;
      break;
    }
    case DexFile::MethodHandleType::kInstanceGet: {
      kind = mirror::MethodHandle::Kind::kInstanceGet;
      is_put = false;
      is_static = false;
      num_params = 1;
      break;
    }
    case DexFile::MethodHandleType::kInvokeStatic:
    case DexFile::MethodHandleType::kInvokeInstance:
    case DexFile::MethodHandleType::kInvokeConstructor:
    case DexFile::MethodHandleType::kInvokeDirect:
    case DexFile::MethodHandleType::kInvokeInterface:
      UNREACHABLE();
  }

  ArtField* target_field =
      ResolveField(method_handle.field_or_method_idx_, referrer, is_static);
  if (LIKELY(target_field != nullptr)) {
    ObjPtr<mirror::Class> target_class = target_field->GetDeclaringClass();
    ObjPtr<mirror::Class> referring_class = referrer->GetDeclaringClass();
    if (UNLIKELY(!referring_class->CanAccessMember(target_class, target_field->GetAccessFlags()))) {
      ThrowIllegalAccessErrorField(referring_class, target_field);
      return nullptr;
    }
    if (UNLIKELY(is_put && target_field->IsFinal())) {
      ThrowIllegalAccessErrorField(referring_class, target_field);
      return nullptr;
    }
  } else {
    DCHECK(Thread::Current()->IsExceptionPending());
    return nullptr;
  }

  StackHandleScope<4> hs(self);
  ObjPtr<mirror::Class> array_of_class = GetClassRoot<mirror::ObjectArray<mirror::Class>>(this);
  Handle<mirror::ObjectArray<mirror::Class>> method_params(hs.NewHandle(
      mirror::ObjectArray<mirror::Class>::Alloc(self, array_of_class, num_params)));
  if (UNLIKELY(method_params == nullptr)) {
    DCHECK(self->IsExceptionPending());
    return nullptr;
  }

  Handle<mirror::Class> constructor_class;
  Handle<mirror::Class> return_type;
  switch (handle_type) {
    case DexFile::MethodHandleType::kStaticPut: {
      method_params->Set(0, target_field->ResolveType());
      return_type = hs.NewHandle(GetClassRoot(ClassRoot::kPrimitiveVoid, this));
      break;
    }
    case DexFile::MethodHandleType::kStaticGet: {
      return_type = hs.NewHandle(target_field->ResolveType());
      break;
    }
    case DexFile::MethodHandleType::kInstancePut: {
      method_params->Set(0, target_field->GetDeclaringClass());
      method_params->Set(1, target_field->ResolveType());
      return_type = hs.NewHandle(GetClassRoot(ClassRoot::kPrimitiveVoid, this));
      break;
    }
    case DexFile::MethodHandleType::kInstanceGet: {
      method_params->Set(0, target_field->GetDeclaringClass());
      return_type = hs.NewHandle(target_field->ResolveType());
      break;
    }
    case DexFile::MethodHandleType::kInvokeStatic:
    case DexFile::MethodHandleType::kInvokeInstance:
    case DexFile::MethodHandleType::kInvokeConstructor:
    case DexFile::MethodHandleType::kInvokeDirect:
    case DexFile::MethodHandleType::kInvokeInterface:
      UNREACHABLE();
  }

  for (int32_t i = 0; i < num_params; ++i) {
    if (UNLIKELY(method_params->Get(i) == nullptr)) {
      DCHECK(self->IsExceptionPending());
      return nullptr;
    }
  }

  if (UNLIKELY(return_type.IsNull())) {
    DCHECK(self->IsExceptionPending());
    return nullptr;
  }

  Handle<mirror::MethodType>
      method_type(hs.NewHandle(mirror::MethodType::Create(self, return_type, method_params)));
  if (UNLIKELY(method_type.IsNull())) {
    DCHECK(self->IsExceptionPending());
    return nullptr;
  }

  uintptr_t target = reinterpret_cast<uintptr_t>(target_field);
  return mirror::MethodHandleImpl::Create(self, target, kind, method_type);
}

ObjPtr<mirror::MethodHandle> ClassLinker::ResolveMethodHandleForMethod(
    Thread* self,
    const dex::MethodHandleItem& method_handle,
    ArtMethod* referrer) {
  DexFile::MethodHandleType handle_type =
      static_cast<DexFile::MethodHandleType>(method_handle.method_handle_type_);
  mirror::MethodHandle::Kind kind;
  uint32_t receiver_count = 0;
  ArtMethod* target_method = nullptr;
  switch (handle_type) {
    case DexFile::MethodHandleType::kStaticPut:
    case DexFile::MethodHandleType::kStaticGet:
    case DexFile::MethodHandleType::kInstancePut:
    case DexFile::MethodHandleType::kInstanceGet:
      UNREACHABLE();
    case DexFile::MethodHandleType::kInvokeStatic: {
      kind = mirror::MethodHandle::Kind::kInvokeStatic;
      receiver_count = 0;
      target_method = ResolveMethod<ResolveMode::kNoChecks>(self,
                                                            method_handle.field_or_method_idx_,
                                                            referrer,
                                                            InvokeType::kStatic);
      break;
    }
    case DexFile::MethodHandleType::kInvokeInstance: {
      kind = mirror::MethodHandle::Kind::kInvokeVirtual;
      receiver_count = 1;
      target_method = ResolveMethod<ResolveMode::kNoChecks>(self,
                                                            method_handle.field_or_method_idx_,
                                                            referrer,
                                                            InvokeType::kVirtual);
      break;
    }
    case DexFile::MethodHandleType::kInvokeConstructor: {
      // Constructors are currently implemented as a transform. They
      // are special cased later in this method.
      kind = mirror::MethodHandle::Kind::kInvokeTransform;
      receiver_count = 0;
      target_method = ResolveMethod<ResolveMode::kNoChecks>(self,
                                                            method_handle.field_or_method_idx_,
                                                            referrer,
                                                            InvokeType::kDirect);
      break;
    }
    case DexFile::MethodHandleType::kInvokeDirect: {
      kind = mirror::MethodHandle::Kind::kInvokeDirect;
      receiver_count = 1;
      StackHandleScope<2> hs(self);
      // A constant method handle with type kInvokeDirect can refer to
      // a method that is private or to a method in a super class. To
      // disambiguate the two options, we resolve the method ignoring
      // the invocation type to determine if the method is private. We
      // then resolve again specifying the intended invocation type to
      // force the appropriate checks.
      target_method = ResolveMethodWithoutInvokeType(method_handle.field_or_method_idx_,
                                                     hs.NewHandle(referrer->GetDexCache()),
                                                     hs.NewHandle(referrer->GetClassLoader()));
      if (UNLIKELY(target_method == nullptr)) {
        break;
      }

      if (target_method->IsPrivate()) {
        kind = mirror::MethodHandle::Kind::kInvokeDirect;
        target_method = ResolveMethod<ResolveMode::kNoChecks>(self,
                                                              method_handle.field_or_method_idx_,
                                                              referrer,
                                                              InvokeType::kDirect);
      } else {
        kind = mirror::MethodHandle::Kind::kInvokeSuper;
        target_method = ResolveMethod<ResolveMode::kNoChecks>(self,
                                                              method_handle.field_or_method_idx_,
                                                              referrer,
                                                              InvokeType::kSuper);
        if (UNLIKELY(target_method == nullptr)) {
          break;
        }
        // Find the method specified in the parent in referring class
        // so invoke-super invokes the method in the parent of the
        // referrer.
        target_method =
            referrer->GetDeclaringClass()->FindVirtualMethodForVirtual(target_method,
                                                                       kRuntimePointerSize);
      }
      break;
    }
    case DexFile::MethodHandleType::kInvokeInterface: {
      kind = mirror::MethodHandle::Kind::kInvokeInterface;
      receiver_count = 1;
      target_method = ResolveMethod<ResolveMode::kNoChecks>(self,
                                                            method_handle.field_or_method_idx_,
                                                            referrer,
                                                            InvokeType::kInterface);
      break;
    }
  }

  if (UNLIKELY(target_method == nullptr)) {
    DCHECK(Thread::Current()->IsExceptionPending());
    return nullptr;
  }

  ObjPtr<mirror::Class> target_class = target_method->GetDeclaringClass();
  ObjPtr<mirror::Class> referring_class = referrer->GetDeclaringClass();
  uint32_t access_flags = target_method->GetAccessFlags();
  if (UNLIKELY(!referring_class->CanAccessMember(target_class, access_flags))) {
    ThrowIllegalAccessErrorMethod(referring_class, target_method);
    return nullptr;
  }

  // Calculate the number of parameters from the method shorty. We add the
  // receiver count (0 or 1) and deduct one for the return value.
  uint32_t shorty_length;
  target_method->GetShorty(&shorty_length);
  int32_t num_params = static_cast<int32_t>(shorty_length + receiver_count - 1);

  StackHandleScope<5> hs(self);
  ObjPtr<mirror::Class> array_of_class = GetClassRoot<mirror::ObjectArray<mirror::Class>>(this);
  Handle<mirror::ObjectArray<mirror::Class>> method_params(hs.NewHandle(
      mirror::ObjectArray<mirror::Class>::Alloc(self, array_of_class, num_params)));
  if (method_params.Get() == nullptr) {
    DCHECK(self->IsExceptionPending());
    return nullptr;
  }

  const DexFile* dex_file = referrer->GetDexFile();
  const dex::MethodId& method_id = dex_file->GetMethodId(method_handle.field_or_method_idx_);
  int32_t index = 0;
  if (receiver_count != 0) {
    // Insert receiver. Use the class identified in the method handle rather than the declaring
    // class of the resolved method which may be super class or default interface method
    // (b/115964401).
    ObjPtr<mirror::Class> receiver_class = LookupResolvedType(method_id.class_idx_, referrer);
    // receiver_class should have been resolved when resolving the target method.
    DCHECK(receiver_class != nullptr);
    method_params->Set(index++, receiver_class);
  }

  const dex::ProtoId& proto_id = dex_file->GetProtoId(method_id.proto_idx_);
  DexFileParameterIterator it(*dex_file, proto_id);
  while (it.HasNext()) {
    DCHECK_LT(index, num_params);
    const dex::TypeIndex type_idx = it.GetTypeIdx();
    ObjPtr<mirror::Class> klass = ResolveType(type_idx, referrer);
    if (nullptr == klass) {
      DCHECK(self->IsExceptionPending());
      return nullptr;
    }
    method_params->Set(index++, klass);
    it.Next();
  }

  Handle<mirror::Class> return_type =
      hs.NewHandle(ResolveType(proto_id.return_type_idx_, referrer));
  if (UNLIKELY(return_type.IsNull())) {
    DCHECK(self->IsExceptionPending());
    return nullptr;
  }

  Handle<mirror::MethodType>
      method_type(hs.NewHandle(mirror::MethodType::Create(self, return_type, method_params)));
  if (UNLIKELY(method_type.IsNull())) {
    DCHECK(self->IsExceptionPending());
    return nullptr;
  }

  if (UNLIKELY(handle_type == DexFile::MethodHandleType::kInvokeConstructor)) {
    Handle<mirror::Class> constructor_class = hs.NewHandle(target_method->GetDeclaringClass());
    Handle<mirror::MethodHandlesLookup> lookup =
        hs.NewHandle(mirror::MethodHandlesLookup::GetDefault(self));
    return lookup->FindConstructor(self, constructor_class, method_type);
  }

  uintptr_t target = reinterpret_cast<uintptr_t>(target_method);
  return mirror::MethodHandleImpl::Create(self, target, kind, method_type);
}

ObjPtr<mirror::MethodHandle> ClassLinker::ResolveMethodHandle(Thread* self,
                                                              uint32_t method_handle_idx,
                                                              ArtMethod* referrer)
    REQUIRES_SHARED(Locks::mutator_lock_) {
  const DexFile* const dex_file = referrer->GetDexFile();
  const dex::MethodHandleItem& method_handle = dex_file->GetMethodHandle(method_handle_idx);
  switch (static_cast<DexFile::MethodHandleType>(method_handle.method_handle_type_)) {
    case DexFile::MethodHandleType::kStaticPut:
    case DexFile::MethodHandleType::kStaticGet:
    case DexFile::MethodHandleType::kInstancePut:
    case DexFile::MethodHandleType::kInstanceGet:
      return ResolveMethodHandleForField(self, method_handle, referrer);
    case DexFile::MethodHandleType::kInvokeStatic:
    case DexFile::MethodHandleType::kInvokeInstance:
    case DexFile::MethodHandleType::kInvokeConstructor:
    case DexFile::MethodHandleType::kInvokeDirect:
    case DexFile::MethodHandleType::kInvokeInterface:
      return ResolveMethodHandleForMethod(self, method_handle, referrer);
  }
}

bool ClassLinker::IsQuickResolutionStub(const void* entry_point) const {
  return (entry_point == GetQuickResolutionStub()) ||
      (quick_resolution_trampoline_ == entry_point);
}

bool ClassLinker::IsQuickToInterpreterBridge(const void* entry_point) const {
  return (entry_point == GetQuickToInterpreterBridge()) ||
      (quick_to_interpreter_bridge_trampoline_ == entry_point);
}

bool ClassLinker::IsQuickGenericJniStub(const void* entry_point) const {
  return (entry_point == GetQuickGenericJniStub()) ||
      (quick_generic_jni_trampoline_ == entry_point);
}

bool ClassLinker::IsJniDlsymLookupStub(const void* entry_point) const {
  return entry_point == GetJniDlsymLookupStub() ||
      (jni_dlsym_lookup_trampoline_ == entry_point);
}

bool ClassLinker::IsJniDlsymLookupCriticalStub(const void* entry_point) const {
  return entry_point == GetJniDlsymLookupCriticalStub() ||
      (jni_dlsym_lookup_critical_trampoline_ == entry_point);
}

const void* ClassLinker::GetRuntimeQuickGenericJniStub() const {
  return GetQuickGenericJniStub();
}

void ClassLinker::SetEntryPointsForObsoleteMethod(ArtMethod* method) const {
  DCHECK(method->IsObsolete());
  // We cannot mess with the entrypoints of native methods because they are used to determine how
  // large the method's quick stack frame is. Without this information we cannot walk the stacks.
  if (!method->IsNative()) {
    method->SetEntryPointFromQuickCompiledCode(GetInvokeObsoleteMethodStub());
  }
}

void ClassLinker::DumpForSigQuit(std::ostream& os) {
  ScopedObjectAccess soa(Thread::Current());
  ReaderMutexLock mu(soa.Self(), *Locks::classlinker_classes_lock_);
  os << "Zygote loaded classes=" << NumZygoteClasses() << " post zygote classes="
     << NumNonZygoteClasses() << "\n";
  ReaderMutexLock mu2(soa.Self(), *Locks::dex_lock_);
  os << "Dumping registered class loaders\n";
  size_t class_loader_index = 0;
  for (const ClassLoaderData& class_loader : class_loaders_) {
    ObjPtr<mirror::ClassLoader> loader =
        ObjPtr<mirror::ClassLoader>::DownCast(soa.Self()->DecodeJObject(class_loader.weak_root));
    if (loader != nullptr) {
      os << "#" << class_loader_index++ << " " << loader->GetClass()->PrettyDescriptor() << ": [";
      bool saw_one_dex_file = false;
      for (const auto& entry : dex_caches_) {
        const DexCacheData& dex_cache = entry.second;
        if (dex_cache.class_table == class_loader.class_table) {
          if (saw_one_dex_file) {
            os << ":";
          }
          saw_one_dex_file = true;
          os << entry.first->GetLocation();
        }
      }
      os << "]";
      bool found_parent = false;
      if (loader->GetParent() != nullptr) {
        size_t parent_index = 0;
        for (const ClassLoaderData& class_loader2 : class_loaders_) {
          ObjPtr<mirror::ClassLoader> loader2 = ObjPtr<mirror::ClassLoader>::DownCast(
              soa.Self()->DecodeJObject(class_loader2.weak_root));
          if (loader2 == loader->GetParent()) {
            os << ", parent #" << parent_index;
            found_parent = true;
            break;
          }
          parent_index++;
        }
        if (!found_parent) {
          os << ", unregistered parent of type "
             << loader->GetParent()->GetClass()->PrettyDescriptor();
        }
      } else {
        os << ", no parent";
      }
      os << "\n";
    }
  }
  os << "Done dumping class loaders\n";
  Runtime* runtime = Runtime::Current();
  os << "Classes initialized: " << runtime->GetStat(KIND_GLOBAL_CLASS_INIT_COUNT) << " in "
     << PrettyDuration(runtime->GetStat(KIND_GLOBAL_CLASS_INIT_TIME)) << "\n";
}

class CountClassesVisitor : public ClassLoaderVisitor {
 public:
  CountClassesVisitor() : num_zygote_classes(0), num_non_zygote_classes(0) {}

  void Visit(ObjPtr<mirror::ClassLoader> class_loader)
      REQUIRES_SHARED(Locks::classlinker_classes_lock_, Locks::mutator_lock_) override {
    ClassTable* const class_table = class_loader->GetClassTable();
    if (class_table != nullptr) {
      num_zygote_classes += class_table->NumZygoteClasses(class_loader);
      num_non_zygote_classes += class_table->NumNonZygoteClasses(class_loader);
    }
  }

  size_t num_zygote_classes;
  size_t num_non_zygote_classes;
};

size_t ClassLinker::NumZygoteClasses() const {
  CountClassesVisitor visitor;
  VisitClassLoaders(&visitor);
  return visitor.num_zygote_classes + boot_class_table_->NumZygoteClasses(nullptr);
}

size_t ClassLinker::NumNonZygoteClasses() const {
  CountClassesVisitor visitor;
  VisitClassLoaders(&visitor);
  return visitor.num_non_zygote_classes + boot_class_table_->NumNonZygoteClasses(nullptr);
}

size_t ClassLinker::NumLoadedClasses() {
  ReaderMutexLock mu(Thread::Current(), *Locks::classlinker_classes_lock_);
  // Only return non zygote classes since these are the ones which apps which care about.
  return NumNonZygoteClasses();
}

pid_t ClassLinker::GetClassesLockOwner() {
  return Locks::classlinker_classes_lock_->GetExclusiveOwnerTid();
}

pid_t ClassLinker::GetDexLockOwner() {
  return Locks::dex_lock_->GetExclusiveOwnerTid();
}

void ClassLinker::SetClassRoot(ClassRoot class_root, ObjPtr<mirror::Class> klass) {
  DCHECK(!init_done_);

  DCHECK(klass != nullptr);
  DCHECK(klass->GetClassLoader() == nullptr);

  mirror::ObjectArray<mirror::Class>* class_roots = class_roots_.Read();
  DCHECK(class_roots != nullptr);
  DCHECK_LT(static_cast<uint32_t>(class_root), static_cast<uint32_t>(ClassRoot::kMax));
  int32_t index = static_cast<int32_t>(class_root);
  DCHECK(class_roots->Get(index) == nullptr);
  class_roots->Set<false>(index, klass);
}

ObjPtr<mirror::ClassLoader> ClassLinker::CreateWellKnownClassLoader(
    Thread* self,
    const std::vector<const DexFile*>& dex_files,
    Handle<mirror::Class> loader_class,
    Handle<mirror::ClassLoader> parent_loader,
    Handle<mirror::ObjectArray<mirror::ClassLoader>> shared_libraries,
    Handle<mirror::ObjectArray<mirror::ClassLoader>> shared_libraries_after) {
  CHECK(loader_class.Get() == WellKnownClasses::dalvik_system_PathClassLoader ||
        loader_class.Get() == WellKnownClasses::dalvik_system_DelegateLastClassLoader ||
        loader_class.Get() == WellKnownClasses::dalvik_system_InMemoryDexClassLoader);

  StackHandleScope<5> hs(self);

  ArtField* dex_elements_field = WellKnownClasses::dalvik_system_DexPathList_dexElements;

  Handle<mirror::Class> dex_elements_class(hs.NewHandle(dex_elements_field->ResolveType()));
  DCHECK(dex_elements_class != nullptr);
  DCHECK(dex_elements_class->IsArrayClass());
  Handle<mirror::ObjectArray<mirror::Object>> h_dex_elements(hs.NewHandle(
      mirror::ObjectArray<mirror::Object>::Alloc(self,
                                                 dex_elements_class.Get(),
                                                 dex_files.size())));
  Handle<mirror::Class> h_dex_element_class =
      hs.NewHandle(dex_elements_class->GetComponentType());

  ArtField* element_file_field = WellKnownClasses::dalvik_system_DexPathList__Element_dexFile;
  DCHECK_EQ(h_dex_element_class.Get(), element_file_field->GetDeclaringClass());

  ArtField* cookie_field = WellKnownClasses::dalvik_system_DexFile_cookie;
  DCHECK_EQ(cookie_field->GetDeclaringClass(), element_file_field->LookupResolvedType());

  ArtField* file_name_field = WellKnownClasses::dalvik_system_DexFile_fileName;
  DCHECK_EQ(file_name_field->GetDeclaringClass(), element_file_field->LookupResolvedType());

  // Fill the elements array.
  int32_t index = 0;
  for (const DexFile* dex_file : dex_files) {
    StackHandleScope<4> hs2(self);

    // CreateWellKnownClassLoader is only used by gtests and compiler.
    // Index 0 of h_long_array is supposed to be the oat file but we can leave it null.
    Handle<mirror::LongArray> h_long_array = hs2.NewHandle(mirror::LongArray::Alloc(
        self,
        kDexFileIndexStart + 1));
    DCHECK(h_long_array != nullptr);
    h_long_array->Set(kDexFileIndexStart, reinterpret_cast64<int64_t>(dex_file));

    // Note that this creates a finalizable dalvik.system.DexFile object and a corresponding
    // FinalizerReference which will never get cleaned up without a started runtime.
    Handle<mirror::Object> h_dex_file = hs2.NewHandle(
        cookie_field->GetDeclaringClass()->AllocObject(self));
    DCHECK(h_dex_file != nullptr);
    cookie_field->SetObject<false>(h_dex_file.Get(), h_long_array.Get());

    Handle<mirror::String> h_file_name = hs2.NewHandle(
        mirror::String::AllocFromModifiedUtf8(self, dex_file->GetLocation().c_str()));
    DCHECK(h_file_name != nullptr);
    file_name_field->SetObject<false>(h_dex_file.Get(), h_file_name.Get());

    Handle<mirror::Object> h_element = hs2.NewHandle(h_dex_element_class->AllocObject(self));
    DCHECK(h_element != nullptr);
    element_file_field->SetObject<false>(h_element.Get(), h_dex_file.Get());

    h_dex_elements->Set(index, h_element.Get());
    index++;
  }
  DCHECK_EQ(index, h_dex_elements->GetLength());

  // Create DexPathList.
  Handle<mirror::Object> h_dex_path_list = hs.NewHandle(
      dex_elements_field->GetDeclaringClass()->AllocObject(self));
  DCHECK(h_dex_path_list != nullptr);
  // Set elements.
  dex_elements_field->SetObject<false>(h_dex_path_list.Get(), h_dex_elements.Get());
  // Create an empty List for the "nativeLibraryDirectories," required for native tests.
  // Note: this code is uncommon(oatdump)/testing-only, so don't add further WellKnownClasses
  //       elements.
  {
    ArtField* native_lib_dirs = dex_elements_field->GetDeclaringClass()->
        FindDeclaredInstanceField("nativeLibraryDirectories", "Ljava/util/List;");
    DCHECK(native_lib_dirs != nullptr);
    ObjPtr<mirror::Class> list_class = FindSystemClass(self, "Ljava/util/ArrayList;");
    DCHECK(list_class != nullptr);
    {
      StackHandleScope<1> h_list_scope(self);
      Handle<mirror::Class> h_list_class(h_list_scope.NewHandle<mirror::Class>(list_class));
      bool list_init = EnsureInitialized(self, h_list_class, true, true);
      DCHECK(list_init);
      list_class = h_list_class.Get();
    }
    ObjPtr<mirror::Object> list_object = list_class->AllocObject(self);
    // Note: we leave the object uninitialized. This must never leak into any non-testing code, but
    //       is fine for testing. While it violates a Java-code invariant (the elementData field is
    //       normally never null), as long as one does not try to add elements, this will still
    //       work.
    native_lib_dirs->SetObject<false>(h_dex_path_list.Get(), list_object);
  }

  // Create the class loader..
  Handle<mirror::ClassLoader> h_class_loader = hs.NewHandle<mirror::ClassLoader>(
      ObjPtr<mirror::ClassLoader>::DownCast(loader_class->AllocObject(self)));
  DCHECK(h_class_loader != nullptr);
  // Set DexPathList.
  ArtField* path_list_field = WellKnownClasses::dalvik_system_BaseDexClassLoader_pathList;
  DCHECK(path_list_field != nullptr);
  path_list_field->SetObject<false>(h_class_loader.Get(), h_dex_path_list.Get());

  // Make a pretend boot-classpath.
  // TODO: Should we scan the image?
  ArtField* const parent_field = WellKnownClasses::java_lang_ClassLoader_parent;
  DCHECK(parent_field != nullptr);
  if (parent_loader.Get() == nullptr) {
    ObjPtr<mirror::Object> boot_loader(
        WellKnownClasses::java_lang_BootClassLoader->AllocObject(self));
    parent_field->SetObject<false>(h_class_loader.Get(), boot_loader);
  } else {
    parent_field->SetObject<false>(h_class_loader.Get(), parent_loader.Get());
  }

  ArtField* shared_libraries_field =
      WellKnownClasses::dalvik_system_BaseDexClassLoader_sharedLibraryLoaders;
  DCHECK(shared_libraries_field != nullptr);
  shared_libraries_field->SetObject<false>(h_class_loader.Get(), shared_libraries.Get());

  ArtField* shared_libraries_after_field =
        WellKnownClasses::dalvik_system_BaseDexClassLoader_sharedLibraryLoadersAfter;
  DCHECK(shared_libraries_after_field != nullptr);
  shared_libraries_after_field->SetObject<false>(h_class_loader.Get(),
                                                 shared_libraries_after.Get());
  return h_class_loader.Get();
}

jobject ClassLinker::CreatePathClassLoader(Thread* self,
                                           const std::vector<const DexFile*>& dex_files) {
  StackHandleScope<3u> hs(self);
  Handle<mirror::Class> d_s_pcl =
      hs.NewHandle(WellKnownClasses::dalvik_system_PathClassLoader.Get());
  auto null_parent = hs.NewHandle<mirror::ClassLoader>(nullptr);
  auto null_libs = hs.NewHandle<mirror::ObjectArray<mirror::ClassLoader>>(nullptr);
  ObjPtr<mirror::ClassLoader> class_loader =
      CreateWellKnownClassLoader(self, dex_files, d_s_pcl, null_parent, null_libs, null_libs);
  return Runtime::Current()->GetJavaVM()->AddGlobalRef(self, class_loader);
}

void ClassLinker::DropFindArrayClassCache() {
  std::fill_n(find_array_class_cache_, kFindArrayCacheSize, GcRoot<mirror::Class>(nullptr));
  find_array_class_cache_next_victim_ = 0;
}

void ClassLinker::VisitClassLoaders(ClassLoaderVisitor* visitor) const {
  Thread* const self = Thread::Current();
  for (const ClassLoaderData& data : class_loaders_) {
    // Need to use DecodeJObject so that we get null for cleared JNI weak globals.
    ObjPtr<mirror::ClassLoader> class_loader = ObjPtr<mirror::ClassLoader>::DownCast(
        self->DecodeJObject(data.weak_root));
    if (class_loader != nullptr) {
      visitor->Visit(class_loader);
    }
  }
}

void ClassLinker::VisitDexCaches(DexCacheVisitor* visitor) const {
  Thread* const self = Thread::Current();
  for (const auto& it : dex_caches_) {
    // Need to use DecodeJObject so that we get null for cleared JNI weak globals.
    ObjPtr<mirror::DexCache> dex_cache = ObjPtr<mirror::DexCache>::DownCast(
        self->DecodeJObject(it.second.weak_root));
    if (dex_cache != nullptr) {
      visitor->Visit(dex_cache);
    }
  }
}

void ClassLinker::VisitAllocators(AllocatorVisitor* visitor) const {
  for (const ClassLoaderData& data : class_loaders_) {
    LinearAlloc* alloc = data.allocator;
    if (alloc != nullptr && !visitor->Visit(alloc)) {
        break;
    }
  }
}

void ClassLinker::InsertDexFileInToClassLoader(ObjPtr<mirror::Object> dex_file,
                                               ObjPtr<mirror::ClassLoader> class_loader) {
  DCHECK(dex_file != nullptr);
  Thread* const self = Thread::Current();
  WriterMutexLock mu(self, *Locks::classlinker_classes_lock_);
  ClassTable* const table = ClassTableForClassLoader(class_loader);
  DCHECK(table != nullptr);
  if (table->InsertStrongRoot(dex_file) && class_loader != nullptr) {
    // It was not already inserted, perform the write barrier to let the GC know the class loader's
    // class table was modified.
    WriteBarrier::ForEveryFieldWrite(class_loader);
  }
}

void ClassLinker::CleanupClassLoaders() {
  Thread* const self = Thread::Current();
  std::list<ClassLoaderData> to_delete;
  // Do the delete outside the lock to avoid lock violation in jit code cache.
  {
    WriterMutexLock mu(self, *Locks::classlinker_classes_lock_);
    for (auto it = class_loaders_.begin(); it != class_loaders_.end(); ) {
      auto this_it = it;
      ++it;
      const ClassLoaderData& data = *this_it;
      // Need to use DecodeJObject so that we get null for cleared JNI weak globals.
      ObjPtr<mirror::ClassLoader> class_loader =
          ObjPtr<mirror::ClassLoader>::DownCast(self->DecodeJObject(data.weak_root));
      if (class_loader == nullptr) {
        VLOG(class_linker) << "Freeing class loader";
        to_delete.splice(to_delete.end(), class_loaders_, this_it);
      }
    }
  }
  std::set<const OatFile*> unregistered_oat_files;
  if (!to_delete.empty()) {
    JavaVMExt* vm = self->GetJniEnv()->GetVm();
    WriterMutexLock mu(self, *Locks::dex_lock_);
    for (auto it = dex_caches_.begin(), end = dex_caches_.end(); it != end; ) {
      const DexFile* dex_file = it->first;
      const DexCacheData& data = it->second;
      if (self->DecodeJObject(data.weak_root) == nullptr) {
        DCHECK(to_delete.end() != std::find_if(
            to_delete.begin(),
            to_delete.end(),
            [&](const ClassLoaderData& cld) { return cld.class_table == data.class_table; }));
        if (dex_file->GetOatDexFile() != nullptr &&
            dex_file->GetOatDexFile()->GetOatFile() != nullptr &&
            dex_file->GetOatDexFile()->GetOatFile()->IsExecutable()) {
          unregistered_oat_files.insert(dex_file->GetOatDexFile()->GetOatFile());
        }
        vm->DeleteWeakGlobalRef(self, data.weak_root);
        it = dex_caches_.erase(it);
      } else {
        ++it;
      }
    }
  }
  {
    ScopedDebugDisallowReadBarriers sddrb(self);
    for (ClassLoaderData& data : to_delete) {
      // CHA unloading analysis and SingleImplementaion cleanups are required.
      DeleteClassLoader(self, data, /*cleanup_cha=*/ true);
    }
  }
  if (!unregistered_oat_files.empty()) {
    for (const OatFile* oat_file : unregistered_oat_files) {
      // Notify the fault handler about removal of the executable code range if needed.
      DCHECK(oat_file->IsExecutable());
      size_t exec_offset = oat_file->GetOatHeader().GetExecutableOffset();
      DCHECK_LE(exec_offset, oat_file->Size());
      size_t exec_size = oat_file->Size() - exec_offset;
      if (exec_size != 0u) {
        Runtime::Current()->RemoveGeneratedCodeRange(oat_file->Begin() + exec_offset, exec_size);
      }
    }
  }
}

class ClassLinker::FindVirtualMethodHolderVisitor : public ClassVisitor {
 public:
  FindVirtualMethodHolderVisitor(const ArtMethod* method, PointerSize pointer_size)
      : method_(method),
        pointer_size_(pointer_size) {}

  bool operator()(ObjPtr<mirror::Class> klass) REQUIRES_SHARED(Locks::mutator_lock_) override {
    if (klass->GetVirtualMethodsSliceUnchecked(pointer_size_).Contains(method_)) {
      holder_ = klass;
    }
    // Return false to stop searching if holder_ is not null.
    return holder_ == nullptr;
  }

  ObjPtr<mirror::Class> holder_ = nullptr;
  const ArtMethod* const method_;
  const PointerSize pointer_size_;
};

ObjPtr<mirror::Class> ClassLinker::GetHoldingClassOfCopiedMethod(ArtMethod* method) {
  ScopedTrace trace(__FUNCTION__);  // Since this function is slow, have a trace to notify people.
  CHECK(method->IsCopied());
  FindVirtualMethodHolderVisitor visitor(method, image_pointer_size_);
  VisitClasses(&visitor);
  DCHECK(visitor.holder_ != nullptr);
  return visitor.holder_;
}

ObjPtr<mirror::ClassLoader> ClassLinker::GetHoldingClassLoaderOfCopiedMethod(Thread* self,
                                                                             ArtMethod* method) {
  // Note: `GetHoldingClassOfCopiedMethod(method)` is a lot more expensive than finding
  // the class loader, so we're using it only to verify the result in debug mode.
  CHECK(method->IsCopied());
  gc::Heap* heap = Runtime::Current()->GetHeap();
  // Check if the copied method is in the boot class path.
  if (heap->IsBootImageAddress(method) || GetAllocatorForClassLoader(nullptr)->Contains(method)) {
    DCHECK(GetHoldingClassOfCopiedMethod(method)->GetClassLoader() == nullptr);
    return nullptr;
  }
  // Check if the copied method is in an app image.
  // Note: Continuous spaces contain boot image spaces and app image spaces.
  // However, they are sorted by address, so boot images are not trivial to skip.
  ArrayRef<gc::space::ContinuousSpace* const> spaces(heap->GetContinuousSpaces());
  DCHECK_GE(spaces.size(), heap->GetBootImageSpaces().size());
  for (gc::space::ContinuousSpace* space : spaces) {
    if (space->IsImageSpace()) {
      gc::space::ImageSpace* image_space = space->AsImageSpace();
      size_t offset = reinterpret_cast<const uint8_t*>(method) - image_space->Begin();
      const ImageSection& methods_section = image_space->GetImageHeader().GetMethodsSection();
      if (offset - methods_section.Offset() < methods_section.Size()) {
        // Grab the class loader from the first non-BCP class in the app image class table.
        // Note: If we allow classes from arbitrary parent or library class loaders in app
        // images, this shall need to be updated to actually search for the exact class.
        const ImageSection& class_table_section =
            image_space->GetImageHeader().GetClassTableSection();
        CHECK_NE(class_table_section.Size(), 0u);
        const uint8_t* ptr = image_space->Begin() + class_table_section.Offset();
        size_t read_count = 0;
        ClassTable::ClassSet class_set(ptr, /*make_copy_of_data=*/ false, &read_count);
        CHECK(!class_set.empty());
        auto it = class_set.begin();
        // No read barrier needed for references to non-movable image classes.
        while ((*it).Read<kWithoutReadBarrier>()->IsBootStrapClassLoaded()) {
          ++it;
          CHECK(it != class_set.end());
        }
        ObjPtr<mirror::ClassLoader> class_loader =
            (*it).Read<kWithoutReadBarrier>()->GetClassLoader();
        DCHECK(GetHoldingClassOfCopiedMethod(method)->GetClassLoader() == class_loader);
        return class_loader;
      }
    }
  }
  // Otherwise, the method must be in one of the `LinearAlloc` memory areas.
  jweak result = nullptr;
  {
    ReaderMutexLock mu(self, *Locks::classlinker_classes_lock_);
    for (const ClassLoaderData& data : class_loaders_) {
      if (data.allocator->Contains(method)) {
        result = data.weak_root;
        break;
      }
    }
  }
  CHECK(result != nullptr) << "Did not find allocator holding the copied method: " << method
      << " " << method->PrettyMethod();
  // The `method` is alive, so the class loader must also be alive.
  return ObjPtr<mirror::ClassLoader>::DownCast(
      Runtime::Current()->GetJavaVM()->DecodeWeakGlobalAsStrong(result));
}

bool ClassLinker::DenyAccessBasedOnPublicSdk(ArtMethod* art_method ATTRIBUTE_UNUSED) const
    REQUIRES_SHARED(Locks::mutator_lock_) {
  // Should not be called on ClassLinker, only on AotClassLinker that overrides this.
  LOG(FATAL) << "UNREACHABLE";
  UNREACHABLE();
}

bool ClassLinker::DenyAccessBasedOnPublicSdk(ArtField* art_field ATTRIBUTE_UNUSED) const
    REQUIRES_SHARED(Locks::mutator_lock_) {
  // Should not be called on ClassLinker, only on AotClassLinker that overrides this.
  LOG(FATAL) << "UNREACHABLE";
  UNREACHABLE();
}

bool ClassLinker::DenyAccessBasedOnPublicSdk(const char* type_descriptor ATTRIBUTE_UNUSED) const {
  // Should not be called on ClassLinker, only on AotClassLinker that overrides this.
  LOG(FATAL) << "UNREACHABLE";
  UNREACHABLE();
}

void ClassLinker::SetEnablePublicSdkChecks(bool enabled ATTRIBUTE_UNUSED) {
  // Should not be called on ClassLinker, only on AotClassLinker that overrides this.
  LOG(FATAL) << "UNREACHABLE";
  UNREACHABLE();
}

void ClassLinker::RemoveDexFromCaches(const DexFile& dex_file) {
  ReaderMutexLock mu(Thread::Current(), *Locks::dex_lock_);

  auto it = dex_caches_.find(&dex_file);
  if (it != dex_caches_.end()) {
      dex_caches_.erase(it);
  }
}

// Instantiate ClassLinker::AllocClass.
template ObjPtr<mirror::Class> ClassLinker::AllocClass</* kMovable= */ true>(
    Thread* self,
    ObjPtr<mirror::Class> java_lang_Class,
    uint32_t class_size);
template ObjPtr<mirror::Class> ClassLinker::AllocClass</* kMovable= */ false>(
    Thread* self,
    ObjPtr<mirror::Class> java_lang_Class,
    uint32_t class_size);

}  // namespace art<|MERGE_RESOLUTION|>--- conflicted
+++ resolved
@@ -70,6 +70,7 @@
 #include "dex/class_accessor-inl.h"
 #include "dex/descriptors_names.h"
 #include "dex/dex_file-inl.h"
+#include "dex/dex_file_annotations.h"
 #include "dex/dex_file_exception_helpers.h"
 #include "dex/dex_file_loader.h"
 #include "dex/signature-inl.h"
@@ -6122,6 +6123,7 @@
   if (!LinkStaticFields(self, klass, &class_size)) {
     return false;
   }
+  SetRecordClassFlagIfNeeded(klass);
   CreateReferenceInstanceOffsets(klass);
   CHECK_EQ(ClassStatus::kLoaded, klass->GetStatus());
 
@@ -9351,8 +9353,6 @@
   return LinkFieldsHelper::LinkFields(this, self, klass, true, class_size);
 }
 
-<<<<<<< HEAD
-=======
 // Set kClassFlagRecord if all conditions are fulfilled.
 void ClassLinker::SetRecordClassFlagIfNeeded(Handle<mirror::Class> klass) {
   CHECK(klass != nullptr);
@@ -9387,7 +9387,6 @@
   }
 }
 
->>>>>>> afc5f19f
 //  Set the bitmap of reference instance field offsets.
 void ClassLinker::CreateReferenceInstanceOffsets(Handle<mirror::Class> klass) {
   uint32_t reference_offsets = 0;
